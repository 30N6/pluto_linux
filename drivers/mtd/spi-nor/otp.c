// SPDX-License-Identifier: GPL-2.0
/*
 * OTP support for SPI NOR flashes
 *
 * Copyright (C) 2021 Michael Walle <michael@walle.cc>
 */

#include <linux/log2.h>
#include <linux/mtd/mtd.h>
#include <linux/mtd/spi-nor.h>

#include "core.h"

/**
<<<<<<< HEAD
 * spi_nor_otp_n_regions() - get number of individual OTP regions
 * @nor:        pointer to 'struct spi_nor'
 *
 * Return: number of individual OTP regions
 */
static inline unsigned int spi_nor_otp_n_regions(struct spi_nor *nor)
{
	struct spi_nor_flash_parameter *params = spi_nor_get_params(nor, 0);

	return params->otp.org->n_regions;
}

/**
 * spi_nor_otp_region_len() - get size of one OTP region in bytes
 * @nor:        pointer to 'struct spi_nor'
 *
 * Return: size of one OTP region in bytes
 */
static inline unsigned int spi_nor_otp_region_len(struct spi_nor *nor)
{
	struct spi_nor_flash_parameter *params = spi_nor_get_params(nor, 0);

	return params->otp.org->len;
=======
 * spi_nor_otp_region_len() - get size of one OTP region in bytes
 * @nor:        pointer to 'struct spi_nor'
 *
 * Return: size of one OTP region in bytes
 */
static inline unsigned int spi_nor_otp_region_len(struct spi_nor *nor)
{
	struct spi_nor_flash_parameter *params = spi_nor_get_params(nor, 0);

	return params->otp.org->len;
}

/**
 * spi_nor_otp_n_regions() - get number of individual OTP regions
 * @nor:        pointer to 'struct spi_nor'
 *
 * Return: number of individual OTP regions
 */
static inline unsigned int spi_nor_otp_n_regions(struct spi_nor *nor)
{
	struct spi_nor_flash_parameter *params = spi_nor_get_params(nor, 0);

	return params->otp.org->n_regions;
>>>>>>> 08485d4c
}

/**
 * spi_nor_otp_read_secr() - read security register
 * @nor:	pointer to 'struct spi_nor'
 * @addr:       offset to read from
 * @len:        number of bytes to read
 * @buf:        pointer to dst buffer
 *
 * Read a security register by using the SPINOR_OP_RSECR commands.
 *
 * In Winbond/GigaDevice datasheets the term "security register" stands for
 * an one-time-programmable memory area, consisting of multiple bytes (usually
 * 256). Thus one "security register" maps to one OTP region.
 *
 * This method is used on GigaDevice and Winbond flashes.
 *
 * Please note, the read must not span multiple registers.
 *
 * Return: number of bytes read successfully, -errno otherwise
 */
int spi_nor_otp_read_secr(struct spi_nor *nor, loff_t addr, size_t len, u8 *buf)
{
	u8 addr_nbytes, read_opcode, read_dummy;
	struct spi_mem_dirmap_desc *rdesc;
	enum spi_nor_protocol read_proto;
	int ret;

	read_opcode = nor->read_opcode;
	addr_nbytes = nor->addr_nbytes;
	read_dummy = nor->read_dummy;
	read_proto = nor->read_proto;
	rdesc = nor->dirmap.rdesc;

	nor->read_opcode = SPINOR_OP_RSECR;
	nor->read_dummy = 8;
	nor->read_proto = SNOR_PROTO_1_1_1;
	nor->dirmap.rdesc = NULL;

	ret = spi_nor_read_data(nor, addr, len, buf);

	nor->read_opcode = read_opcode;
	nor->addr_nbytes = addr_nbytes;
	nor->read_dummy = read_dummy;
	nor->read_proto = read_proto;
	nor->dirmap.rdesc = rdesc;

	return ret;
}

/**
 * spi_nor_otp_write_secr() - write security register
 * @nor:        pointer to 'struct spi_nor'
 * @addr:       offset to write to
 * @len:        number of bytes to write
 * @buf:        pointer to src buffer
 *
 * Write a security register by using the SPINOR_OP_PSECR commands.
 *
 * For more information on the term "security register", see the documentation
 * of spi_nor_otp_read_secr().
 *
 * This method is used on GigaDevice and Winbond flashes.
 *
 * Please note, the write must not span multiple registers.
 *
 * Return: number of bytes written successfully, -errno otherwise
 */
int spi_nor_otp_write_secr(struct spi_nor *nor, loff_t addr, size_t len,
			   const u8 *buf)
{
	enum spi_nor_protocol write_proto;
	struct spi_mem_dirmap_desc *wdesc;
	u8 addr_nbytes, program_opcode;
	int ret, written;

	program_opcode = nor->program_opcode;
	addr_nbytes = nor->addr_nbytes;
	write_proto = nor->write_proto;
	wdesc = nor->dirmap.wdesc;

	nor->program_opcode = SPINOR_OP_PSECR;
	nor->write_proto = SNOR_PROTO_1_1_1;
	nor->dirmap.wdesc = NULL;

	/*
	 * We only support a write to one single page. For now all winbond
	 * flashes only have one page per security register.
	 */
	ret = spi_nor_write_enable(nor);
	if (ret)
		goto out;

	written = spi_nor_write_data(nor, addr, len, buf);
	if (written < 0)
		goto out;

	ret = spi_nor_wait_till_ready(nor);

out:
	nor->program_opcode = program_opcode;
	nor->addr_nbytes = addr_nbytes;
	nor->write_proto = write_proto;
	nor->dirmap.wdesc = wdesc;

	return ret ?: written;
}

/**
 * spi_nor_otp_erase_secr() - erase a security register
 * @nor:        pointer to 'struct spi_nor'
 * @addr:       offset of the security register to be erased
 *
 * Erase a security register by using the SPINOR_OP_ESECR command.
 *
 * For more information on the term "security register", see the documentation
 * of spi_nor_otp_read_secr().
 *
 * This method is used on GigaDevice and Winbond flashes.
 *
 * Return: 0 on success, -errno otherwise
 */
int spi_nor_otp_erase_secr(struct spi_nor *nor, loff_t addr)
{
	u8 erase_opcode = nor->erase_opcode;
	int ret;

	ret = spi_nor_write_enable(nor);
	if (ret)
		return ret;

	nor->erase_opcode = SPINOR_OP_ESECR;
	ret = spi_nor_erase_sector(nor, addr);
	nor->erase_opcode = erase_opcode;
	if (ret)
		return ret;

	return spi_nor_wait_till_ready(nor);
}

static int spi_nor_otp_lock_bit_cr(unsigned int region)
{
	static const int lock_bits[] = { SR2_LB1, SR2_LB2, SR2_LB3 };

	if (region >= ARRAY_SIZE(lock_bits))
		return -EINVAL;

	return lock_bits[region];
}

/**
 * spi_nor_otp_lock_sr2() - lock the OTP region
 * @nor:        pointer to 'struct spi_nor'
 * @region:     OTP region
 *
 * Lock the OTP region by writing the status register-2. This method is used on
 * GigaDevice and Winbond flashes.
 *
 * Return: 0 on success, -errno otherwise.
 */
int spi_nor_otp_lock_sr2(struct spi_nor *nor, unsigned int region)
{
	u8 *cr = nor->bouncebuf;
	int ret, lock_bit;

	lock_bit = spi_nor_otp_lock_bit_cr(region);
	if (lock_bit < 0)
		return lock_bit;

	ret = spi_nor_read_cr(nor, cr);
	if (ret)
		return ret;

	/* no need to write the register if region is already locked */
	if (cr[0] & lock_bit)
		return 0;

	cr[0] |= lock_bit;

	return spi_nor_write_16bit_cr_and_check(nor, cr[0]);
}

/**
 * spi_nor_otp_is_locked_sr2() - get the OTP region lock status
 * @nor:        pointer to 'struct spi_nor'
 * @region:     OTP region
 *
 * Retrieve the OTP region lock bit by reading the status register-2. This
 * method is used on GigaDevice and Winbond flashes.
 *
 * Return: 0 on success, -errno otherwise.
 */
int spi_nor_otp_is_locked_sr2(struct spi_nor *nor, unsigned int region)
{
	u8 *cr = nor->bouncebuf;
	int ret, lock_bit;

	lock_bit = spi_nor_otp_lock_bit_cr(region);
	if (lock_bit < 0)
		return lock_bit;

	ret = spi_nor_read_cr(nor, cr);
	if (ret)
		return ret;

	return cr[0] & lock_bit;
}

static loff_t spi_nor_otp_region_start(const struct spi_nor *nor, unsigned int region)
{
	struct spi_nor_flash_parameter *params = spi_nor_get_params(nor, 0);
	const struct spi_nor_otp_organization *org = params->otp.org;

	return org->base + region * org->offset;
}

static size_t spi_nor_otp_size(struct spi_nor *nor)
{
	return spi_nor_otp_n_regions(nor) * spi_nor_otp_region_len(nor);
}

/* Translate the file offsets from and to OTP regions. */
static loff_t spi_nor_otp_region_to_offset(struct spi_nor *nor, unsigned int region)
{
	return region * spi_nor_otp_region_len(nor);
}

static unsigned int spi_nor_otp_offset_to_region(struct spi_nor *nor, loff_t ofs)
{
	return div64_u64(ofs, spi_nor_otp_region_len(nor));
}

static int spi_nor_mtd_otp_info(struct mtd_info *mtd, size_t len,
				size_t *retlen, struct otp_info *buf)
{
	struct spi_nor *nor = mtd_to_spi_nor(mtd);
	struct spi_nor_flash_parameter *params = spi_nor_get_params(nor, 0);
	const struct spi_nor_otp_ops *ops = params->otp.ops;
	unsigned int n_regions = spi_nor_otp_n_regions(nor);
	unsigned int i;
	int ret, locked;

	if (len < n_regions * sizeof(*buf))
		return -ENOSPC;

	ret = spi_nor_prep_and_lock(nor);
	if (ret)
		return ret;

	for (i = 0; i < n_regions; i++) {
		buf->start = spi_nor_otp_region_to_offset(nor, i);
		buf->length = spi_nor_otp_region_len(nor);

		locked = ops->is_locked(nor, i);
		if (locked < 0) {
			ret = locked;
			goto out;
		}

		buf->locked = !!locked;
		buf++;
	}

	*retlen = n_regions * sizeof(*buf);

out:
	spi_nor_unlock_and_unprep(nor);

	return ret;
}

static int spi_nor_mtd_otp_range_is_locked(struct spi_nor *nor, loff_t ofs,
					   size_t len)
{
	struct spi_nor_flash_parameter *params = spi_nor_get_params(nor, 0);
	const struct spi_nor_otp_ops *ops = params->otp.ops;
	unsigned int region;
	int locked;

	/*
	 * If any of the affected OTP regions are locked the entire range is
	 * considered locked.
	 */
	for (region = spi_nor_otp_offset_to_region(nor, ofs);
	     region <= spi_nor_otp_offset_to_region(nor, ofs + len - 1);
	     region++) {
		locked = ops->is_locked(nor, region);
		/* take the branch it is locked or in case of an error */
		if (locked)
			return locked;
	}

	return 0;
}

static int spi_nor_mtd_otp_read_write(struct mtd_info *mtd, loff_t ofs,
				      size_t total_len, size_t *retlen,
				      const u8 *buf, bool is_write)
{
	struct spi_nor *nor = mtd_to_spi_nor(mtd);
	struct spi_nor_flash_parameter *params = spi_nor_get_params(nor, 0);
	const struct spi_nor_otp_ops *ops = params->otp.ops;
	const size_t rlen = spi_nor_otp_region_len(nor);
	loff_t rstart, rofs;
	unsigned int region;
	size_t len;
	int ret;

	if (ofs < 0 || ofs >= spi_nor_otp_size(nor))
		return 0;

	/* don't access beyond the end */
	total_len = min_t(size_t, total_len, spi_nor_otp_size(nor) - ofs);

	if (!total_len)
		return 0;

	ret = spi_nor_prep_and_lock(nor);
	if (ret)
		return ret;

	if (is_write) {
		ret = spi_nor_mtd_otp_range_is_locked(nor, ofs, total_len);
		if (ret < 0) {
			goto out;
		} else if (ret) {
			ret = -EROFS;
			goto out;
		}
	}

	while (total_len) {
		/*
		 * The OTP regions are mapped into a contiguous area starting
		 * at 0 as expected by the MTD layer. This will map the MTD
		 * file offsets to the address of an OTP region as used in the
		 * actual SPI commands.
		 */
		region = spi_nor_otp_offset_to_region(nor, ofs);
		rstart = spi_nor_otp_region_start(nor, region);

		/*
		 * The size of a OTP region is expected to be a power of two,
		 * thus we can just mask the lower bits and get the offset into
		 * a region.
		 */
		rofs = ofs & (rlen - 1);

		/* don't access beyond one OTP region */
		len = min_t(size_t, total_len, rlen - rofs);

		if (is_write)
			ret = ops->write(nor, rstart + rofs, len, buf);
		else
			ret = ops->read(nor, rstart + rofs, len, (u8 *)buf);
		if (ret == 0)
			ret = -EIO;
		if (ret < 0)
			goto out;

		*retlen += ret;
		ofs += ret;
		buf += ret;
		total_len -= ret;
	}
	ret = 0;

out:
	spi_nor_unlock_and_unprep(nor);
	return ret;
}

static int spi_nor_mtd_otp_read(struct mtd_info *mtd, loff_t from, size_t len,
				size_t *retlen, u8 *buf)
{
	return spi_nor_mtd_otp_read_write(mtd, from, len, retlen, buf, false);
}

static int spi_nor_mtd_otp_write(struct mtd_info *mtd, loff_t to, size_t len,
				 size_t *retlen, const u8 *buf)
{
	return spi_nor_mtd_otp_read_write(mtd, to, len, retlen, buf, true);
}

static int spi_nor_mtd_otp_erase(struct mtd_info *mtd, loff_t from, size_t len)
{
	struct spi_nor *nor = mtd_to_spi_nor(mtd);
	struct spi_nor_flash_parameter *params = spi_nor_get_params(nor, 0);
	const struct spi_nor_otp_ops *ops = params->otp.ops;
	const size_t rlen = spi_nor_otp_region_len(nor);
	unsigned int region;
	loff_t rstart;
	int ret;

	/* OTP erase is optional */
	if (!ops->erase)
		return -EOPNOTSUPP;

	if (!len)
		return 0;

	if (from < 0 || (from + len) > spi_nor_otp_size(nor))
		return -EINVAL;

	/* the user has to explicitly ask for whole regions */
	if (!IS_ALIGNED(len, rlen) || !IS_ALIGNED(from, rlen))
		return -EINVAL;

	ret = spi_nor_prep_and_lock(nor);
	if (ret)
		return ret;

	ret = spi_nor_mtd_otp_range_is_locked(nor, from, len);
	if (ret < 0) {
		goto out;
	} else if (ret) {
		ret = -EROFS;
		goto out;
	}

	while (len) {
		region = spi_nor_otp_offset_to_region(nor, from);
		rstart = spi_nor_otp_region_start(nor, region);

		ret = ops->erase(nor, rstart);
		if (ret)
			goto out;

		len -= rlen;
		from += rlen;
	}

out:
	spi_nor_unlock_and_unprep(nor);

	return ret;
}

static int spi_nor_mtd_otp_lock(struct mtd_info *mtd, loff_t from, size_t len)
{
	struct spi_nor *nor = mtd_to_spi_nor(mtd);
	struct spi_nor_flash_parameter *params = spi_nor_get_params(nor, 0);
	const struct spi_nor_otp_ops *ops = params->otp.ops;
	const size_t rlen = spi_nor_otp_region_len(nor);
	unsigned int region;
	int ret;

	if (from < 0 || (from + len) > spi_nor_otp_size(nor))
		return -EINVAL;

	/* the user has to explicitly ask for whole regions */
	if (!IS_ALIGNED(len, rlen) || !IS_ALIGNED(from, rlen))
		return -EINVAL;

	ret = spi_nor_prep_and_lock(nor);
	if (ret)
		return ret;

	while (len) {
		region = spi_nor_otp_offset_to_region(nor, from);
		ret = ops->lock(nor, region);
		if (ret)
			goto out;

		len -= rlen;
		from += rlen;
	}

out:
	spi_nor_unlock_and_unprep(nor);

	return ret;
}

void spi_nor_set_mtd_otp_ops(struct spi_nor *nor)
{
	struct spi_nor_flash_parameter *params = spi_nor_get_params(nor, 0);
	struct mtd_info *mtd = &nor->mtd;

	if (!params->otp.ops)
		return;

	if (WARN_ON(!is_power_of_2(spi_nor_otp_region_len(nor))))
		return;

	/*
	 * We only support user_prot callbacks (yet).
	 *
	 * Some SPI NOR flashes like Macronix ones can be ordered in two
	 * different variants. One with a factory locked OTP area and one where
	 * it is left to the user to write to it. The factory locked OTP is
	 * usually preprogrammed with an "electrical serial number". We don't
	 * support these for now.
	 */
	mtd->_get_user_prot_info = spi_nor_mtd_otp_info;
	mtd->_read_user_prot_reg = spi_nor_mtd_otp_read;
	mtd->_write_user_prot_reg = spi_nor_mtd_otp_write;
	mtd->_lock_user_prot_reg = spi_nor_mtd_otp_lock;
	mtd->_erase_user_prot_reg = spi_nor_mtd_otp_erase;
}<|MERGE_RESOLUTION|>--- conflicted
+++ resolved
@@ -12,7 +12,19 @@
 #include "core.h"
 
 /**
-<<<<<<< HEAD
+ * spi_nor_otp_region_len() - get size of one OTP region in bytes
+ * @nor:        pointer to 'struct spi_nor'
+ *
+ * Return: size of one OTP region in bytes
+ */
+static inline unsigned int spi_nor_otp_region_len(struct spi_nor *nor)
+{
+	struct spi_nor_flash_parameter *params = spi_nor_get_params(nor, 0);
+
+	return params->otp.org->len;
+}
+
+/**
  * spi_nor_otp_n_regions() - get number of individual OTP regions
  * @nor:        pointer to 'struct spi_nor'
  *
@@ -23,44 +35,6 @@
 	struct spi_nor_flash_parameter *params = spi_nor_get_params(nor, 0);
 
 	return params->otp.org->n_regions;
-}
-
-/**
- * spi_nor_otp_region_len() - get size of one OTP region in bytes
- * @nor:        pointer to 'struct spi_nor'
- *
- * Return: size of one OTP region in bytes
- */
-static inline unsigned int spi_nor_otp_region_len(struct spi_nor *nor)
-{
-	struct spi_nor_flash_parameter *params = spi_nor_get_params(nor, 0);
-
-	return params->otp.org->len;
-=======
- * spi_nor_otp_region_len() - get size of one OTP region in bytes
- * @nor:        pointer to 'struct spi_nor'
- *
- * Return: size of one OTP region in bytes
- */
-static inline unsigned int spi_nor_otp_region_len(struct spi_nor *nor)
-{
-	struct spi_nor_flash_parameter *params = spi_nor_get_params(nor, 0);
-
-	return params->otp.org->len;
-}
-
-/**
- * spi_nor_otp_n_regions() - get number of individual OTP regions
- * @nor:        pointer to 'struct spi_nor'
- *
- * Return: number of individual OTP regions
- */
-static inline unsigned int spi_nor_otp_n_regions(struct spi_nor *nor)
-{
-	struct spi_nor_flash_parameter *params = spi_nor_get_params(nor, 0);
-
-	return params->otp.org->n_regions;
->>>>>>> 08485d4c
 }
 
 /**
