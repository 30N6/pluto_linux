// SPDX-License-Identifier: GPL-2.0+
/*
 * ADIS16460 IMU driver
 *
 * Copyright 2019 Analog Devices Inc.
 */

#include <linux/module.h>
#include <linux/spi/spi.h>

#include <linux/iio/iio.h>
#include <linux/iio/imu/adis.h>

#include <linux/debugfs.h>

#define ADIS16460_REG_FLASH_CNT		0x00
#define ADIS16460_REG_DIAG_STAT		0x02
#define ADIS16460_REG_X_GYRO_LOW	0x04
#define ADIS16460_REG_X_GYRO_OUT	0x06
#define ADIS16460_REG_Y_GYRO_LOW	0x08
#define ADIS16460_REG_Y_GYRO_OUT	0x0A
#define ADIS16460_REG_Z_GYRO_LOW	0x0C
#define ADIS16460_REG_Z_GYRO_OUT	0x0E
#define ADIS16460_REG_X_ACCL_LOW	0x10
#define ADIS16460_REG_X_ACCL_OUT	0x12
#define ADIS16460_REG_Y_ACCL_LOW	0x14
#define ADIS16460_REG_Y_ACCL_OUT	0x16
#define ADIS16460_REG_Z_ACCL_LOW	0x18
#define ADIS16460_REG_Z_ACCL_OUT	0x1A
#define ADIS16460_REG_SMPL_CNTR		0x1C
#define ADIS16460_REG_TEMP_OUT		0x1E
#define ADIS16460_REG_X_DELT_ANG	0x24
#define ADIS16460_REG_Y_DELT_ANG	0x26
#define ADIS16460_REG_Z_DELT_ANG	0x28
#define ADIS16460_REG_X_DELT_VEL	0x2A
#define ADIS16460_REG_Y_DELT_VEL	0x2C
#define ADIS16460_REG_Z_DELT_VEL	0x2E
#define ADIS16460_REG_MSC_CTRL		0x32
#define ADIS16460_REG_SYNC_SCAL		0x34
#define ADIS16460_REG_DEC_RATE		0x36
#define ADIS16460_REG_FLTR_CTRL		0x38
#define ADIS16460_REG_GLOB_CMD		0x3E
#define ADIS16460_REG_X_GYRO_OFF	0x40
#define ADIS16460_REG_Y_GYRO_OFF	0x42
#define ADIS16460_REG_Z_GYRO_OFF	0x44
#define ADIS16460_REG_X_ACCL_OFF	0x46
#define ADIS16460_REG_Y_ACCL_OFF	0x48
#define ADIS16460_REG_Z_ACCL_OFF	0x4A
#define ADIS16460_REG_LOT_ID1		0x52
#define ADIS16460_REG_LOT_ID2		0x54
#define ADIS16460_REG_PROD_ID		0x56
#define ADIS16460_REG_SERIAL_NUM	0x58
#define ADIS16460_REG_CAL_SGNTR		0x60
#define ADIS16460_REG_CAL_CRC		0x62
#define ADIS16460_REG_CODE_SGNTR	0x64
#define ADIS16460_REG_CODE_CRC		0x66

struct adis16460_chip_info {
	unsigned int num_channels;
	const struct iio_chan_spec *channels;
	unsigned int gyro_max_val;
	unsigned int gyro_max_scale;
	unsigned int accel_max_val;
	unsigned int accel_max_scale;
};

struct adis16460 {
	const struct adis16460_chip_info *chip_info;
	struct adis adis;
};

#ifdef CONFIG_DEBUG_FS

static int adis16460_show_serial_number(void *arg, u64 *val)
{
	struct adis16460 *adis16460 = arg;
	u16 serial;
	int ret;

	ret = adis_read_reg_16(&adis16460->adis, ADIS16460_REG_SERIAL_NUM,
		&serial);
	if (ret)
		return ret;

	*val = serial;

	return 0;
}
DEFINE_DEBUGFS_ATTRIBUTE(adis16460_serial_number_fops,
		adis16460_show_serial_number, NULL, "0x%.4llx\n");

static int adis16460_show_product_id(void *arg, u64 *val)
{
	struct adis16460 *adis16460 = arg;
	u16 prod_id;
	int ret;

	ret = adis_read_reg_16(&adis16460->adis, ADIS16460_REG_PROD_ID,
		&prod_id);
	if (ret)
		return ret;

	*val = prod_id;

	return 0;
}
DEFINE_DEBUGFS_ATTRIBUTE(adis16460_product_id_fops,
		adis16460_show_product_id, NULL, "%llu\n");

static int adis16460_show_flash_count(void *arg, u64 *val)
{
	struct adis16460 *adis16460 = arg;
	u32 flash_count;
	int ret;

	ret = adis_read_reg_32(&adis16460->adis, ADIS16460_REG_FLASH_CNT,
		&flash_count);
	if (ret)
		return ret;

	*val = flash_count;

	return 0;
}
DEFINE_DEBUGFS_ATTRIBUTE(adis16460_flash_count_fops,
		adis16460_show_flash_count, NULL, "%lld\n");

static int adis16460_debugfs_init(struct iio_dev *indio_dev)
{
	struct adis16460 *adis16460 = iio_priv(indio_dev);
	struct dentry *d = iio_get_debugfs_dentry(indio_dev);

	debugfs_create_file_unsafe("serial_number", 0400,
			d, adis16460, &adis16460_serial_number_fops);
	debugfs_create_file_unsafe("product_id", 0400,
			d, adis16460, &adis16460_product_id_fops);
	debugfs_create_file_unsafe("flash_count", 0400,
			d, adis16460, &adis16460_flash_count_fops);

	return 0;
}

#else

static int adis16460_debugfs_init(struct iio_dev *indio_dev)
{
	return 0;
}

#endif

static int adis16460_set_freq(struct iio_dev *indio_dev, int val, int val2)
{
	struct adis16460 *st = iio_priv(indio_dev);
	int t;

	t =  val * 1000 + val2 / 1000;
	if (t <= 0)
		return -EINVAL;

	t = 2048000 / t;
	if (t > 2048)
		t = 2048;

	if (t != 0)
		t--;

	return adis_write_reg_16(&st->adis, ADIS16460_REG_DEC_RATE, t);
}

static int adis16460_get_freq(struct iio_dev *indio_dev, int *val, int *val2)
{
	struct adis16460 *st = iio_priv(indio_dev);
	uint16_t t;
	int ret;
	unsigned int freq;

	ret = adis_read_reg_16(&st->adis, ADIS16460_REG_DEC_RATE, &t);
	if (ret)
		return ret;

	freq = 2048000 / (t + 1);
	*val = freq / 1000;
	*val2 = (freq % 1000) * 1000;

	return IIO_VAL_INT_PLUS_MICRO;
}

static int adis16460_read_raw(struct iio_dev *indio_dev,
	const struct iio_chan_spec *chan, int *val, int *val2, long info)
{
	struct adis16460 *st = iio_priv(indio_dev);

	switch (info) {
	case IIO_CHAN_INFO_RAW:
		return adis_single_conversion(indio_dev, chan, 0, val);
	case IIO_CHAN_INFO_SCALE:
		switch (chan->type) {
		case IIO_ANGL_VEL:
			*val = st->chip_info->gyro_max_scale;
			*val2 = st->chip_info->gyro_max_val;
			return IIO_VAL_FRACTIONAL;
		case IIO_ACCEL:
			*val = st->chip_info->accel_max_scale;
			*val2 = st->chip_info->accel_max_val;
			return IIO_VAL_FRACTIONAL;
		case IIO_TEMP:
			*val = 50; /* 50 milli degrees Celsius/LSB */
			return IIO_VAL_INT;
		default:
			return -EINVAL;
		}
	case IIO_CHAN_INFO_OFFSET:
		*val = 500; /* 25 degrees Celsius = 0x0000 */
		return IIO_VAL_INT;
	case IIO_CHAN_INFO_SAMP_FREQ:
		return adis16460_get_freq(indio_dev, val, val2);
	default:
		return -EINVAL;
	}
}

static int adis16460_write_raw(struct iio_dev *indio_dev,
	const struct iio_chan_spec *chan, int val, int val2, long info)
{
	switch (info) {
	case IIO_CHAN_INFO_SAMP_FREQ:
		return adis16460_set_freq(indio_dev, val, val2);
	default:
		return -EINVAL;
	}
}

enum {
	ADIS16460_SCAN_GYRO_X,
	ADIS16460_SCAN_GYRO_Y,
	ADIS16460_SCAN_GYRO_Z,
	ADIS16460_SCAN_ACCEL_X,
	ADIS16460_SCAN_ACCEL_Y,
	ADIS16460_SCAN_ACCEL_Z,
	ADIS16460_SCAN_TEMP,
};

#define ADIS16460_MOD_CHANNEL(_type, _mod, _address, _si, _bits) \
	{ \
		.type = (_type), \
		.modified = 1, \
		.channel2 = (_mod), \
		.info_mask_separate = BIT(IIO_CHAN_INFO_RAW), \
		.info_mask_shared_by_type = BIT(IIO_CHAN_INFO_SCALE), \
		.info_mask_shared_by_all = BIT(IIO_CHAN_INFO_SAMP_FREQ), \
		.address = (_address), \
		.scan_index = (_si), \
		.scan_type = { \
			.sign = 's', \
			.realbits = (_bits), \
			.storagebits = (_bits), \
			.endianness = IIO_BE, \
		}, \
	}

#define ADIS16460_GYRO_CHANNEL(_mod) \
	ADIS16460_MOD_CHANNEL(IIO_ANGL_VEL, IIO_MOD_ ## _mod, \
	ADIS16460_REG_ ## _mod ## _GYRO_LOW, ADIS16460_SCAN_GYRO_ ## _mod, \
	32)

#define ADIS16460_ACCEL_CHANNEL(_mod) \
	ADIS16460_MOD_CHANNEL(IIO_ACCEL, IIO_MOD_ ## _mod, \
	ADIS16460_REG_ ## _mod ## _ACCL_LOW, ADIS16460_SCAN_ACCEL_ ## _mod, \
	32)

#define ADIS16460_TEMP_CHANNEL() { \
		.type = IIO_TEMP, \
		.indexed = 1, \
		.channel = 0, \
		.info_mask_separate = BIT(IIO_CHAN_INFO_RAW) | \
			BIT(IIO_CHAN_INFO_SCALE) | \
			BIT(IIO_CHAN_INFO_OFFSET), \
		.info_mask_shared_by_all = BIT(IIO_CHAN_INFO_SAMP_FREQ), \
		.address = ADIS16460_REG_TEMP_OUT, \
		.scan_index = ADIS16460_SCAN_TEMP, \
		.scan_type = { \
			.sign = 's', \
			.realbits = 16, \
			.storagebits = 16, \
			.endianness = IIO_BE, \
		}, \
	}

static const struct iio_chan_spec adis16460_channels[] = {
	ADIS16460_GYRO_CHANNEL(X),
	ADIS16460_GYRO_CHANNEL(Y),
	ADIS16460_GYRO_CHANNEL(Z),
	ADIS16460_ACCEL_CHANNEL(X),
	ADIS16460_ACCEL_CHANNEL(Y),
	ADIS16460_ACCEL_CHANNEL(Z),
	ADIS16460_TEMP_CHANNEL(),
	IIO_CHAN_SOFT_TIMESTAMP(7)
};

static const struct adis16460_chip_info adis16460_chip_info = {
	.channels = adis16460_channels,
	.num_channels = ARRAY_SIZE(adis16460_channels),
	/*
	 * storing the value in rad/degree and the scale in degree
	 * gives us the result in rad and better precession than
	 * storing the scale directly in rad.
	 */
	.gyro_max_val = IIO_RAD_TO_DEGREE(200 << 16),
	.gyro_max_scale = 1,
	.accel_max_val = IIO_M_S_2_TO_G(20000 << 16),
	.accel_max_scale = 5,
};

static const struct iio_info adis16460_info = {
	.read_raw = &adis16460_read_raw,
	.write_raw = &adis16460_write_raw,
	.update_scan_mode = adis_update_scan_mode,
	.debugfs_reg_access = adis_debugfs_reg_access,
};

#define ADIS16460_DIAG_STAT_IN_CLK_OOS	7
#define ADIS16460_DIAG_STAT_FLASH_MEM	6
#define ADIS16460_DIAG_STAT_SELF_TEST	5
#define ADIS16460_DIAG_STAT_OVERRANGE	4
#define ADIS16460_DIAG_STAT_SPI_COMM	3
#define ADIS16460_DIAG_STAT_FLASH_UPT	2

static const char * const adis16460_status_error_msgs[] = {
	[ADIS16460_DIAG_STAT_IN_CLK_OOS] = "Input clock out of sync",
	[ADIS16460_DIAG_STAT_FLASH_MEM] = "Flash memory failure",
	[ADIS16460_DIAG_STAT_SELF_TEST] = "Self test diagnostic failure",
	[ADIS16460_DIAG_STAT_OVERRANGE] = "Sensor overrange",
	[ADIS16460_DIAG_STAT_SPI_COMM] = "SPI communication failure",
	[ADIS16460_DIAG_STAT_FLASH_UPT] = "Flash update failure",
};

static const struct adis_timeout adis16460_timeouts = {
	.reset_ms = 225,
	.sw_reset_ms = 225,
	.self_test_ms = 10,
};

static const struct adis_data adis16460_data = {
	.diag_stat_reg = ADIS16460_REG_DIAG_STAT,
	.glob_cmd_reg = ADIS16460_REG_GLOB_CMD,
	.prod_id_reg = ADIS16460_REG_PROD_ID,
	.prod_id = 16460,
	.self_test_mask = BIT(2),
	.self_test_reg = ADIS16460_REG_GLOB_CMD,
	.has_paging = false,
	.read_delay = 5,
	.write_delay = 5,
	.cs_change_delay = 16,
	.status_error_msgs = adis16460_status_error_msgs,
	.status_error_mask = BIT(ADIS16460_DIAG_STAT_IN_CLK_OOS) |
		BIT(ADIS16460_DIAG_STAT_FLASH_MEM) |
		BIT(ADIS16460_DIAG_STAT_SELF_TEST) |
		BIT(ADIS16460_DIAG_STAT_OVERRANGE) |
		BIT(ADIS16460_DIAG_STAT_SPI_COMM) |
		BIT(ADIS16460_DIAG_STAT_FLASH_UPT),
	.unmasked_drdy = true,
	.timeouts = &adis16460_timeouts,
};

static int adis16460_probe(struct spi_device *spi)
{
	struct iio_dev *indio_dev;
	struct adis16460 *st;
	int ret;

	indio_dev = devm_iio_device_alloc(&spi->dev, sizeof(*st));
	if (indio_dev == NULL)
		return -ENOMEM;

	st = iio_priv(indio_dev);

	st->chip_info = &adis16460_chip_info;
	indio_dev->name = spi_get_device_id(spi)->name;
	indio_dev->channels = st->chip_info->channels;
	indio_dev->num_channels = st->chip_info->num_channels;
	indio_dev->info = &adis16460_info;
	indio_dev->modes = INDIO_DIRECT_MODE;

	ret = adis_init(&st->adis, indio_dev, spi, &adis16460_data);
	if (ret)
		return ret;

	/* We cannot mask the interrupt, so ensure it isn't auto enabled */
	st->adis.irq_flag |= IRQF_NO_AUTOEN;
	ret = devm_adis_setup_buffer_and_trigger(&st->adis, indio_dev, NULL);
	if (ret)
		return ret;
<<<<<<< HEAD
	/*
	 * Note that this is not needed in upstream but we still need to have
	 * it in our tree because the 'IRQF_NO_AUTOEN' flag is still not
	 * present. With it, the IRQ is automatically disabled when requesting
	 * it. As soon as we move to a kernel supporting we can drop this call
	 * and update @adis_validate_irq_flag() accordingly.
	 */
	adis_enable_irq(&st->adis, false);
=======
>>>>>>> e2662117

	ret = __adis_initial_startup(&st->adis);
	if (ret)
		return ret;

	ret = devm_iio_device_register(&spi->dev, indio_dev);
	if (ret)
		return ret;

	adis16460_debugfs_init(indio_dev);

	return 0;
}

static const struct spi_device_id adis16460_ids[] = {
	{ "adis16460", 0 },
	{}
};
MODULE_DEVICE_TABLE(spi, adis16460_ids);

static const struct of_device_id adis16460_of_match[] = {
	{ .compatible = "adi,adis16460" },
	{}
};
MODULE_DEVICE_TABLE(of, adis16460_of_match);

static struct spi_driver adis16460_driver = {
	.driver = {
		.name = "adis16460",
		.of_match_table = adis16460_of_match,
	},
	.id_table = adis16460_ids,
	.probe = adis16460_probe,
};
module_spi_driver(adis16460_driver);

MODULE_AUTHOR("Dragos Bogdan <dragos.bogdan@analog.com>");
MODULE_DESCRIPTION("Analog Devices ADIS16460 IMU driver");
MODULE_LICENSE("GPL");<|MERGE_RESOLUTION|>--- conflicted
+++ resolved
@@ -391,17 +391,6 @@
 	ret = devm_adis_setup_buffer_and_trigger(&st->adis, indio_dev, NULL);
 	if (ret)
 		return ret;
-<<<<<<< HEAD
-	/*
-	 * Note that this is not needed in upstream but we still need to have
-	 * it in our tree because the 'IRQF_NO_AUTOEN' flag is still not
-	 * present. With it, the IRQ is automatically disabled when requesting
-	 * it. As soon as we move to a kernel supporting we can drop this call
-	 * and update @adis_validate_irq_flag() accordingly.
-	 */
-	adis_enable_irq(&st->adis, false);
-=======
->>>>>>> e2662117
 
 	ret = __adis_initial_startup(&st->adis);
 	if (ret)
