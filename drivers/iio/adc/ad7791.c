--- conflicted
+++ resolved
@@ -154,12 +154,6 @@
 	const struct ad7791_chip_info *info;
 };
 
-<<<<<<< HEAD
-static struct ad7791_platform_data ad7791_default_pdata = {
-	.buffered = true,
-	.burnout_current = false,
-	.unipolar = false,
-=======
 static const int ad7791_sample_freq_avail[8][2] = {
 	[AD7791_FILTER_RATE_120] =  { 120, 0 },
 	[AD7791_FILTER_RATE_100] =  { 100, 0 },
@@ -169,7 +163,12 @@
 	[AD7791_FILTER_RATE_16_7] = { 16,  700000 },
 	[AD7791_FILTER_RATE_13_3] = { 13,  300000 },
 	[AD7791_FILTER_RATE_9_5] =  { 9,   500000 },
->>>>>>> 9c71c6e9
+};
+
+static struct ad7791_platform_data ad7791_default_pdata = {
+	.buffered = true,
+	.burnout_current = false,
+	.unipolar = false,
 };
 
 static struct ad7791_state *ad_sigma_delta_to_ad7791(struct ad_sigma_delta *sd)
