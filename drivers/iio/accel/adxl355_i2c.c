--- conflicted
+++ resolved
@@ -24,26 +24,10 @@
 {
 	struct regmap *regmap;
 	const struct adxl355_chip_info *chip_data;
-<<<<<<< HEAD
-	const struct i2c_device_id *adxl355;
-
-	chip_data = device_get_match_data(&client->dev);
-	if (!chip_data) {
-		adxl355 = to_i2c_driver(client->dev.driver)->id_table;
-		if (!adxl355)
-			return -EINVAL;
-
-		chip_data = (void *)i2c_match_id(adxl355, client)->driver_data;
-
-		if (!chip_data)
-			return -EINVAL;
-	}
-=======
 
 	chip_data = i2c_get_match_data(client);
 	if (!chip_data)
 		return -ENODEV;
->>>>>>> e475cc1c
 
 	regmap = devm_regmap_init_i2c(client, &adxl355_i2c_regmap_config);
 	if (IS_ERR(regmap)) {
