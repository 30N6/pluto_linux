// SPDX-License-Identifier: GPL-2.0-only
/* The industrial I/O core
 *
 * Copyright (c) 2008 Jonathan Cameron
 *
 * Handling of buffer allocation / resizing.
 *
 * Things to look at here.
 * - Better memory allocation techniques?
 * - Alternative access techniques?
 */
#include <linux/anon_inodes.h>
#include <linux/kernel.h>
#include <linux/export.h>
#include <linux/device.h>
#include <linux/file.h>
#include <linux/fs.h>
#include <linux/cdev.h>
#include <linux/slab.h>
#include <linux/poll.h>
#include <linux/sched.h>
#include <linux/dma-mapping.h>
#include <linux/sched/signal.h>

#include <linux/iio/iio.h>
#include <linux/iio/iio-opaque.h>
#include "iio_core.h"
#include "iio_core_trigger.h"
#include <linux/iio/sysfs.h>
#include <linux/iio/buffer.h>
#include <linux/iio/buffer_impl.h>

static const char * const iio_endian_prefix[] = {
	[IIO_BE] = "be",
	[IIO_LE] = "le",
};

static bool iio_buffer_is_active(struct iio_buffer *buf)
{
	return !list_empty(&buf->buffer_list);
}

static size_t iio_buffer_data_available(struct iio_buffer *buf)
{
	return buf->access->data_available(buf);
}

static int iio_buffer_flush_hwfifo(struct iio_dev *indio_dev,
				   struct iio_buffer *buf, size_t required)
{
	if (!indio_dev->info->hwfifo_flush_to_buffer)
		return -ENODEV;

	return indio_dev->info->hwfifo_flush_to_buffer(indio_dev, required);
}

static bool iio_buffer_ready(struct iio_dev *indio_dev, struct iio_buffer *buf,
			     size_t to_wait, int to_flush)
{
	size_t avail;
	int flushed = 0;

	/* wakeup if the device was unregistered */
	if (!indio_dev->info)
		return true;

	/* drain the buffer if it was disabled */
	if (!iio_buffer_is_active(buf)) {
		to_wait = min_t(size_t, to_wait, 1);
		to_flush = 0;
	}

	avail = iio_buffer_data_available(buf);

	if (avail >= to_wait) {
		/* force a flush for non-blocking reads */
		if (!to_wait && avail < to_flush)
			iio_buffer_flush_hwfifo(indio_dev, buf,
						to_flush - avail);
		return true;
	}

	if (to_flush)
		flushed = iio_buffer_flush_hwfifo(indio_dev, buf,
						  to_wait - avail);
	if (flushed <= 0)
		return false;

	if (avail + flushed >= to_wait)
		return true;

	return false;
}

/**
 * iio_buffer_read() - chrdev read for buffer access
 * @filp:	File structure pointer for the char device
 * @buf:	Destination buffer for iio buffer read
 * @n:		First n bytes to read
 * @f_ps:	Long offset provided by the user as a seek position
 *
 * This function relies on all buffer implementations having an
 * iio_buffer as their first element.
 *
 * Return: negative values corresponding to error codes or ret != 0
 *	   for ending the reading activity
 **/
static ssize_t iio_buffer_read(struct file *filp, char __user *buf,
			       size_t n, loff_t *f_ps)
{
	struct iio_dev_buffer_pair *ib = filp->private_data;
	struct iio_buffer *rb = ib->buffer;
	struct iio_dev *indio_dev = ib->indio_dev;
	DEFINE_WAIT_FUNC(wait, woken_wake_function);
	size_t datum_size;
	size_t to_wait;
	int ret = 0;

	if (!indio_dev->info)
		return -ENODEV;

	if (!rb || !rb->access->read)
		return -EINVAL;

	datum_size = rb->bytes_per_datum;

	/*
	 * If datum_size is 0 there will never be anything to read from the
	 * buffer, so signal end of file now.
	 */
	if (!datum_size)
		return 0;

	if (filp->f_flags & O_NONBLOCK)
		to_wait = 0;
	else
		to_wait = min_t(size_t, n / datum_size, rb->watermark);

	add_wait_queue(&rb->pollq, &wait);
	do {
		if (!indio_dev->info) {
			ret = -ENODEV;
			break;
		}

		if (!iio_buffer_ready(indio_dev, rb, to_wait, n / datum_size)) {
			if (signal_pending(current)) {
				ret = -ERESTARTSYS;
				break;
			}

			wait_woken(&wait, TASK_INTERRUPTIBLE,
				   MAX_SCHEDULE_TIMEOUT);
			continue;
		}

		ret = rb->access->read(rb, n, buf);
		if (ret == 0 && (filp->f_flags & O_NONBLOCK))
			ret = -EAGAIN;
	} while (ret == 0);
	remove_wait_queue(&rb->pollq, &wait);

	return ret;
}

static bool iio_buffer_space_available(struct iio_buffer *buf)
{
	if (buf->access->space_available)
		return buf->access->space_available(buf);

	return true;
}

/**
 * iio_buffer_chrdev_write() - chrdev read for buffer access
 *
 * This function relies on all buffer implementations having an
 * iio_buffer as their first element.
 **/
ssize_t iio_buffer_chrdev_write(struct file *filp, const char __user *buf,
				      size_t n, loff_t *f_ps)
{
	struct iio_dev *indio_dev = filp->private_data;
	struct iio_buffer *rb = indio_dev->buffer;
	int ret;

	if (!rb || !rb->access->write)
		return -EINVAL;

	do {
		if (!iio_buffer_space_available(rb)) {
			if (filp->f_flags & O_NONBLOCK)
				return -EAGAIN;

			ret = wait_event_interruptible(rb->pollq,
					iio_buffer_space_available(rb) ||
					indio_dev->info == NULL);
			if (ret)
				return ret;
			if (indio_dev->info == NULL)
				return -ENODEV;
		}

		ret = rb->access->write(rb, n, buf);
		if (ret == 0 && (filp->f_flags & O_NONBLOCK))
			ret = -EAGAIN;
	} while (ret == 0);

	return ret;
}

/**
 * iio_buffer_poll() - poll the buffer to find out if it has data
 * @filp:	File structure pointer for device access
 * @wait:	Poll table structure pointer for which the driver adds
 *		a wait queue
 *
 * Return: (EPOLLIN | EPOLLRDNORM) if data is available for reading
 *	   or 0 for other cases
 */
static __poll_t iio_buffer_poll(struct file *filp,
				struct poll_table_struct *wait)
{
	struct iio_dev_buffer_pair *ib = filp->private_data;
	struct iio_buffer *rb = ib->buffer;
	struct iio_dev *indio_dev = ib->indio_dev;

	if (!indio_dev->info || rb == NULL)
		return 0;

	poll_wait(filp, &rb->pollq, wait);

	switch (indio_dev->direction) {
	case IIO_DEVICE_DIRECTION_IN:
		if (iio_buffer_ready(indio_dev, rb, rb->watermark, 0))
			return EPOLLIN | EPOLLRDNORM;
		break;
	case IIO_DEVICE_DIRECTION_OUT:
		if (iio_buffer_space_available(rb))
			return EPOLLOUT | EPOLLWRNORM;
	}

	/* need a way of knowing if there may be enough data... */
	return 0;
}

ssize_t iio_buffer_read_wrapper(struct file *filp, char __user *buf,
				size_t n, loff_t *f_ps)
{
	struct iio_dev_buffer_pair *ib = filp->private_data;
	struct iio_buffer *rb = ib->buffer;

	/* check if buffer was opened through new API */
	if (test_bit(IIO_BUSY_BIT_POS, &rb->flags))
		return -EBUSY;

	return iio_buffer_read(filp, buf, n, f_ps);
}

__poll_t iio_buffer_poll_wrapper(struct file *filp,
				 struct poll_table_struct *wait)
{
	struct iio_dev_buffer_pair *ib = filp->private_data;
	struct iio_buffer *rb = ib->buffer;

	/* check if buffer was opened through new API */
	if (test_bit(IIO_BUSY_BIT_POS, &rb->flags))
		return 0;

	return iio_buffer_poll(filp, wait);
}

/**
 * iio_buffer_wakeup_poll - Wakes up the buffer waitqueue
 * @indio_dev: The IIO device
 *
 * Wakes up the event waitqueue used for poll(). Should usually
 * be called when the device is unregistered.
 */
void iio_buffer_wakeup_poll(struct iio_dev *indio_dev)
{
	struct iio_dev_opaque *iio_dev_opaque = to_iio_dev_opaque(indio_dev);
	struct iio_buffer *buffer;
	unsigned int i;

	for (i = 0; i < iio_dev_opaque->attached_buffers_cnt; i++) {
		buffer = iio_dev_opaque->attached_buffers[i];
		wake_up(&buffer->pollq);
	}
}

void iio_buffer_init(struct iio_buffer *buffer)
{
	INIT_LIST_HEAD(&buffer->demux_list);
	INIT_LIST_HEAD(&buffer->buffer_list);
	init_waitqueue_head(&buffer->pollq);
	kref_init(&buffer->ref);
	if (!buffer->watermark)
		buffer->watermark = 1;
}
EXPORT_SYMBOL(iio_buffer_init);

<<<<<<< HEAD
int iio_buffer_alloc_scanmask(struct iio_buffer *buffer,
	struct iio_dev *indio_dev)
{
	if (!indio_dev->masklength)
		return 0;

	buffer->scan_mask = bitmap_zalloc(indio_dev->masklength, GFP_KERNEL);
	if (buffer->scan_mask == NULL)
		return -ENOMEM;

	buffer->channel_mask = bitmap_zalloc(indio_dev->num_channels,
					     GFP_KERNEL);
	if (buffer->channel_mask == NULL) {
		bitmap_free(buffer->scan_mask);
		return -ENOMEM;
	}

	return 0;
}
EXPORT_SYMBOL(iio_buffer_alloc_scanmask);

void iio_buffer_free_scanmask(struct iio_buffer *buffer)
{
	bitmap_free(buffer->channel_mask);
	bitmap_free(buffer->scan_mask);
}
EXPORT_SYMBOL(iio_buffer_free_scanmask);

/**
 * iio_buffer_set_attrs - Set buffer specific attributes
 * @buffer: The buffer for which we are setting attributes
 * @attrs: Pointer to a null terminated list of pointers to attributes
 */
void iio_buffer_set_attrs(struct iio_buffer *buffer,
			 const struct attribute **attrs)
=======
void iio_device_detach_buffers(struct iio_dev *indio_dev)
>>>>>>> e2662117
{
	struct iio_dev_opaque *iio_dev_opaque = to_iio_dev_opaque(indio_dev);
	struct iio_buffer *buffer;
	unsigned int i;

	for (i = 0; i < iio_dev_opaque->attached_buffers_cnt; i++) {
		buffer = iio_dev_opaque->attached_buffers[i];
		iio_buffer_put(buffer);
	}

	kfree(iio_dev_opaque->attached_buffers);
}

static ssize_t iio_show_scan_index(struct device *dev,
				   struct device_attribute *attr,
				   char *buf)
{
	return sysfs_emit(buf, "%u\n", to_iio_dev_attr(attr)->c->scan_index);
}

static ssize_t iio_show_fixed_type(struct device *dev,
				   struct device_attribute *attr,
				   char *buf)
{
	struct iio_dev_attr *this_attr = to_iio_dev_attr(attr);
	u8 type = this_attr->c->scan_type.endianness;

	if (type == IIO_CPU) {
#ifdef __LITTLE_ENDIAN
		type = IIO_LE;
#else
		type = IIO_BE;
#endif
	}
	if (this_attr->c->scan_type.repeat > 1)
		return sysfs_emit(buf, "%s:%c%d/%dX%d>>%u\n",
		       iio_endian_prefix[type],
		       this_attr->c->scan_type.sign,
		       this_attr->c->scan_type.realbits,
		       this_attr->c->scan_type.storagebits,
		       this_attr->c->scan_type.repeat,
		       this_attr->c->scan_type.shift);
	else
		return sysfs_emit(buf, "%s:%c%d/%d>>%u\n",
		       iio_endian_prefix[type],
		       this_attr->c->scan_type.sign,
		       this_attr->c->scan_type.realbits,
		       this_attr->c->scan_type.storagebits,
		       this_attr->c->scan_type.shift);
}

static ssize_t iio_scan_el_show(struct device *dev,
				struct device_attribute *attr,
				char *buf)
{
	int ret;
	struct iio_buffer *buffer = to_iio_dev_attr(attr)->buffer;

	/* Ensure ret is 0 or 1. */
	ret = !!test_bit(to_iio_dev_attr(attr)->address,
		       buffer->channel_mask);

	return sysfs_emit(buf, "%d\n", ret);
}

/* Note NULL used as error indicator as it doesn't make sense. */
static const unsigned long *iio_scan_mask_match(const unsigned long *av_masks,
					  unsigned int masklength,
					  const unsigned long *mask,
					  bool strict)
{
	if (bitmap_empty(mask, masklength))
		return NULL;
	while (*av_masks) {
		if (strict) {
			if (bitmap_equal(mask, av_masks, masklength))
				return av_masks;
		} else {
			if (bitmap_subset(mask, av_masks, masklength))
				return av_masks;
		}
		av_masks += BITS_TO_LONGS(masklength);
	}
	return NULL;
}

static bool iio_validate_scan_mask(struct iio_dev *indio_dev,
	const unsigned long *mask)
{
	if (!indio_dev->setup_ops->validate_scan_mask)
		return true;

	return indio_dev->setup_ops->validate_scan_mask(indio_dev, mask);
}

/**
 * iio_scan_mask_set() - set particular bit in the scan mask
 * @indio_dev: the iio device
 * @buffer: the buffer whose scan mask we are interested in
 * @bit: the bit to be set.
 *
 * Note that at this point we have no way of knowing what other
 * buffers might request, hence this code only verifies that the
 * individual buffers request is plausible.
 */
static int iio_channel_mask_set(struct iio_dev *indio_dev,
		      struct iio_buffer *buffer, int bit)
{
	const unsigned long *mask;
	unsigned long *trialmask;
	unsigned int ch;

	if (!indio_dev->masklength) {
		WARN(1, "Trying to set scanmask prior to registering buffer\n");
		return -EINVAL;
	}

<<<<<<< HEAD
	set_bit(bit, buffer->channel_mask);

	for_each_set_bit(ch, buffer->channel_mask, indio_dev->num_channels)
		set_bit(indio_dev->channels[ch].scan_index, trialmask);
=======
	trialmask = bitmap_alloc(indio_dev->masklength, GFP_KERNEL);
	if (!trialmask)
		return -ENOMEM;
	bitmap_copy(trialmask, buffer->scan_mask, indio_dev->masklength);
	set_bit(bit, trialmask);
>>>>>>> e2662117

	if (!iio_validate_scan_mask(indio_dev, trialmask))
		goto err_invalid_mask;

	if (indio_dev->available_scan_masks) {
		mask = iio_scan_mask_match(indio_dev->available_scan_masks,
					   indio_dev->masklength,
					   trialmask, false);
		if (!mask)
			goto err_invalid_mask;
	}
	bitmap_copy(buffer->scan_mask, trialmask, indio_dev->masklength);

	bitmap_free(trialmask);

	return 0;

err_invalid_mask:
	clear_bit(bit, buffer->channel_mask);
	bitmap_free(trialmask);
	return -EINVAL;
}

static int iio_channel_mask_clear(struct iio_dev *indio_dev,
	struct iio_buffer *buffer, int bit)
{
	unsigned int ch;

	clear_bit(bit, buffer->channel_mask);

	memset(buffer->scan_mask, 0,
	       BITS_TO_LONGS(indio_dev->masklength) * sizeof(*buffer->scan_mask));
	for_each_set_bit(ch, buffer->channel_mask, indio_dev->num_channels)
		set_bit(indio_dev->channels[ch].scan_index, buffer->scan_mask);
	return 0;
}

static int iio_channel_mask_query(struct iio_dev *indio_dev,
			struct iio_buffer *buffer, int bit)
{
	if (bit > indio_dev->num_channels)
		return -EINVAL;

	if (!buffer->channel_mask)
		return 0;

	/* Ensure return value is 0 or 1. */
	return !!test_bit(bit, buffer->channel_mask);
}

static ssize_t iio_scan_el_store(struct device *dev,
				 struct device_attribute *attr,
				 const char *buf,
				 size_t len)
{
	int ret;
	bool state;
	struct iio_dev *indio_dev = dev_to_iio_dev(dev);
	struct iio_dev_attr *this_attr = to_iio_dev_attr(attr);
	struct iio_buffer *buffer = this_attr->buffer;

	ret = strtobool(buf, &state);
	if (ret < 0)
		return ret;
	mutex_lock(&indio_dev->mlock);
	if (iio_buffer_is_active(buffer)) {
		ret = -EBUSY;
		goto error_ret;
	}
	ret = iio_channel_mask_query(indio_dev, buffer, this_attr->address);
	if (ret < 0)
		goto error_ret;
	if (!state && ret) {
		ret = iio_channel_mask_clear(indio_dev, buffer, this_attr->address);
		if (ret)
			goto error_ret;
	} else if (state && !ret) {
		ret = iio_channel_mask_set(indio_dev, buffer, this_attr->address);
		if (ret)
			goto error_ret;
	}

error_ret:
	mutex_unlock(&indio_dev->mlock);

	return ret < 0 ? ret : len;

}

static ssize_t iio_scan_el_ts_show(struct device *dev,
				   struct device_attribute *attr,
				   char *buf)
{
	struct iio_buffer *buffer = to_iio_dev_attr(attr)->buffer;

	return sysfs_emit(buf, "%d\n", buffer->scan_timestamp);
}

static ssize_t iio_scan_el_ts_store(struct device *dev,
				    struct device_attribute *attr,
				    const char *buf,
				    size_t len)
{
	int ret;
	struct iio_dev *indio_dev = dev_to_iio_dev(dev);
	struct iio_buffer *buffer = to_iio_dev_attr(attr)->buffer;
	bool state;

	ret = strtobool(buf, &state);
	if (ret < 0)
		return ret;

	mutex_lock(&indio_dev->mlock);
	if (iio_buffer_is_active(buffer)) {
		ret = -EBUSY;
		goto error_ret;
	}
	buffer->scan_timestamp = state;
error_ret:
	mutex_unlock(&indio_dev->mlock);

	return ret ? ret : len;
}

static int iio_buffer_add_channel_sysfs(struct iio_dev *indio_dev,
					struct iio_buffer *buffer,
					const struct iio_chan_spec *chan,
					unsigned int address)
{
	int ret, attrcount = 0;

	ret = __iio_add_chan_devattr("index",
				     chan,
				     &iio_show_scan_index,
				     NULL,
				     0,
				     IIO_SEPARATE,
				     &indio_dev->dev,
				     buffer,
				     &buffer->buffer_attr_list);
	if (ret)
		return ret;
	attrcount++;
	ret = __iio_add_chan_devattr("type",
				     chan,
				     &iio_show_fixed_type,
				     NULL,
				     0,
				     0,
				     &indio_dev->dev,
				     buffer,
				     &buffer->buffer_attr_list);
	if (ret)
		return ret;
	attrcount++;
	if (chan->type != IIO_TIMESTAMP)
		ret = __iio_add_chan_devattr("en",
					     chan,
					     &iio_scan_el_show,
					     &iio_scan_el_store,
					     address,
					     0,
					     &indio_dev->dev,
					     buffer,
					     &buffer->buffer_attr_list);
	else
		ret = __iio_add_chan_devattr("en",
					     chan,
					     &iio_scan_el_ts_show,
					     &iio_scan_el_ts_store,
					     address,
					     0,
					     &indio_dev->dev,
					     buffer,
					     &buffer->buffer_attr_list);
	if (ret)
		return ret;
	attrcount++;
	ret = attrcount;
	return ret;
}

static ssize_t iio_buffer_read_length(struct device *dev,
				      struct device_attribute *attr,
				      char *buf)
{
	struct iio_buffer *buffer = to_iio_dev_attr(attr)->buffer;

	return sysfs_emit(buf, "%d\n", buffer->length);
}

static ssize_t iio_buffer_write_length(struct device *dev,
				       struct device_attribute *attr,
				       const char *buf, size_t len)
{
	struct iio_dev *indio_dev = dev_to_iio_dev(dev);
	struct iio_buffer *buffer = to_iio_dev_attr(attr)->buffer;
	unsigned int val;
	int ret;

	ret = kstrtouint(buf, 10, &val);
	if (ret)
		return ret;

	if (val == buffer->length)
		return len;

	mutex_lock(&indio_dev->mlock);
	if (iio_buffer_is_active(buffer)) {
		ret = -EBUSY;
	} else {
		buffer->access->set_length(buffer, val);
		ret = 0;
	}
	if (ret)
		goto out;
	if (buffer->length && buffer->length < buffer->watermark)
		buffer->watermark = buffer->length;
out:
	mutex_unlock(&indio_dev->mlock);

	return ret ? ret : len;
}

static ssize_t iio_buffer_show_enable(struct device *dev,
				      struct device_attribute *attr,
				      char *buf)
{
	struct iio_buffer *buffer = to_iio_dev_attr(attr)->buffer;

	return sysfs_emit(buf, "%d\n", iio_buffer_is_active(buffer));
}

static unsigned int iio_storage_bytes_for_si(struct iio_dev *indio_dev,
					     unsigned int scan_index)
{
	const struct iio_chan_spec *ch;
	unsigned int bytes;

	ch = iio_find_channel_from_si(indio_dev, scan_index);
	bytes = ch->scan_type.storagebits / 8;
	if (ch->scan_type.repeat > 1)
		bytes *= ch->scan_type.repeat;
	return bytes;
}

static unsigned int iio_storage_bytes_for_timestamp(struct iio_dev *indio_dev)
{
	struct iio_dev_opaque *iio_dev_opaque = to_iio_dev_opaque(indio_dev);

	return iio_storage_bytes_for_si(indio_dev,
					iio_dev_opaque->scan_index_timestamp);
}

static int iio_compute_scan_bytes(struct iio_dev *indio_dev,
				const unsigned long *mask, bool timestamp)
{
	unsigned bytes = 0;
	int length, i, largest = 0;

	/* How much space will the demuxed element take? */
	for_each_set_bit(i, mask,
			 indio_dev->masklength) {
		length = iio_storage_bytes_for_si(indio_dev, i);
		bytes = ALIGN(bytes, length);
		bytes += length;
		largest = max(largest, length);
	}

	if (timestamp) {
		length = iio_storage_bytes_for_timestamp(indio_dev);
		bytes = ALIGN(bytes, length);
		bytes += length;
		largest = max(largest, length);
	}

	bytes = ALIGN(bytes, largest);
	return bytes;
}

static void iio_buffer_activate(struct iio_dev *indio_dev,
	struct iio_buffer *buffer)
{
	struct iio_dev_opaque *iio_dev_opaque = to_iio_dev_opaque(indio_dev);

	iio_buffer_get(buffer);
	list_add(&buffer->buffer_list, &iio_dev_opaque->buffer_list);
}

static void iio_buffer_deactivate(struct iio_buffer *buffer)
{
	list_del_init(&buffer->buffer_list);
	wake_up_interruptible(&buffer->pollq);
	iio_buffer_put(buffer);
}

static void iio_buffer_deactivate_all(struct iio_dev *indio_dev)
{
	struct iio_dev_opaque *iio_dev_opaque = to_iio_dev_opaque(indio_dev);
	struct iio_buffer *buffer, *_buffer;

	list_for_each_entry_safe(buffer, _buffer,
			&iio_dev_opaque->buffer_list, buffer_list)
		iio_buffer_deactivate(buffer);
}

static int iio_buffer_enable(struct iio_buffer *buffer,
	struct iio_dev *indio_dev)
{
	if (!buffer->access->enable)
		return 0;
	return buffer->access->enable(buffer, indio_dev);
}

static int iio_buffer_disable(struct iio_buffer *buffer,
	struct iio_dev *indio_dev)
{
	if (!buffer->access->disable)
		return 0;
	return buffer->access->disable(buffer, indio_dev);
}

static void iio_buffer_update_bytes_per_datum(struct iio_dev *indio_dev,
	struct iio_buffer *buffer)
{
	unsigned int bytes;

	if (!buffer->access->set_bytes_per_datum)
		return;

	bytes = iio_compute_scan_bytes(indio_dev, buffer->scan_mask,
		buffer->scan_timestamp);

	buffer->access->set_bytes_per_datum(buffer, bytes);
}

static int iio_buffer_request_update(struct iio_dev *indio_dev,
	struct iio_buffer *buffer)
{
	int ret;

	iio_buffer_update_bytes_per_datum(indio_dev, buffer);
	if (buffer->access->request_update) {
		ret = buffer->access->request_update(buffer);
		if (ret) {
			dev_dbg(&indio_dev->dev,
			       "Buffer not started: buffer parameter update failed (%d)\n",
				ret);
			return ret;
		}
	}

	return 0;
}

static void iio_free_scan_mask(struct iio_dev *indio_dev,
	const unsigned long *mask)
{
	/* If the mask is dynamically allocated free it, otherwise do nothing */
	if (!indio_dev->available_scan_masks)
		bitmap_free(mask);
}

struct iio_device_config {
	unsigned int mode;
	unsigned int watermark;
	const unsigned long *scan_mask;
	unsigned int scan_bytes;
	bool scan_timestamp;
};

static int iio_verify_update(struct iio_dev *indio_dev,
	struct iio_buffer *insert_buffer, struct iio_buffer *remove_buffer,
	struct iio_device_config *config)
{
	struct iio_dev_opaque *iio_dev_opaque = to_iio_dev_opaque(indio_dev);
	unsigned long *compound_mask;
	const unsigned long *scan_mask;
	bool strict_scanmask = false;
	struct iio_buffer *buffer;
	bool scan_timestamp;
	unsigned int modes;

	if (insert_buffer &&
	    bitmap_empty(insert_buffer->scan_mask, indio_dev->masklength)) {
		dev_dbg(&indio_dev->dev,
			"At least one scan element must be enabled first\n");
		return -EINVAL;
	}

	memset(config, 0, sizeof(*config));
	config->watermark = ~0;

	/*
	 * If there is just one buffer and we are removing it there is nothing
	 * to verify.
	 */
	if (remove_buffer && !insert_buffer &&
		list_is_singular(&iio_dev_opaque->buffer_list))
			return 0;

	modes = indio_dev->modes;

	list_for_each_entry(buffer, &iio_dev_opaque->buffer_list, buffer_list) {
		if (buffer == remove_buffer)
			continue;
		modes &= buffer->access->modes;
		config->watermark = min(config->watermark, buffer->watermark);
	}

	if (insert_buffer) {
		modes &= insert_buffer->access->modes;
		config->watermark = min(config->watermark,
			insert_buffer->watermark);
	}

	/* Definitely possible for devices to support both of these. */
	if ((modes & INDIO_BUFFER_TRIGGERED) && indio_dev->trig) {
		config->mode = INDIO_BUFFER_TRIGGERED;
	} else if (modes & INDIO_BUFFER_HARDWARE) {
		/*
		 * Keep things simple for now and only allow a single buffer to
		 * be connected in hardware mode.
		 */
		if (insert_buffer && !list_empty(&iio_dev_opaque->buffer_list))
			return -EINVAL;
		config->mode = INDIO_BUFFER_HARDWARE;
		strict_scanmask = true;
	} else if (modes & INDIO_BUFFER_SOFTWARE) {
		config->mode = INDIO_BUFFER_SOFTWARE;
	} else {
		/* Can only occur on first buffer */
		if (indio_dev->modes & INDIO_BUFFER_TRIGGERED)
			dev_dbg(&indio_dev->dev, "Buffer not started: no trigger\n");
		return -EINVAL;
	}

	if (indio_dev->direction == IIO_DEVICE_DIRECTION_OUT)
		strict_scanmask = true;

	/* What scan mask do we actually have? */
	compound_mask = bitmap_zalloc(indio_dev->masklength, GFP_KERNEL);
	if (compound_mask == NULL)
		return -ENOMEM;

	scan_timestamp = false;

	list_for_each_entry(buffer, &iio_dev_opaque->buffer_list, buffer_list) {
		if (buffer == remove_buffer)
			continue;
		bitmap_or(compound_mask, compound_mask, buffer->scan_mask,
			  indio_dev->masklength);
		scan_timestamp |= buffer->scan_timestamp;
	}

	if (insert_buffer) {
		bitmap_or(compound_mask, compound_mask,
			  insert_buffer->scan_mask, indio_dev->masklength);
		scan_timestamp |= insert_buffer->scan_timestamp;
	}

	if (indio_dev->available_scan_masks) {
		scan_mask = iio_scan_mask_match(indio_dev->available_scan_masks,
				    indio_dev->masklength,
				    compound_mask,
				    strict_scanmask);
		bitmap_free(compound_mask);
		if (scan_mask == NULL)
			return -EINVAL;
	} else {
	    scan_mask = compound_mask;
	}

	config->scan_bytes = iio_compute_scan_bytes(indio_dev,
				    scan_mask, scan_timestamp);
	config->scan_mask = scan_mask;
	config->scan_timestamp = scan_timestamp;

	return 0;
}

/**
 * struct iio_demux_table - table describing demux memcpy ops
 * @from:	index to copy from
 * @to:		index to copy to
 * @length:	how many bytes to copy
 * @l:		list head used for management
 */
struct iio_demux_table {
	unsigned from;
	unsigned to;
	unsigned length;
	struct list_head l;
};

static void iio_buffer_demux_free(struct iio_buffer *buffer)
{
	struct iio_demux_table *p, *q;
	list_for_each_entry_safe(p, q, &buffer->demux_list, l) {
		list_del(&p->l);
		kfree(p);
	}
}

static int iio_buffer_add_demux(struct iio_buffer *buffer,
	struct iio_demux_table **p, unsigned int in_loc, unsigned int out_loc,
	unsigned int length)
{

	if (*p && (*p)->from + (*p)->length == in_loc &&
		(*p)->to + (*p)->length == out_loc) {
		(*p)->length += length;
	} else {
		*p = kmalloc(sizeof(**p), GFP_KERNEL);
		if (*p == NULL)
			return -ENOMEM;
		(*p)->from = in_loc;
		(*p)->to = out_loc;
		(*p)->length = length;
		list_add_tail(&(*p)->l, &buffer->demux_list);
	}

	return 0;
}

static int iio_buffer_update_demux(struct iio_dev *indio_dev,
				   struct iio_buffer *buffer)
{
	int ret, in_ind = -1, out_ind, length;
	unsigned in_loc = 0, out_loc = 0;
	struct iio_demux_table *p = NULL;

	/* Clear out any old demux */
	iio_buffer_demux_free(buffer);
	kfree(buffer->demux_bounce);
	buffer->demux_bounce = NULL;

	/* First work out which scan mode we will actually have */
	if (bitmap_equal(indio_dev->active_scan_mask,
			 buffer->scan_mask,
			 indio_dev->masklength))
		return 0;

	/* Now we have the two masks, work from least sig and build up sizes */
	for_each_set_bit(out_ind,
			 buffer->scan_mask,
			 indio_dev->masklength) {
		in_ind = find_next_bit(indio_dev->active_scan_mask,
				       indio_dev->masklength,
				       in_ind + 1);
		while (in_ind != out_ind) {
			length = iio_storage_bytes_for_si(indio_dev, in_ind);
			/* Make sure we are aligned */
			in_loc = roundup(in_loc, length) + length;
			in_ind = find_next_bit(indio_dev->active_scan_mask,
					       indio_dev->masklength,
					       in_ind + 1);
		}
		length = iio_storage_bytes_for_si(indio_dev, in_ind);
		out_loc = roundup(out_loc, length);
		in_loc = roundup(in_loc, length);
		ret = iio_buffer_add_demux(buffer, &p, in_loc, out_loc, length);
		if (ret)
			goto error_clear_mux_table;
		out_loc += length;
		in_loc += length;
	}
	/* Relies on scan_timestamp being last */
	if (buffer->scan_timestamp) {
		length = iio_storage_bytes_for_timestamp(indio_dev);
		out_loc = roundup(out_loc, length);
		in_loc = roundup(in_loc, length);
		ret = iio_buffer_add_demux(buffer, &p, in_loc, out_loc, length);
		if (ret)
			goto error_clear_mux_table;
		out_loc += length;
	}
	buffer->demux_bounce = kzalloc(out_loc, GFP_KERNEL);
	if (buffer->demux_bounce == NULL) {
		ret = -ENOMEM;
		goto error_clear_mux_table;
	}
	return 0;

error_clear_mux_table:
	iio_buffer_demux_free(buffer);

	return ret;
}

static int iio_update_demux(struct iio_dev *indio_dev)
{
	struct iio_dev_opaque *iio_dev_opaque = to_iio_dev_opaque(indio_dev);
	struct iio_buffer *buffer;
	int ret;

	list_for_each_entry(buffer, &iio_dev_opaque->buffer_list, buffer_list) {
		ret = iio_buffer_update_demux(indio_dev, buffer);
		if (ret < 0)
			goto error_clear_mux_table;
	}
	return 0;

error_clear_mux_table:
	list_for_each_entry(buffer, &iio_dev_opaque->buffer_list, buffer_list)
		iio_buffer_demux_free(buffer);

	return ret;
}

static int iio_enable_buffers(struct iio_dev *indio_dev,
	struct iio_device_config *config)
{
	struct iio_dev_opaque *iio_dev_opaque = to_iio_dev_opaque(indio_dev);
	struct iio_buffer *buffer;
	int ret;

	indio_dev->active_scan_mask = config->scan_mask;
	indio_dev->scan_timestamp = config->scan_timestamp;
	indio_dev->scan_bytes = config->scan_bytes;
	indio_dev->currentmode = config->mode;

	if (indio_dev->direction == IIO_DEVICE_DIRECTION_IN)
		iio_update_demux(indio_dev);

	/* Wind up again */
	if (indio_dev->setup_ops->preenable) {
		ret = indio_dev->setup_ops->preenable(indio_dev);
		if (ret) {
			dev_dbg(&indio_dev->dev,
			       "Buffer not started: buffer preenable failed (%d)\n", ret);
			goto err_undo_config;
		}
	}

	if (indio_dev->info->update_scan_mode) {
		ret = indio_dev->info
			->update_scan_mode(indio_dev,
					   indio_dev->active_scan_mask);
		if (ret < 0) {
			dev_dbg(&indio_dev->dev,
				"Buffer not started: update scan mode failed (%d)\n",
				ret);
			goto err_run_postdisable;
		}
	}

	if (indio_dev->info->hwfifo_set_watermark)
		indio_dev->info->hwfifo_set_watermark(indio_dev,
			config->watermark);

	list_for_each_entry(buffer, &iio_dev_opaque->buffer_list, buffer_list) {
		ret = iio_buffer_enable(buffer, indio_dev);
		if (ret)
			goto err_disable_buffers;
	}

	if (indio_dev->currentmode == INDIO_BUFFER_TRIGGERED) {
		ret = iio_trigger_attach_poll_func(indio_dev->trig,
						   indio_dev->pollfunc);
		if (ret)
			goto err_disable_buffers;
	}

	if (indio_dev->setup_ops->postenable) {
		ret = indio_dev->setup_ops->postenable(indio_dev);
		if (ret) {
			dev_dbg(&indio_dev->dev,
			       "Buffer not started: postenable failed (%d)\n", ret);
			goto err_detach_pollfunc;
		}
	}

	return 0;

err_detach_pollfunc:
	if (indio_dev->currentmode == INDIO_BUFFER_TRIGGERED) {
		iio_trigger_detach_poll_func(indio_dev->trig,
					     indio_dev->pollfunc);
	}
err_disable_buffers:
	list_for_each_entry_continue_reverse(buffer, &iio_dev_opaque->buffer_list,
					     buffer_list)
		iio_buffer_disable(buffer, indio_dev);
err_run_postdisable:
	if (indio_dev->setup_ops->postdisable)
		indio_dev->setup_ops->postdisable(indio_dev);
err_undo_config:
	indio_dev->currentmode = INDIO_DIRECT_MODE;
	indio_dev->active_scan_mask = NULL;

	return ret;
}

static int iio_disable_buffers(struct iio_dev *indio_dev)
{
	struct iio_dev_opaque *iio_dev_opaque = to_iio_dev_opaque(indio_dev);
	struct iio_buffer *buffer;
	int ret = 0;
	int ret2;

	/* Wind down existing buffers - iff there are any */
	if (list_empty(&iio_dev_opaque->buffer_list))
		return 0;

	/*
	 * If things go wrong at some step in disable we still need to continue
	 * to perform the other steps, otherwise we leave the device in a
	 * inconsistent state. We return the error code for the first error we
	 * encountered.
	 */

	if (indio_dev->setup_ops->predisable) {
		ret2 = indio_dev->setup_ops->predisable(indio_dev);
		if (ret2 && !ret)
			ret = ret2;
	}

	if (indio_dev->currentmode == INDIO_BUFFER_TRIGGERED) {
		iio_trigger_detach_poll_func(indio_dev->trig,
					     indio_dev->pollfunc);
	}

	list_for_each_entry(buffer, &iio_dev_opaque->buffer_list, buffer_list) {
		ret2 = iio_buffer_disable(buffer, indio_dev);
		if (ret2 && !ret)
			ret = ret2;
	}

	if (indio_dev->setup_ops->postdisable) {
		ret2 = indio_dev->setup_ops->postdisable(indio_dev);
		if (ret2 && !ret)
			ret = ret2;
	}

	iio_free_scan_mask(indio_dev, indio_dev->active_scan_mask);
	indio_dev->active_scan_mask = NULL;
	indio_dev->currentmode = INDIO_DIRECT_MODE;

	return ret;
}

static int __iio_update_buffers(struct iio_dev *indio_dev,
		       struct iio_buffer *insert_buffer,
		       struct iio_buffer *remove_buffer)
{
	struct iio_dev_opaque *iio_dev_opaque = to_iio_dev_opaque(indio_dev);
	struct iio_device_config new_config;
	int ret;

	ret = iio_verify_update(indio_dev, insert_buffer, remove_buffer,
		&new_config);
	if (ret)
		return ret;

	if (insert_buffer) {
		ret = iio_buffer_request_update(indio_dev, insert_buffer);
		if (ret)
			goto err_free_config;
	}

	ret = iio_disable_buffers(indio_dev);
	if (ret)
		goto err_deactivate_all;

	if (remove_buffer)
		iio_buffer_deactivate(remove_buffer);
	if (insert_buffer)
		iio_buffer_activate(indio_dev, insert_buffer);

	/* If no buffers in list, we are done */
	if (list_empty(&iio_dev_opaque->buffer_list))
		return 0;

	ret = iio_enable_buffers(indio_dev, &new_config);
	if (ret)
		goto err_deactivate_all;

	return 0;

err_deactivate_all:
	/*
	 * We've already verified that the config is valid earlier. If things go
	 * wrong in either enable or disable the most likely reason is an IO
	 * error from the device. In this case there is no good recovery
	 * strategy. Just make sure to disable everything and leave the device
	 * in a sane state.  With a bit of luck the device might come back to
	 * life again later and userspace can try again.
	 */
	iio_buffer_deactivate_all(indio_dev);

err_free_config:
	iio_free_scan_mask(indio_dev, new_config.scan_mask);
	return ret;
}

int iio_update_buffers(struct iio_dev *indio_dev,
		       struct iio_buffer *insert_buffer,
		       struct iio_buffer *remove_buffer)
{
	struct iio_dev_opaque *iio_dev_opaque = to_iio_dev_opaque(indio_dev);
	int ret;

	if (insert_buffer == remove_buffer)
		return 0;

	mutex_lock(&iio_dev_opaque->info_exist_lock);
	mutex_lock(&indio_dev->mlock);

	if (indio_dev->direction == IIO_DEVICE_DIRECTION_OUT) {
		ret = -EINVAL;
		goto out_unlock;
	}

	if (insert_buffer && iio_buffer_is_active(insert_buffer))
		insert_buffer = NULL;

	if (remove_buffer && !iio_buffer_is_active(remove_buffer))
		remove_buffer = NULL;

	if (!insert_buffer && !remove_buffer) {
		ret = 0;
		goto out_unlock;
	}

	if (indio_dev->info == NULL) {
		ret = -ENODEV;
		goto out_unlock;
	}

	ret = __iio_update_buffers(indio_dev, insert_buffer, remove_buffer);

out_unlock:
	mutex_unlock(&indio_dev->mlock);
	mutex_unlock(&iio_dev_opaque->info_exist_lock);

	return ret;
}
EXPORT_SYMBOL_GPL(iio_update_buffers);

void iio_disable_all_buffers(struct iio_dev *indio_dev)
{
	iio_disable_buffers(indio_dev);
	iio_buffer_deactivate_all(indio_dev);
}

static ssize_t iio_buffer_store_enable(struct device *dev,
				       struct device_attribute *attr,
				       const char *buf,
				       size_t len)
{
	int ret;
	bool requested_state;
	struct iio_dev *indio_dev = dev_to_iio_dev(dev);
	struct iio_buffer *buffer = to_iio_dev_attr(attr)->buffer;
	bool inlist;

	ret = strtobool(buf, &requested_state);
	if (ret < 0)
		return ret;

	mutex_lock(&indio_dev->mlock);

	/* Find out if it is in the list */
	inlist = iio_buffer_is_active(buffer);
	/* Already in desired state */
	if (inlist == requested_state)
		goto done;

	if (requested_state)
		ret = __iio_update_buffers(indio_dev, buffer, NULL);
	else
		ret = __iio_update_buffers(indio_dev, NULL, buffer);

done:
	mutex_unlock(&indio_dev->mlock);
	return (ret < 0) ? ret : len;
}

static ssize_t iio_buffer_show_watermark(struct device *dev,
					 struct device_attribute *attr,
					 char *buf)
{
	struct iio_buffer *buffer = to_iio_dev_attr(attr)->buffer;

	return sysfs_emit(buf, "%u\n", buffer->watermark);
}

static ssize_t iio_buffer_store_watermark(struct device *dev,
					  struct device_attribute *attr,
					  const char *buf,
					  size_t len)
{
	struct iio_dev *indio_dev = dev_to_iio_dev(dev);
	struct iio_buffer *buffer = to_iio_dev_attr(attr)->buffer;
	unsigned int val;
	int ret;

	ret = kstrtouint(buf, 10, &val);
	if (ret)
		return ret;
	if (!val)
		return -EINVAL;

	mutex_lock(&indio_dev->mlock);

	if (val > buffer->length) {
		ret = -EINVAL;
		goto out;
	}

	if (iio_buffer_is_active(buffer)) {
		ret = -EBUSY;
		goto out;
	}

	buffer->watermark = val;
out:
	mutex_unlock(&indio_dev->mlock);

	return ret ? ret : len;
}

static ssize_t iio_dma_show_data_available(struct device *dev,
						struct device_attribute *attr,
						char *buf)
{
	struct iio_buffer *buffer = to_iio_dev_attr(attr)->buffer;

	return sysfs_emit(buf, "%zu\n", iio_buffer_data_available(buffer));
}

static DEVICE_ATTR(length, S_IRUGO | S_IWUSR, iio_buffer_read_length,
		   iio_buffer_write_length);
static struct device_attribute dev_attr_length_ro = __ATTR(length,
	S_IRUGO, iio_buffer_read_length, NULL);
static DEVICE_ATTR(enable, S_IRUGO | S_IWUSR,
		   iio_buffer_show_enable, iio_buffer_store_enable);
static DEVICE_ATTR(watermark, S_IRUGO | S_IWUSR,
		   iio_buffer_show_watermark, iio_buffer_store_watermark);
static struct device_attribute dev_attr_watermark_ro = __ATTR(watermark,
	S_IRUGO, iio_buffer_show_watermark, NULL);
static DEVICE_ATTR(data_available, S_IRUGO,
		iio_dma_show_data_available, NULL);

static struct attribute *iio_buffer_attrs[] = {
	&dev_attr_length.attr,
	&dev_attr_enable.attr,
	&dev_attr_watermark.attr,
	&dev_attr_data_available.attr,
};

#define to_dev_attr(_attr) container_of(_attr, struct device_attribute, attr)

static struct attribute *iio_buffer_wrap_attr(struct iio_buffer *buffer,
					      struct attribute *attr)
{
	struct device_attribute *dattr = to_dev_attr(attr);
	struct iio_dev_attr *iio_attr;

	iio_attr = kzalloc(sizeof(*iio_attr), GFP_KERNEL);
	if (!iio_attr)
		return NULL;

	iio_attr->buffer = buffer;
	memcpy(&iio_attr->dev_attr, dattr, sizeof(iio_attr->dev_attr));
	iio_attr->dev_attr.attr.name = kstrdup_const(attr->name, GFP_KERNEL);
	sysfs_attr_init(&iio_attr->dev_attr.attr);

	list_add(&iio_attr->l, &buffer->buffer_attr_list);

	return &iio_attr->dev_attr.attr;
}

static int iio_buffer_register_legacy_sysfs_groups(struct iio_dev *indio_dev,
						   struct attribute **buffer_attrs,
						   int buffer_attrcount,
						   int scan_el_attrcount)
{
	struct iio_dev_opaque *iio_dev_opaque = to_iio_dev_opaque(indio_dev);
	struct attribute_group *group;
	struct attribute **attrs;
	int ret;

	attrs = kcalloc(buffer_attrcount + 1, sizeof(*attrs), GFP_KERNEL);
	if (!attrs)
		return -ENOMEM;

	memcpy(attrs, buffer_attrs, buffer_attrcount * sizeof(*attrs));

	group = &iio_dev_opaque->legacy_buffer_group;
	group->attrs = attrs;
	group->name = "buffer";

	ret = iio_device_register_sysfs_group(indio_dev, group);
	if (ret)
		goto error_free_buffer_attrs;

	attrs = kcalloc(scan_el_attrcount + 1, sizeof(*attrs), GFP_KERNEL);
	if (!attrs) {
		ret = -ENOMEM;
		goto error_free_buffer_attrs;
	}

	memcpy(attrs, &buffer_attrs[buffer_attrcount],
	       scan_el_attrcount * sizeof(*attrs));

	group = &iio_dev_opaque->legacy_scan_el_group;
	group->attrs = attrs;
	group->name = "scan_elements";

	ret = iio_device_register_sysfs_group(indio_dev, group);
	if (ret)
		goto error_free_scan_el_attrs;

	return 0;

error_free_buffer_attrs:
	kfree(iio_dev_opaque->legacy_buffer_group.attrs);
error_free_scan_el_attrs:
	kfree(iio_dev_opaque->legacy_scan_el_group.attrs);

	return ret;
}

static void iio_buffer_unregister_legacy_sysfs_groups(struct iio_dev *indio_dev)
{
	struct iio_dev_opaque *iio_dev_opaque = to_iio_dev_opaque(indio_dev);

	kfree(iio_dev_opaque->legacy_buffer_group.attrs);
	kfree(iio_dev_opaque->legacy_scan_el_group.attrs);
}

static int iio_buffer_chrdev_release(struct inode *inode, struct file *filep)
{
	struct iio_dev_buffer_pair *ib = filep->private_data;
	struct iio_dev *indio_dev = ib->indio_dev;
	struct iio_buffer *buffer = ib->buffer;

	wake_up(&buffer->pollq);

	kfree(ib);
	clear_bit(IIO_BUSY_BIT_POS, &buffer->flags);
	iio_device_put(indio_dev);

	return 0;
}

static const struct file_operations iio_buffer_chrdev_fileops = {
	.owner = THIS_MODULE,
	.llseek = noop_llseek,
	.read = iio_buffer_read,
	.poll = iio_buffer_poll,
	.release = iio_buffer_chrdev_release,
};

static long iio_device_buffer_getfd(struct iio_dev *indio_dev, unsigned long arg)
{
	struct iio_dev_opaque *iio_dev_opaque = to_iio_dev_opaque(indio_dev);
	int __user *ival = (int __user *)arg;
	struct iio_dev_buffer_pair *ib;
	struct iio_buffer *buffer;
	int fd, idx, ret;

	if (copy_from_user(&idx, ival, sizeof(idx)))
		return -EFAULT;

	if (idx >= iio_dev_opaque->attached_buffers_cnt)
		return -ENODEV;

	iio_device_get(indio_dev);

	buffer = iio_dev_opaque->attached_buffers[idx];

	if (test_and_set_bit(IIO_BUSY_BIT_POS, &buffer->flags)) {
		ret = -EBUSY;
		goto error_iio_dev_put;
	}

	ib = kzalloc(sizeof(*ib), GFP_KERNEL);
	if (!ib) {
		ret = -ENOMEM;
		goto error_clear_busy_bit;
	}

	ib->indio_dev = indio_dev;
	ib->buffer = buffer;

	fd = anon_inode_getfd("iio:buffer", &iio_buffer_chrdev_fileops,
			      ib, O_RDWR | O_CLOEXEC);
	if (fd < 0) {
		ret = fd;
		goto error_free_ib;
	}

	if (copy_to_user(ival, &fd, sizeof(fd))) {
		put_unused_fd(fd);
		ret = -EFAULT;
		goto error_free_ib;
	}

	return 0;

error_free_ib:
	kfree(ib);
error_clear_busy_bit:
	clear_bit(IIO_BUSY_BIT_POS, &buffer->flags);
error_iio_dev_put:
	iio_device_put(indio_dev);
	return ret;
}

static long iio_device_buffer_ioctl(struct iio_dev *indio_dev, struct file *filp,
				    unsigned int cmd, unsigned long arg)
{
	switch (cmd) {
	case IIO_BUFFER_GET_FD_IOCTL:
		return iio_device_buffer_getfd(indio_dev, arg);
	default:
		return IIO_IOCTL_UNHANDLED;
	}
}

static int __iio_buffer_alloc_sysfs_and_mask(struct iio_buffer *buffer,
					     struct iio_dev *indio_dev,
					     int index)
{
	struct iio_dev_opaque *iio_dev_opaque = to_iio_dev_opaque(indio_dev);
	struct iio_dev_attr *p;
	struct attribute **attr;
	int ret, i, attrn, scan_el_attrcount, buffer_attrcount;
	const struct iio_chan_spec *channels;

	buffer_attrcount = 0;
	if (buffer->attrs) {
		while (buffer->attrs[buffer_attrcount] != NULL)
			buffer_attrcount++;
	}

	scan_el_attrcount = 0;
	INIT_LIST_HEAD(&buffer->buffer_attr_list);
	channels = indio_dev->channels;
	if (channels) {
		/* new magic */
		for (i = 0; i < indio_dev->num_channels; i++) {
			if (channels[i].scan_index < 0)
				continue;

			ret = iio_buffer_add_channel_sysfs(indio_dev, buffer,
							 &channels[i], i);
			if (ret < 0)
				goto error_cleanup_dynamic;
			scan_el_attrcount += ret;
			if (channels[i].type == IIO_TIMESTAMP)
				iio_dev_opaque->scan_index_timestamp =
					channels[i].scan_index;
		}

		ret = iio_buffer_alloc_scanmask(buffer, indio_dev);
		if (ret)
			goto error_cleanup_dynamic;
	}

	attrn = buffer_attrcount + scan_el_attrcount + ARRAY_SIZE(iio_buffer_attrs);
	attr = kcalloc(attrn + 1, sizeof(* attr), GFP_KERNEL);
	if (!attr) {
		ret = -ENOMEM;
		goto error_free_scan_mask;
	}

	memcpy(attr, iio_buffer_attrs, sizeof(iio_buffer_attrs));
	if (!buffer->access->set_length)
		attr[0] = &dev_attr_length_ro.attr;

	if (buffer->access->flags & INDIO_BUFFER_FLAG_FIXED_WATERMARK)
		attr[2] = &dev_attr_watermark_ro.attr;

	if (buffer->attrs)
		memcpy(&attr[ARRAY_SIZE(iio_buffer_attrs)], buffer->attrs,
		       sizeof(struct attribute *) * buffer_attrcount);

	buffer_attrcount += ARRAY_SIZE(iio_buffer_attrs);

	for (i = 0; i < buffer_attrcount; i++) {
		struct attribute *wrapped;

		wrapped = iio_buffer_wrap_attr(buffer, attr[i]);
		if (!wrapped) {
			ret = -ENOMEM;
			goto error_free_scan_mask;
		}
		attr[i] = wrapped;
	}

	attrn = 0;
	list_for_each_entry(p, &buffer->buffer_attr_list, l)
		attr[attrn++] = &p->dev_attr.attr;

	buffer->buffer_group.name = kasprintf(GFP_KERNEL, "buffer%d", index);
	if (!buffer->buffer_group.name) {
		ret = -ENOMEM;
		goto error_free_buffer_attrs;
	}

	buffer->buffer_group.attrs = attr;

	ret = iio_device_register_sysfs_group(indio_dev, &buffer->buffer_group);
	if (ret)
		goto error_free_buffer_attr_group_name;

	/* we only need to register the legacy groups for the first buffer */
	if (index > 0)
		return 0;

	ret = iio_buffer_register_legacy_sysfs_groups(indio_dev, attr,
						      buffer_attrcount,
						      scan_el_attrcount);
	if (ret)
		goto error_free_buffer_attr_group_name;

	return 0;

error_free_buffer_attr_group_name:
	kfree(buffer->buffer_group.name);
error_free_buffer_attrs:
	kfree(buffer->buffer_group.attrs);
error_free_scan_mask:
	iio_buffer_free_scanmask(buffer);
error_cleanup_dynamic:
	iio_free_chan_devattr_list(&buffer->buffer_attr_list);

	return ret;
}

static void __iio_buffer_free_sysfs_and_mask(struct iio_buffer *buffer)
{
	bitmap_free(buffer->scan_mask);
	kfree(buffer->buffer_group.name);
	kfree(buffer->buffer_group.attrs);
	iio_free_chan_devattr_list(&buffer->buffer_attr_list);
}

int iio_buffers_alloc_sysfs_and_mask(struct iio_dev *indio_dev)
{
	struct iio_dev_opaque *iio_dev_opaque = to_iio_dev_opaque(indio_dev);
	const struct iio_chan_spec *channels;
	struct iio_buffer *buffer;
	int unwind_idx;
	int ret, i;
	size_t sz;

	channels = indio_dev->channels;
	if (channels) {
		int ml = indio_dev->masklength;

		for (i = 0; i < indio_dev->num_channels; i++)
			ml = max(ml, channels[i].scan_index + 1);
		indio_dev->masklength = ml;
	}

	if (!iio_dev_opaque->attached_buffers_cnt)
		return 0;

	for (i = 0; i < iio_dev_opaque->attached_buffers_cnt; i++) {
		buffer = iio_dev_opaque->attached_buffers[i];
		ret = __iio_buffer_alloc_sysfs_and_mask(buffer, indio_dev, i);
		if (ret) {
			unwind_idx = i;
			goto error_unwind_sysfs_and_mask;
		}
	}
	unwind_idx = iio_dev_opaque->attached_buffers_cnt - 1;

<<<<<<< HEAD
static void __iio_buffer_free_sysfs_and_mask(struct iio_buffer *buffer)
{
	iio_buffer_free_scanmask(buffer);
	kfree(buffer->buffer_group.attrs);
	kfree(buffer->scan_el_group.attrs);
	iio_free_chan_devattr_list(&buffer->scan_el_dev_attr_list);
=======
	sz = sizeof(*(iio_dev_opaque->buffer_ioctl_handler));
	iio_dev_opaque->buffer_ioctl_handler = kzalloc(sz, GFP_KERNEL);
	if (!iio_dev_opaque->buffer_ioctl_handler) {
		ret = -ENOMEM;
		goto error_unwind_sysfs_and_mask;
	}

	iio_dev_opaque->buffer_ioctl_handler->ioctl = iio_device_buffer_ioctl;
	iio_device_ioctl_handler_register(indio_dev,
					  iio_dev_opaque->buffer_ioctl_handler);

	return 0;

error_unwind_sysfs_and_mask:
	for (; unwind_idx >= 0; unwind_idx--) {
		buffer = iio_dev_opaque->attached_buffers[unwind_idx];
		__iio_buffer_free_sysfs_and_mask(buffer);
	}
	return ret;
>>>>>>> e2662117
}

void iio_buffers_free_sysfs_and_mask(struct iio_dev *indio_dev)
{
	struct iio_dev_opaque *iio_dev_opaque = to_iio_dev_opaque(indio_dev);
	struct iio_buffer *buffer;
	int i;

	if (!iio_dev_opaque->attached_buffers_cnt)
		return;

	iio_device_ioctl_handler_unregister(iio_dev_opaque->buffer_ioctl_handler);
	kfree(iio_dev_opaque->buffer_ioctl_handler);

	iio_buffer_unregister_legacy_sysfs_groups(indio_dev);

	for (i = iio_dev_opaque->attached_buffers_cnt - 1; i >= 0; i--) {
		buffer = iio_dev_opaque->attached_buffers[i];
		__iio_buffer_free_sysfs_and_mask(buffer);
	}
}

/**
 * iio_validate_scan_mask_onehot() - Validates that exactly one channel is selected
 * @indio_dev: the iio device
 * @mask: scan mask to be checked
 *
 * Return true if exactly one bit is set in the scan mask, false otherwise. It
 * can be used for devices where only one channel can be active for sampling at
 * a time.
 */
bool iio_validate_scan_mask_onehot(struct iio_dev *indio_dev,
	const unsigned long *mask)
{
	return bitmap_weight(mask, indio_dev->masklength) == 1;
}
EXPORT_SYMBOL_GPL(iio_validate_scan_mask_onehot);

static const void *iio_demux(struct iio_buffer *buffer,
				 const void *datain)
{
	struct iio_demux_table *t;

	if (list_empty(&buffer->demux_list))
		return datain;
	list_for_each_entry(t, &buffer->demux_list, l)
		memcpy(buffer->demux_bounce + t->to,
		       datain + t->from, t->length);

	return buffer->demux_bounce;
}

static int iio_push_to_buffer(struct iio_buffer *buffer, const void *data)
{
	const void *dataout = iio_demux(buffer, data);
	int ret;

	ret = buffer->access->store_to(buffer, dataout);
	if (ret)
		return ret;

	/*
	 * We can't just test for watermark to decide if we wake the poll queue
	 * because read may request less samples than the watermark.
	 */
	wake_up_interruptible_poll(&buffer->pollq, EPOLLIN | EPOLLRDNORM);
	return 0;
}

/**
 * iio_push_to_buffers() - push to a registered buffer.
 * @indio_dev:		iio_dev structure for device.
 * @data:		Full scan.
 */
int iio_push_to_buffers(struct iio_dev *indio_dev, const void *data)
{
	struct iio_dev_opaque *iio_dev_opaque = to_iio_dev_opaque(indio_dev);
	int ret;
	struct iio_buffer *buf;

	list_for_each_entry(buf, &iio_dev_opaque->buffer_list, buffer_list) {
		ret = iio_push_to_buffer(buf, data);
		if (ret < 0)
			return ret;
	}

	return 0;
}
EXPORT_SYMBOL_GPL(iio_push_to_buffers);

int iio_buffer_remove_sample(struct iio_buffer *buffer, u8 *data)
{
	return buffer->access->remove_from(buffer, data);
}
EXPORT_SYMBOL_GPL(iio_buffer_remove_sample);

/**
 * iio_buffer_release() - Free a buffer's resources
 * @ref: Pointer to the kref embedded in the iio_buffer struct
 *
 * This function is called when the last reference to the buffer has been
 * dropped. It will typically free all resources allocated by the buffer. Do not
 * call this function manually, always use iio_buffer_put() when done using a
 * buffer.
 */
static void iio_buffer_release(struct kref *ref)
{
	struct iio_buffer *buffer = container_of(ref, struct iio_buffer, ref);

	buffer->access->release(buffer);
}

/**
 * iio_buffer_get() - Grab a reference to the buffer
 * @buffer: The buffer to grab a reference for, may be NULL
 *
 * Returns the pointer to the buffer that was passed into the function.
 */
struct iio_buffer *iio_buffer_get(struct iio_buffer *buffer)
{
	if (buffer)
		kref_get(&buffer->ref);

	return buffer;
}
EXPORT_SYMBOL_GPL(iio_buffer_get);

/**
 * iio_buffer_put() - Release the reference to the buffer
 * @buffer: The buffer to release the reference for, may be NULL
 */
void iio_buffer_put(struct iio_buffer *buffer)
{
	if (buffer)
		kref_put(&buffer->ref, iio_buffer_release);
}
EXPORT_SYMBOL_GPL(iio_buffer_put);

static int iio_buffer_query_block(struct iio_buffer *buffer,
	struct iio_buffer_block __user *user_block)
{
	struct iio_buffer_block block;
	int ret;

	if (!buffer->access->query_block)
		return -ENOSYS;

	if (copy_from_user(&block, user_block, sizeof(block)))
		return -EFAULT;

	ret = buffer->access->query_block(buffer, &block);
	if (ret)
		return ret;

	if (copy_to_user(user_block, &block, sizeof(block)))
		return -EFAULT;

	return 0;
}

static int iio_buffer_dequeue_block(struct iio_dev *indio_dev,
	struct iio_buffer_block __user *user_block, bool non_blocking)
{
	struct iio_buffer *buffer = indio_dev->buffer;
	struct iio_buffer_block block;
	int ret;

	if (!buffer->access->dequeue_block)
		return -ENOSYS;

	do {
		if (!iio_buffer_data_available(buffer)) {
			if (non_blocking)
				return -EAGAIN;

			ret = wait_event_interruptible(buffer->pollq,
					iio_buffer_data_available(buffer) ||
					indio_dev->info == NULL);
			if (ret)
				return ret;
			if (indio_dev->info == NULL)
				return -ENODEV;
		}

		ret = buffer->access->dequeue_block(buffer, &block);
		if (ret == -EAGAIN && non_blocking)
			ret = 0;
	 } while (ret);

	 if (ret)
		return ret;

	if (copy_to_user(user_block, &block, sizeof(block)))
		return -EFAULT;

	return 0;
}

static int iio_buffer_enqueue_block(struct iio_buffer *buffer,
	struct iio_buffer_block __user *user_block)
{
	struct iio_buffer_block block;

	if (!buffer->access->enqueue_block)
		return -ENOSYS;

	if (copy_from_user(&block, user_block, sizeof(block)))
		return -EFAULT;

	return buffer->access->enqueue_block(buffer, &block);
}

static int iio_buffer_alloc_blocks(struct iio_buffer *buffer,
	struct iio_buffer_block_alloc_req __user *user_req)
{
	struct iio_buffer_block_alloc_req req;
	int ret;

	if (!buffer->access->alloc_blocks)
		return -ENOSYS;

	if (copy_from_user(&req, user_req, sizeof(req)))
		return -EFAULT;

	ret = buffer->access->alloc_blocks(buffer, &req);
	if (ret)
		return ret;

	if (copy_to_user(user_req, &req, sizeof(req)))
		return -EFAULT;

	return 0;
}

void iio_buffer_free_blocks(struct iio_buffer *buffer)
{
	if (buffer->access->free_blocks)
		buffer->access->free_blocks(buffer);
}

long iio_buffer_ioctl(struct iio_dev *indio_dev, struct file *filep,
		unsigned int cmd, unsigned long arg)
{
	bool non_blocking = filep->f_flags & O_NONBLOCK;
	struct iio_buffer *buffer = indio_dev->buffer;

	if (!buffer || !buffer->access)
		return -ENODEV;

	switch (cmd) {
	case IIO_BLOCK_ALLOC_IOCTL:
		return iio_buffer_alloc_blocks(buffer,
			(struct iio_buffer_block_alloc_req __user *)arg);
	case IIO_BLOCK_FREE_IOCTL:
		iio_buffer_free_blocks(buffer);
		return 0;
	case IIO_BLOCK_QUERY_IOCTL:
		return iio_buffer_query_block(buffer,
			(struct iio_buffer_block __user *)arg);
	case IIO_BLOCK_ENQUEUE_IOCTL:
		return iio_buffer_enqueue_block(buffer,
			(struct iio_buffer_block __user *)arg);
	case IIO_BLOCK_DEQUEUE_IOCTL:
		return iio_buffer_dequeue_block(indio_dev,
			(struct iio_buffer_block __user *)arg, non_blocking);
	}
	return -EINVAL;
}

int iio_buffer_mmap(struct file *filep, struct vm_area_struct *vma)
{
	struct iio_dev *indio_dev = filep->private_data;

	if (!indio_dev->buffer || !indio_dev->buffer->access ||
		!indio_dev->buffer->access->mmap)
		return -ENODEV;

	if (!(vma->vm_flags & VM_SHARED))
		return -EINVAL;

	switch (indio_dev->direction) {
	case IIO_DEVICE_DIRECTION_IN:
		if (!(vma->vm_flags & VM_READ))
			return -EINVAL;
		break;
	case IIO_DEVICE_DIRECTION_OUT:
		if (!(vma->vm_flags & VM_WRITE))
			return -EINVAL;
		break;
	}

	return indio_dev->buffer->access->mmap(indio_dev->buffer, vma);
}

/**
 * iio_device_attach_buffer - Attach a buffer to a IIO device
 * @indio_dev: The device the buffer should be attached to
 * @buffer: The buffer to attach to the device
 *
 * Return 0 if successful, negative if error.
 *
 * This function attaches a buffer to a IIO device. The buffer stays attached to
 * the device until the device is freed. For legacy reasons, the first attached
 * buffer will also be assigned to 'indio_dev->buffer'.
 * The array allocated here, will be free'd via the iio_device_detach_buffers()
 * call which is handled by the iio_device_free().
 */
int iio_device_attach_buffer(struct iio_dev *indio_dev,
			     struct iio_buffer *buffer)
{
	struct iio_dev_opaque *iio_dev_opaque = to_iio_dev_opaque(indio_dev);
	struct iio_buffer **new, **old = iio_dev_opaque->attached_buffers;
	unsigned int cnt = iio_dev_opaque->attached_buffers_cnt;

	cnt++;

	new = krealloc(old, sizeof(*new) * cnt, GFP_KERNEL);
	if (!new)
		return -ENOMEM;
	iio_dev_opaque->attached_buffers = new;

	buffer = iio_buffer_get(buffer);

	/* first buffer is legacy; attach it to the IIO device directly */
	if (!indio_dev->buffer)
		indio_dev->buffer = buffer;

	iio_dev_opaque->attached_buffers[cnt - 1] = buffer;
	iio_dev_opaque->attached_buffers_cnt = cnt;

	return 0;
}
EXPORT_SYMBOL_GPL(iio_device_attach_buffer);<|MERGE_RESOLUTION|>--- conflicted
+++ resolved
@@ -122,6 +122,9 @@
 	if (!rb || !rb->access->read)
 		return -EINVAL;
 
+	if (indio_dev->direction == IIO_DEVICE_DIRECTION_OUT)
+		return -EPERM;
+
 	datum_size = rb->bytes_per_datum;
 
 	/*
@@ -171,14 +174,8 @@
 	return true;
 }
 
-/**
- * iio_buffer_chrdev_write() - chrdev read for buffer access
- *
- * This function relies on all buffer implementations having an
- * iio_buffer as their first element.
- **/
-ssize_t iio_buffer_chrdev_write(struct file *filp, const char __user *buf,
-				      size_t n, loff_t *f_ps)
+ssize_t iio_buffer_write(struct file *filp, const char __user *buf,
+			 size_t n, loff_t *f_ps)
 {
 	struct iio_dev *indio_dev = filp->private_data;
 	struct iio_buffer *rb = indio_dev->buffer;
@@ -186,6 +183,9 @@
 
 	if (!rb || !rb->access->write)
 		return -EINVAL;
+
+	if (indio_dev->direction == IIO_DEVICE_DIRECTION_IN)
+		return -EPERM;
 
 	do {
 		if (!iio_buffer_space_available(rb)) {
@@ -257,6 +257,19 @@
 	return iio_buffer_read(filp, buf, n, f_ps);
 }
 
+ssize_t iio_buffer_write_wrapper(struct file *filp, const char __user *buf,
+				 size_t n, loff_t *f_ps)
+{
+	struct iio_dev_buffer_pair *ib = filp->private_data;
+	struct iio_buffer *rb = ib->buffer;
+
+	/* check if buffer was opened through new API */
+	if (test_bit(IIO_BUSY_BIT_POS, &rb->flags))
+		return -EBUSY;
+
+	return iio_buffer_write(filp, buf, n, f_ps);
+}
+
 __poll_t iio_buffer_poll_wrapper(struct file *filp,
 				 struct poll_table_struct *wait)
 {
@@ -300,7 +313,6 @@
 }
 EXPORT_SYMBOL(iio_buffer_init);
 
-<<<<<<< HEAD
 int iio_buffer_alloc_scanmask(struct iio_buffer *buffer,
 	struct iio_dev *indio_dev)
 {
@@ -322,6 +334,14 @@
 }
 EXPORT_SYMBOL(iio_buffer_alloc_scanmask);
 
+/*
+ * TODO: This should be either removed or supported upstream. The channel_mask
+ * is needed for m2k so that we can have bit granularity in the scan mask. This
+ * means that we can have, for example, 16 channels mapped on the same scan
+ * index and we can still enable/disable them separately. However, this change
+ * was already sent mainline and was not accepted. So we probably need to think
+ * in something else [or try again]...
+ */
 void iio_buffer_free_scanmask(struct iio_buffer *buffer)
 {
 	bitmap_free(buffer->channel_mask);
@@ -329,16 +349,7 @@
 }
 EXPORT_SYMBOL(iio_buffer_free_scanmask);
 
-/**
- * iio_buffer_set_attrs - Set buffer specific attributes
- * @buffer: The buffer for which we are setting attributes
- * @attrs: Pointer to a null terminated list of pointers to attributes
- */
-void iio_buffer_set_attrs(struct iio_buffer *buffer,
-			 const struct attribute **attrs)
-=======
 void iio_device_detach_buffers(struct iio_dev *indio_dev)
->>>>>>> e2662117
 {
 	struct iio_dev_opaque *iio_dev_opaque = to_iio_dev_opaque(indio_dev);
 	struct iio_buffer *buffer;
@@ -444,7 +455,7 @@
  * buffers might request, hence this code only verifies that the
  * individual buffers request is plausible.
  */
-static int iio_channel_mask_set(struct iio_dev *indio_dev,
+static int iio_scan_mask_set(struct iio_dev *indio_dev,
 		      struct iio_buffer *buffer, int bit)
 {
 	const unsigned long *mask;
@@ -456,18 +467,14 @@
 		return -EINVAL;
 	}
 
-<<<<<<< HEAD
-	set_bit(bit, buffer->channel_mask);
-
-	for_each_set_bit(ch, buffer->channel_mask, indio_dev->num_channels)
-		set_bit(indio_dev->channels[ch].scan_index, trialmask);
-=======
 	trialmask = bitmap_alloc(indio_dev->masklength, GFP_KERNEL);
 	if (!trialmask)
 		return -ENOMEM;
-	bitmap_copy(trialmask, buffer->scan_mask, indio_dev->masklength);
-	set_bit(bit, trialmask);
->>>>>>> e2662117
+
+	set_bit(bit, buffer->channel_mask);
+
+	for_each_set_bit(ch, buffer->channel_mask, indio_dev->num_channels)
+		set_bit(indio_dev->channels[ch].scan_index, trialmask);
 
 	if (!iio_validate_scan_mask(indio_dev, trialmask))
 		goto err_invalid_mask;
@@ -491,7 +498,7 @@
 	return -EINVAL;
 }
 
-static int iio_channel_mask_clear(struct iio_dev *indio_dev,
+static int iio_scan_mask_clear(struct iio_dev *indio_dev,
 	struct iio_buffer *buffer, int bit)
 {
 	unsigned int ch;
@@ -541,11 +548,11 @@
 	if (ret < 0)
 		goto error_ret;
 	if (!state && ret) {
-		ret = iio_channel_mask_clear(indio_dev, buffer, this_attr->address);
+		ret = iio_scan_mask_clear(indio_dev, buffer, this_attr->address);
 		if (ret)
 			goto error_ret;
 	} else if (state && !ret) {
-		ret = iio_channel_mask_set(indio_dev, buffer, this_attr->address);
+		ret = iio_scan_mask_set(indio_dev, buffer, this_attr->address);
 		if (ret)
 			goto error_ret;
 	}
@@ -1704,6 +1711,7 @@
 
 static void __iio_buffer_free_sysfs_and_mask(struct iio_buffer *buffer)
 {
+	bitmap_free(buffer->channel_mask);
 	bitmap_free(buffer->scan_mask);
 	kfree(buffer->buffer_group.name);
 	kfree(buffer->buffer_group.attrs);
@@ -1741,14 +1749,6 @@
 	}
 	unwind_idx = iio_dev_opaque->attached_buffers_cnt - 1;
 
-<<<<<<< HEAD
-static void __iio_buffer_free_sysfs_and_mask(struct iio_buffer *buffer)
-{
-	iio_buffer_free_scanmask(buffer);
-	kfree(buffer->buffer_group.attrs);
-	kfree(buffer->scan_el_group.attrs);
-	iio_free_chan_devattr_list(&buffer->scan_el_dev_attr_list);
-=======
 	sz = sizeof(*(iio_dev_opaque->buffer_ioctl_handler));
 	iio_dev_opaque->buffer_ioctl_handler = kzalloc(sz, GFP_KERNEL);
 	if (!iio_dev_opaque->buffer_ioctl_handler) {
@@ -1768,7 +1768,6 @@
 		__iio_buffer_free_sysfs_and_mask(buffer);
 	}
 	return ret;
->>>>>>> e2662117
 }
 
 void iio_buffers_free_sysfs_and_mask(struct iio_dev *indio_dev)
