--- conflicted
+++ resolved
@@ -1900,13 +1900,9 @@
 #define XHCI_NO_SOFT_RETRY	BIT_ULL(40)
 #define XHCI_BROKEN_D3COLD	BIT_ULL(41)
 #define XHCI_EP_CTX_BROKEN_DCS	BIT_ULL(42)
-<<<<<<< HEAD
-#define XHCI_STREAM_QUIRK	BIT_ULL(43) /* FIXME this is wrong */
-=======
 #define XHCI_SUSPEND_RESUME_CLKS	BIT_ULL(43)
 #define XHCI_RESET_TO_DEFAULT	BIT_ULL(44)
 #define XHCI_STREAM_QUIRK	BIT_ULL(44) /* FIXME this is wrong */
->>>>>>> d82b0891
 
 	unsigned int		num_active_eps;
 	unsigned int		limit_active_eps;
