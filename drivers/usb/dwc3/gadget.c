--- conflicted
+++ resolved
@@ -2799,7 +2799,6 @@
 
 	synchronize_irq(dwc->irq_gadget);
 
-<<<<<<< HEAD
 	if (!is_on) {
 		ret = dwc3_gadget_soft_disconnect(dwc);
 	} else {
@@ -2812,11 +2811,6 @@
 		dwc3_core_soft_reset(dwc);
 
 		dwc3_event_buffers_setup(dwc);
-=======
-	if (!is_on)
-		ret = dwc3_gadget_soft_disconnect(dwc);
-	else {
->>>>>>> e475cc1c
 		__dwc3_gadget_start(dwc);
 		ret = dwc3_gadget_run_stop(dwc, true, false);
 	}
