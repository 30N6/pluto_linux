--- conflicted
+++ resolved
@@ -667,14 +667,9 @@
  * @cancelled_list: list of cancelled requests for this endpoint
  * @pending_list: list of pending requests for this endpoint
  * @started_list: list of started requests on this endpoint
-<<<<<<< HEAD
- * @wait_end_transfer: wait_queue_head_t for waiting on End Transfer complete
  * @aborted_trbs: Pointer to the first aborted TRB. These will be cleared at the
  *                End of Transfer complete.
  * @num_aborted_trbs: Number of aborted TRBs.
- * @lock: spinlock for endpoint request queue traversal
-=======
->>>>>>> 043f8a22
  * @regs: pointer to first endpoint register
  * @trb_pool: array of transaction buffers
  * @trb_pool_dma: dma address of @trb_pool
@@ -702,15 +697,9 @@
 	struct list_head	pending_list;
 	struct list_head	started_list;
 
-<<<<<<< HEAD
-	wait_queue_head_t	wait_end_transfer;
-
 	struct dwc3_trb		*aborted_trbs;
 	unsigned int		num_aborted_trbs;
 
-	spinlock_t		lock;
-=======
->>>>>>> 043f8a22
 	void __iomem		*regs;
 
 	struct dwc3_trb		*trb_pool;
