--- conflicted
+++ resolved
@@ -802,18 +802,6 @@
 static int adv7604_g_register(struct v4l2_subdev *sd,
 					struct v4l2_dbg_register *reg)
 {
-<<<<<<< HEAD
-	struct i2c_client *client = v4l2_get_subdevdata(sd);
-	int ret;
-
-	if (!v4l2_chip_match_i2c_client(client, &reg->match))
-		return -EINVAL;
-	if (!capable(CAP_SYS_ADMIN))
-		return -EPERM;
-
-	ret = adv7604_read_reg(sd, reg->reg);
-	if (ret < 0) {
-=======
 	reg->size = 1;
 	switch (reg->reg >> 8) {
 	case 0:
@@ -856,33 +844,17 @@
 		reg->val = vdp_read(sd, reg->reg & 0xff);
 		break;
 	default:
->>>>>>> 6e466452
 		v4l2_info(sd, "Register %03llx not supported\n", reg->reg);
 		adv7604_inv_register(sd);
 		return ret;
 	}
 
-	reg->size = 1;
-	reg->val = ret;
-
 	return 0;
 }
 
 static int adv7604_s_register(struct v4l2_subdev *sd,
 					const struct v4l2_dbg_register *reg)
 {
-<<<<<<< HEAD
-	struct i2c_client *client = v4l2_get_subdevdata(sd);
-	int ret;
-
-	if (!v4l2_chip_match_i2c_client(client, &reg->match))
-		return -EINVAL;
-	if (!capable(CAP_SYS_ADMIN))
-		return -EPERM;
-
-	ret = adv7604_write_reg(sd, reg->reg, reg->val);
-	if (ret < 0) {
-=======
 	switch (reg->reg >> 8) {
 	case 0:
 		io_write(sd, reg->reg & 0xff, reg->val & 0xff);
@@ -924,7 +896,6 @@
 		vdp_write(sd, reg->reg & 0xff, reg->val & 0xff);
 		break;
 	default:
->>>>>>> 6e466452
 		v4l2_info(sd, "Register %03llx not supported\n", reg->reg);
 		adv7604_inv_register(sd);
 		return ret;
