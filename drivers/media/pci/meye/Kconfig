# SPDX-License-Identifier: GPL-2.0-only
config VIDEO_MEYE
	tristate "Sony Vaio Picturebook Motion Eye Video For Linux"
	depends on PCI && VIDEO_V4L2
<<<<<<< HEAD
	depends on SONY_LAPTOP || COMPILE_TEST
=======
	depends on SONY_LAPTOP
	depends on X86 || COMPILE_TEST
>>>>>>> 4ff96fb5
	help
	  This is the video4linux driver for the Motion Eye camera found
	  in the Vaio Picturebook laptops. Please read the material in
	  <file:Documentation/media/v4l-drivers/meye.rst> for more information.

	  If you say Y or M here, you need to say Y or M to "Sony Laptop
	  Extras" in the misc device section.

	  To compile this driver as a module, choose M here: the
	  module will be called meye.<|MERGE_RESOLUTION|>--- conflicted
+++ resolved
@@ -2,12 +2,8 @@
 config VIDEO_MEYE
 	tristate "Sony Vaio Picturebook Motion Eye Video For Linux"
 	depends on PCI && VIDEO_V4L2
-<<<<<<< HEAD
-	depends on SONY_LAPTOP || COMPILE_TEST
-=======
 	depends on SONY_LAPTOP
 	depends on X86 || COMPILE_TEST
->>>>>>> 4ff96fb5
 	help
 	  This is the video4linux driver for the Motion Eye camera found
 	  in the Vaio Picturebook laptops. Please read the material in
