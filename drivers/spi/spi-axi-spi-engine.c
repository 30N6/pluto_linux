// SPDX-License-Identifier: GPL-2.0-only
/*
 * SPI-Engine SPI controller driver
 * Copyright 2015 Analog Devices Inc.
 *  Author: Lars-Peter Clausen <lars@metafoo.de>
 */

#include <linux/clk.h>
#include <linux/interrupt.h>
#include <linux/io.h>
#include <linux/of.h>
#include <linux/module.h>
#include <linux/platform_device.h>
#include <linux/spi/spi.h>
#include <linux/timer.h>

#define SPI_ENGINE_VERSION_MAJOR(x)	((x >> 16) & 0xff)
#define SPI_ENGINE_VERSION_MINOR(x)	((x >> 8) & 0xff)
#define SPI_ENGINE_VERSION_PATCH(x)	(x & 0xff)

#define SPI_ENGINE_REG_VERSION			0x00

#define SPI_ENGINE_REG_RESET			0x40

#define SPI_ENGINE_REG_INT_ENABLE		0x80
#define SPI_ENGINE_REG_INT_PENDING		0x84
#define SPI_ENGINE_REG_INT_SOURCE		0x88

#define SPI_ENGINE_REG_SYNC_ID			0xc0

#define SPI_ENGINE_REG_CMD_FIFO_ROOM		0xd0
#define SPI_ENGINE_REG_SDO_FIFO_ROOM		0xd4
#define SPI_ENGINE_REG_SDI_FIFO_LEVEL		0xd8

#define SPI_ENGINE_REG_CMD_FIFO			0xe0
#define SPI_ENGINE_REG_SDO_DATA_FIFO		0xe4
#define SPI_ENGINE_REG_SDI_DATA_FIFO		0xe8
#define SPI_ENGINE_REG_SDI_DATA_FIFO_PEEK	0xec

#define SPI_ENGINE_REG_OFFLOAD_CTRL(x)		(0x100 + (0x20 * x))
#define SPI_ENGINE_REG_OFFLOAD_STATUS(x)	(0x104 + (0x20 * x))
#define SPI_ENGINE_REG_OFFLOAD_RESET(x)		(0x108 + (0x20 * x))
#define SPI_ENGINE_REG_OFFLOAD_CMD_MEM(x)	(0x110 + (0x20 * x))
#define SPI_ENGINE_REG_OFFLOAD_SDO_MEM(x)	(0x114 + (0x20 * x))

#define SPI_ENGINE_INT_CMD_ALMOST_EMPTY		BIT(0)
#define SPI_ENGINE_INT_SDO_ALMOST_EMPTY		BIT(1)
#define SPI_ENGINE_INT_SDI_ALMOST_FULL		BIT(2)
#define SPI_ENGINE_INT_SYNC			BIT(3)

#define SPI_ENGINE_OFFLOAD_CTRL_ENABLE		BIT(0)
#define SPI_ENGINE_OFFLOAD_STATUS_ENABLED	BIT(0)

#define SPI_ENGINE_CONFIG_CPHA			BIT(0)
#define SPI_ENGINE_CONFIG_CPOL			BIT(1)
#define SPI_ENGINE_CONFIG_3WIRE			BIT(2)

#define SPI_ENGINE_INST_TRANSFER		0x0
#define SPI_ENGINE_INST_ASSERT			0x1
#define SPI_ENGINE_INST_WRITE			0x2
#define SPI_ENGINE_INST_MISC			0x3

#define SPI_ENGINE_CMD_REG_CLK_DIV		0x0
#define SPI_ENGINE_CMD_REG_CONFIG		0x1
#define SPI_ENGINE_CMD_REG_WORD_LENGTH		0x2

#define SPI_ENGINE_MISC_SYNC			0x0
#define SPI_ENGINE_MISC_SLEEP			0x1

#define SPI_ENGINE_TRANSFER_WRITE		0x1
#define SPI_ENGINE_TRANSFER_READ		0x2

#define SPI_ENGINE_CMD(inst, arg1, arg2) \
	(((inst) << 12) | ((arg1) << 8) | (arg2))

#define SPI_ENGINE_CMD_TRANSFER(flags, n) \
	SPI_ENGINE_CMD(SPI_ENGINE_INST_TRANSFER, (flags), (n))
#define SPI_ENGINE_CMD_ASSERT(delay, cs) \
	SPI_ENGINE_CMD(SPI_ENGINE_INST_ASSERT, (delay), (cs))
#define SPI_ENGINE_CMD_WRITE(reg, val) \
	SPI_ENGINE_CMD(SPI_ENGINE_INST_WRITE, (reg), (val))
#define SPI_ENGINE_CMD_SLEEP(delay) \
	SPI_ENGINE_CMD(SPI_ENGINE_INST_MISC, SPI_ENGINE_MISC_SLEEP, (delay))
#define SPI_ENGINE_CMD_SYNC(id) \
	SPI_ENGINE_CMD(SPI_ENGINE_INST_MISC, SPI_ENGINE_MISC_SYNC, (id))

struct spi_engine_program {
	unsigned int length;
	uint16_t instructions[];
};

struct spi_engine {
	struct clk *clk;
	struct clk *ref_clk;

	struct spi_master *master;

	spinlock_t lock;

	void __iomem *base;

	struct spi_message *msg;
	struct spi_engine_program *p;
	unsigned cmd_length;
	const uint16_t *cmd_buf;

	struct spi_transfer *tx_xfer;
	unsigned int tx_length;
	const uint8_t *tx_buf;

	struct spi_transfer *rx_xfer;
	unsigned int rx_length;
	uint8_t *rx_buf;

	unsigned int sync_id;
	unsigned int completed_id;

	unsigned int int_enable;

	struct timer_list watchdog_timer;
	unsigned int word_length;
};

static void spi_engine_program_add_cmd(struct spi_engine_program *p,
	bool dry, uint16_t cmd)
{
	if (!dry)
		p->instructions[p->length] = cmd;
	p->length++;
}

static unsigned int spi_engine_get_config(struct spi_device *spi)
{
	unsigned int config = 0;

	if (spi->mode & SPI_CPOL)
		config |= SPI_ENGINE_CONFIG_CPOL;
	if (spi->mode & SPI_CPHA)
		config |= SPI_ENGINE_CONFIG_CPHA;
	if (spi->mode & SPI_3WIRE)
		config |= SPI_ENGINE_CONFIG_3WIRE;

	return config;
}

static unsigned int spi_engine_get_clk_div(struct spi_engine *spi_engine,
	struct spi_device *spi, struct spi_transfer *xfer)
{
	unsigned int clk_div;
	unsigned int speed;

	if (xfer->speed_hz)
		speed = xfer->speed_hz;
	else
		speed = spi->max_speed_hz;

	clk_div = DIV_ROUND_UP(clk_get_rate(spi_engine->ref_clk),
		speed * 2);
	if (clk_div > 255)
		clk_div = 255;
	else if (clk_div > 0)
		clk_div -= 1;

	return clk_div;
}

static unsigned int spi_engine_get_word_length(struct spi_engine *spi_engine,
	struct spi_device *spi, struct spi_transfer *xfer)
{
	/* if bits_per_word is 0 this will default to 8 bit words */
	if (xfer->bits_per_word)
		return xfer->bits_per_word;
	else if (spi->bits_per_word)
		return spi->bits_per_word;
	else
		return 8;
}

static void spi_engine_update_xfer_len(struct spi_engine *spi_engine,
				       struct spi_transfer *xfer)
{
	unsigned int word_length = spi_engine->word_length;
	unsigned int word_len_bytes = word_length / 8;

	if ((xfer->len * 8) < word_length)
		xfer->len = 1;
	else
		xfer->len = DIV_ROUND_UP(xfer->len, word_len_bytes);
}

static void spi_engine_gen_xfer(struct spi_engine_program *p, bool dry,
	struct spi_transfer *xfer)
{
	unsigned int len = xfer->len;

	while (len) {
		unsigned int n = min(len, 256U);
		unsigned int flags = 0;

		if (xfer->tx_buf)
			flags |= SPI_ENGINE_TRANSFER_WRITE;
		if (xfer->rx_buf)
			flags |= SPI_ENGINE_TRANSFER_READ;

		spi_engine_program_add_cmd(p, dry,
			SPI_ENGINE_CMD_TRANSFER(flags, n - 1));
		len -= n;
	}
}

static void spi_engine_gen_sleep(struct spi_engine_program *p, bool dry,
	struct spi_engine *spi_engine, struct spi_delay spi_delay,
	unsigned int clk_div, struct spi_transfer *xfer)
{
	unsigned int spi_clk = clk_get_rate(spi_engine->ref_clk);
	unsigned long long t;
	int delay;

	delay = spi_delay_to_ns(&xfer->delay, xfer);
	if (delay < 0)
		return;

	t = DIV_ROUND_UP_ULL((unsigned long long)(delay) * spi_clk,
			     (clk_div + 1) * 2);

	/* spi_clk is in Hz while delay is nsec, a division is required */
	t = DIV_ROUND_CLOSEST_ULL(t, 1000000000);
	while (t) {
		unsigned int n = min_t(unsigned int, t, 256U);

		spi_engine_program_add_cmd(p, dry, SPI_ENGINE_CMD_SLEEP(n - 1));
		t -= n;
	}
}

static void spi_engine_gen_cs(struct spi_engine_program *p, bool dry,
		struct spi_device *spi, bool assert)
{
	unsigned int mask = 0xff;

	if (assert)
		mask ^= BIT(spi_get_chipselect(spi, 0));

	spi_engine_program_add_cmd(p, dry, SPI_ENGINE_CMD_ASSERT(1, mask));
}

static int spi_engine_compile_message(struct spi_engine *spi_engine,
	struct spi_message *msg, bool dry, struct spi_engine_program *p)
{
	struct spi_device *spi = msg->spi;
	struct spi_transfer *xfer;
	int clk_div, new_clk_div;
	int word_len, new_word_len;
	bool cs_change = true;

	clk_div = -1;
	word_len = -1;

	spi_engine_program_add_cmd(p, dry,
		SPI_ENGINE_CMD_WRITE(SPI_ENGINE_CMD_REG_CONFIG,
			spi_engine_get_config(spi)));

	list_for_each_entry(xfer, &msg->transfers, transfer_list) {
		new_clk_div = spi_engine_get_clk_div(spi_engine, spi, xfer);
		if (new_clk_div != clk_div) {
			clk_div = new_clk_div;
			spi_engine_program_add_cmd(p, dry,
				SPI_ENGINE_CMD_WRITE(SPI_ENGINE_CMD_REG_CLK_DIV,
					clk_div));
		}

		new_word_len = spi_engine_get_word_length(spi_engine, spi, xfer);
		if (new_word_len != word_len) {
			word_len = new_word_len;
			spi_engine->word_length = word_len;
			spi_engine_program_add_cmd(p, dry,
				SPI_ENGINE_CMD_WRITE(SPI_ENGINE_CMD_REG_WORD_LENGTH,
					word_len));
		}

		if (cs_change)
			spi_engine_gen_cs(p, dry, spi, true);

		spi_engine_update_xfer_len(spi_engine, xfer);
		spi_engine_gen_xfer(p, dry, xfer);
		spi_engine_gen_sleep(p, dry, spi_engine, xfer->delay, clk_div,
				     xfer);

		cs_change = xfer->cs_change;
		if (list_is_last(&xfer->transfer_list, &msg->transfers))
			cs_change = !cs_change;

		if (cs_change)
			spi_engine_gen_cs(p, dry, spi, false);

		if (xfer->word_delay.value)
			spi_engine_gen_sleep(p, dry, spi_engine,
					     xfer->word_delay, clk_div, xfer);
	}

	return 0;
}

bool spi_engine_offload_supported(struct spi_device *spi)
{
	if (strcmp(spi->master->dev.parent->driver->name, "spi-engine") != 0)
		return false;

	return true;
}
EXPORT_SYMBOL_GPL(spi_engine_offload_supported);

void spi_engine_offload_enable(struct spi_device *spi, bool enable)
{
	struct spi_master *master = spi->master;
	struct spi_engine *spi_engine = spi_master_get_devdata(master);
	unsigned int reg;

	reg = readl(spi_engine->base + SPI_ENGINE_REG_OFFLOAD_CTRL(0));
	if (enable)
		reg |= SPI_ENGINE_OFFLOAD_CTRL_ENABLE;
	else
		reg &= ~SPI_ENGINE_OFFLOAD_CTRL_ENABLE;
	writel(reg, spi_engine->base + SPI_ENGINE_REG_OFFLOAD_CTRL(0));
}
EXPORT_SYMBOL_GPL(spi_engine_offload_enable);

int spi_engine_offload_load_msg(struct spi_device *spi,
	struct spi_message *msg)
{
	struct spi_master *master = spi->master;
	struct spi_engine *spi_engine = spi_master_get_devdata(master);
	struct spi_engine_program p_dry;
	struct spi_engine_program *p;
	struct spi_transfer *xfer;
	void __iomem *cmd_addr;
	void __iomem *sdo_addr;
	const uint32_t *buf;
	unsigned int i, j;
	size_t size;

	msg->spi = spi;

	p_dry.length = 0;
	spi_engine_compile_message(spi_engine, msg, true, &p_dry);

	size = sizeof(*p->instructions) * (p_dry.length + 2);

	p = kzalloc(sizeof(*p) + size, GFP_KERNEL);
	if (!p)
		return -ENOMEM;

	cmd_addr = spi_engine->base + SPI_ENGINE_REG_OFFLOAD_CMD_MEM(0);
	sdo_addr = spi_engine->base + SPI_ENGINE_REG_OFFLOAD_SDO_MEM(0);

	spi_engine_compile_message(spi_engine, msg, false, p);
	spi_engine_program_add_cmd(p, false, SPI_ENGINE_CMD_SYNC(0));

	writel(1, spi_engine->base + SPI_ENGINE_REG_OFFLOAD_RESET(0));
	writel(0, spi_engine->base + SPI_ENGINE_REG_OFFLOAD_RESET(0));
	j = 0;
	list_for_each_entry(xfer, &msg->transfers, transfer_list) {
		if (!xfer->tx_buf)
			continue;
		buf = xfer->tx_buf;
		for (i = 0; i < xfer->len; i++, j++)
			writel(buf[i], sdo_addr);
	}

	for (i = 0; i < p->length; i++)
		writel(p->instructions[i], cmd_addr);

	kfree(p);

	return 0;
}
EXPORT_SYMBOL_GPL(spi_engine_offload_load_msg);

static void spi_engine_xfer_next(struct spi_engine *spi_engine,
	struct spi_transfer **_xfer)
{
	struct spi_message *msg = spi_engine->msg;
	struct spi_transfer *xfer = *_xfer;

	if (!xfer) {
		xfer = list_first_entry(&msg->transfers,
			struct spi_transfer, transfer_list);
	} else if (list_is_last(&xfer->transfer_list, &msg->transfers)) {
		xfer = NULL;
	} else {
		xfer = list_next_entry(xfer, transfer_list);
	}

	*_xfer = xfer;
}

static void spi_engine_tx_next(struct spi_engine *spi_engine)
{
	struct spi_transfer *xfer = spi_engine->tx_xfer;

	do {
		spi_engine_xfer_next(spi_engine, &xfer);
	} while (xfer && !xfer->tx_buf);

	spi_engine->tx_xfer = xfer;
	if (xfer) {
		spi_engine->tx_length = xfer->len;
		spi_engine->tx_buf = xfer->tx_buf;
	} else {
		spi_engine->tx_buf = NULL;
	}
}

static void spi_engine_rx_next(struct spi_engine *spi_engine)
{
	struct spi_transfer *xfer = spi_engine->rx_xfer;

	do {
		spi_engine_xfer_next(spi_engine, &xfer);
	} while (xfer && !xfer->rx_buf);

	spi_engine->rx_xfer = xfer;
	if (xfer) {
		spi_engine->rx_length = xfer->len;
		spi_engine->rx_buf = xfer->rx_buf;
	} else {
		spi_engine->rx_buf = NULL;
	}
}

static bool spi_engine_write_cmd_fifo(struct spi_engine *spi_engine)
{
	void __iomem *addr = spi_engine->base + SPI_ENGINE_REG_CMD_FIFO;
	unsigned int n, m, i;
	const uint16_t *buf;

	n = readl_relaxed(spi_engine->base + SPI_ENGINE_REG_CMD_FIFO_ROOM);
	while (n && spi_engine->cmd_length) {
		m = min(n, spi_engine->cmd_length);
		buf = spi_engine->cmd_buf;
		for (i = 0; i < m; i++)
			writel_relaxed(buf[i], addr);
		spi_engine->cmd_buf += m;
		spi_engine->cmd_length -= m;
		n -= m;
	}

	return spi_engine->cmd_length != 0;
}

static void spi_engine_read_buff(struct spi_engine *spi_engine, uint8_t m)
{
	void __iomem *addr = spi_engine->base + SPI_ENGINE_REG_SDI_DATA_FIFO;
	uint32_t val;
	uint8_t bytes_len, i, j, *buf;

	bytes_len = DIV_ROUND_UP(spi_engine->word_length, 8);
	buf = spi_engine->rx_buf;

	for (i = 0; i < (m * bytes_len); i += bytes_len) {
		val = readl_relaxed(addr);
		for (j = 0; j < bytes_len; j++)
			buf[j] = val >> (8 * j);
		buf += bytes_len;
	}

	spi_engine->rx_buf += i;
}

static void spi_engine_write_buff(struct spi_engine *spi_engine, uint8_t m)
{
	void __iomem *addr = spi_engine->base + SPI_ENGINE_REG_SDO_DATA_FIFO;
	uint8_t bytes_len, word_len, i, j;
	uint32_t val = 0;

	bytes_len = DIV_ROUND_DOWN_ULL(spi_engine->word_length, 8);
	word_len = spi_engine->word_length;

	for (i = 0; i < (m * bytes_len); i += bytes_len) {
		for (j = 0; j < bytes_len; j++)
			val |= spi_engine->tx_buf[i + j] << (word_len - 8 * (j + 1));
		writel_relaxed(val, addr);
		val = 0;
	}

	spi_engine->tx_buf += i;
}

static bool spi_engine_write_tx_fifo(struct spi_engine *spi_engine)
{
	unsigned int n, m;

	n = readl_relaxed(spi_engine->base + SPI_ENGINE_REG_SDO_FIFO_ROOM);
	while (n && spi_engine->tx_length) {
		m = min(n, spi_engine->tx_length);
		spi_engine_write_buff(spi_engine, m);
		spi_engine->tx_length -= m;
		n -= m;
		if (spi_engine->tx_length == 0)
			spi_engine_tx_next(spi_engine);
	}

	return spi_engine->tx_length != 0;
}

static bool spi_engine_read_rx_fifo(struct spi_engine *spi_engine)
{
	unsigned int n, m;

	n = readl_relaxed(spi_engine->base + SPI_ENGINE_REG_SDI_FIFO_LEVEL);
	while (n && spi_engine->rx_length) {
		m = min(n, spi_engine->rx_length);
		spi_engine_read_buff(spi_engine, m);
		spi_engine->rx_length -= m;
		n -= m;
		if (spi_engine->rx_length == 0)
			spi_engine_rx_next(spi_engine);
	}

	return spi_engine->rx_length != 0;
}

static void spi_engine_complete_message(struct spi_master *master, int status)
{
	struct spi_engine *spi_engine = spi_master_get_devdata(master);
	struct spi_message *msg = spi_engine->msg;

	kfree(spi_engine->p);
	msg->status = status;
	msg->actual_length = msg->frame_length;
	spi_engine->msg = NULL;
	spi_engine->tx_xfer = NULL;
	spi_engine->tx_buf = NULL;
	spi_engine->tx_length = 0;
	spi_engine->rx_xfer = NULL;
	spi_engine->rx_buf = NULL;
	spi_engine->rx_length = 0;
	spi_finalize_current_message(master);
}

static irqreturn_t spi_engine_irq(int irq, void *devid)
{
	struct spi_controller *host = devid;
	struct spi_engine *spi_engine = spi_controller_get_devdata(host);
	unsigned int disable_int = 0;
	unsigned int pending;

	pending = readl_relaxed(spi_engine->base + SPI_ENGINE_REG_INT_PENDING);
	if (pending & SPI_ENGINE_INT_SYNC) {
		writel_relaxed(SPI_ENGINE_INT_SYNC,
			spi_engine->base + SPI_ENGINE_REG_INT_PENDING);
		spi_engine->completed_id = readl_relaxed(
			spi_engine->base + SPI_ENGINE_REG_SYNC_ID);
	}

	spin_lock(&spi_engine->lock);

	if (pending & SPI_ENGINE_INT_CMD_ALMOST_EMPTY) {
		if (!spi_engine_write_cmd_fifo(spi_engine))
			disable_int |= SPI_ENGINE_INT_CMD_ALMOST_EMPTY;
	}

	if (pending & SPI_ENGINE_INT_SDO_ALMOST_EMPTY) {
		if (!spi_engine_write_tx_fifo(spi_engine))
			disable_int |= SPI_ENGINE_INT_SDO_ALMOST_EMPTY;
	}

	if (pending & (SPI_ENGINE_INT_SDI_ALMOST_FULL | SPI_ENGINE_INT_SYNC)) {
		if (!spi_engine_read_rx_fifo(spi_engine))
			disable_int |= SPI_ENGINE_INT_SDI_ALMOST_FULL;
	}

	if (pending & SPI_ENGINE_INT_SYNC) {
		if (spi_engine->msg &&
		    spi_engine->completed_id == spi_engine->sync_id) {

<<<<<<< HEAD
			del_timer(&spi_engine->watchdog_timer);

			spi_engine_complete_message(master, 0);

=======
			kfree(spi_engine->p);
			msg->status = 0;
			msg->actual_length = msg->frame_length;
			spi_engine->msg = NULL;
			spi_finalize_current_message(host);
>>>>>>> e475cc1c
			disable_int |= SPI_ENGINE_INT_SYNC;
		}
	}

	if (disable_int) {
		spi_engine->int_enable &= ~disable_int;
		writel_relaxed(spi_engine->int_enable,
			spi_engine->base + SPI_ENGINE_REG_INT_ENABLE);
	}

	spin_unlock(&spi_engine->lock);

	return IRQ_HANDLED;
}

<<<<<<< HEAD
static void spi_engine_timeout(struct timer_list *t)
{
	struct spi_engine *spi_engine = from_timer(spi_engine, t, watchdog_timer);
	struct spi_master *master = spi_engine->master;

	spin_lock(&spi_engine->lock);
	if (spi_engine->msg) {
		dev_err(&master->dev, "Timeout occured while waiting for transfer to complete. Hardware is probably broken.\n");
		spi_engine_complete_message(master, -ETIMEDOUT);
	}
	spin_unlock(&spi_engine->lock);
}

static int spi_engine_transfer_one_message(struct spi_master *master,
=======
static int spi_engine_transfer_one_message(struct spi_controller *host,
>>>>>>> e475cc1c
	struct spi_message *msg)
{
	struct spi_engine_program p_dry, *p;
	struct spi_engine *spi_engine = spi_controller_get_devdata(host);
	unsigned int int_enable = 0;
	unsigned long flags;
	size_t size;

	del_timer_sync(&spi_engine->watchdog_timer);

	p_dry.length = 0;
	spi_engine_compile_message(spi_engine, msg, true, &p_dry);

	size = sizeof(*p->instructions) * (p_dry.length + 1);
	p = kzalloc(sizeof(*p) + size, GFP_KERNEL);
	if (!p)
		return -ENOMEM;
	spi_engine_compile_message(spi_engine, msg, false, p);

	spin_lock_irqsave(&spi_engine->lock, flags);
	spi_engine->sync_id = (spi_engine->sync_id + 1) & 0xff;
	spi_engine_program_add_cmd(p, false,
		SPI_ENGINE_CMD_SYNC(spi_engine->sync_id));

	spi_engine->msg = msg;
	spi_engine->p = p;

	spi_engine->cmd_buf = p->instructions;
	spi_engine->cmd_length = p->length;
	if (spi_engine_write_cmd_fifo(spi_engine))
		int_enable |= SPI_ENGINE_INT_CMD_ALMOST_EMPTY;

	spi_engine_tx_next(spi_engine);
	if (spi_engine_write_tx_fifo(spi_engine))
		int_enable |= SPI_ENGINE_INT_SDO_ALMOST_EMPTY;

	spi_engine_rx_next(spi_engine);
	if (spi_engine->rx_length != 0)
		int_enable |= SPI_ENGINE_INT_SDI_ALMOST_FULL;

	int_enable |= SPI_ENGINE_INT_SYNC;

	writel_relaxed(int_enable,
		spi_engine->base + SPI_ENGINE_REG_INT_ENABLE);
	spi_engine->int_enable = int_enable;
	spin_unlock_irqrestore(&spi_engine->lock, flags);

	mod_timer(&spi_engine->watchdog_timer, jiffies + 5*HZ);

	return 0;
}

static int spi_engine_probe(struct platform_device *pdev)
{
	struct spi_engine *spi_engine;
	struct spi_controller *host;
	unsigned int version;
	int irq;
	int ret;

	irq = platform_get_irq(pdev, 0);
	if (irq < 0)
		return irq;

	spi_engine = devm_kzalloc(&pdev->dev, sizeof(*spi_engine), GFP_KERNEL);
	if (!spi_engine)
		return -ENOMEM;

	host = spi_alloc_host(&pdev->dev, 0);
	if (!host)
		return -ENOMEM;

<<<<<<< HEAD
	spi_master_set_devdata(master, spi_engine);
	spi_engine->master = master;
=======
	spi_controller_set_devdata(host, spi_engine);
>>>>>>> e475cc1c

	spin_lock_init(&spi_engine->lock);

	spi_engine->clk = devm_clk_get(&pdev->dev, "s_axi_aclk");
	if (IS_ERR(spi_engine->clk)) {
		ret = PTR_ERR(spi_engine->clk);
		goto err_put_host;
	}

	spi_engine->ref_clk = devm_clk_get(&pdev->dev, "spi_clk");
	if (IS_ERR(spi_engine->ref_clk)) {
		ret = PTR_ERR(spi_engine->ref_clk);
		goto err_put_host;
	}

	ret = clk_prepare_enable(spi_engine->clk);
	if (ret)
		goto err_put_host;

	ret = clk_prepare_enable(spi_engine->ref_clk);
	if (ret)
		goto err_clk_disable;

	spi_engine->base = devm_platform_ioremap_resource(pdev, 0);
	if (IS_ERR(spi_engine->base)) {
		ret = PTR_ERR(spi_engine->base);
		goto err_ref_clk_disable;
	}

	version = readl(spi_engine->base + SPI_ENGINE_REG_VERSION);
	if (SPI_ENGINE_VERSION_MAJOR(version) != 1) {
		dev_err(&pdev->dev, "Unsupported peripheral version %u.%u.%c\n",
			SPI_ENGINE_VERSION_MAJOR(version),
			SPI_ENGINE_VERSION_MINOR(version),
			SPI_ENGINE_VERSION_PATCH(version));
		ret = -ENODEV;
		goto err_ref_clk_disable;
	}

	writel_relaxed(0x00, spi_engine->base + SPI_ENGINE_REG_RESET);
	writel_relaxed(0xff, spi_engine->base + SPI_ENGINE_REG_INT_PENDING);
	writel_relaxed(0x00, spi_engine->base + SPI_ENGINE_REG_INT_ENABLE);

	ret = request_irq(irq, spi_engine_irq, 0, pdev->name, host);
	if (ret)
		goto err_ref_clk_disable;

<<<<<<< HEAD
	master->dev.of_node = pdev->dev.of_node;
	master->mode_bits = SPI_CPOL | SPI_CPHA | SPI_3WIRE;
	master->max_speed_hz = clk_get_rate(spi_engine->ref_clk) / 2;
	master->bits_per_word_mask = GENMASK(31, 0);
	master->transfer_one_message = spi_engine_transfer_one_message;
	master->num_chipselect = 8;

	timer_setup(&spi_engine->watchdog_timer, spi_engine_timeout, 0);

	ret = spi_register_master(master);
=======
	host->dev.of_node = pdev->dev.of_node;
	host->mode_bits = SPI_CPOL | SPI_CPHA | SPI_3WIRE;
	host->bits_per_word_mask = SPI_BPW_MASK(8);
	host->max_speed_hz = clk_get_rate(spi_engine->ref_clk) / 2;
	host->transfer_one_message = spi_engine_transfer_one_message;
	host->num_chipselect = 8;

	ret = spi_register_controller(host);
>>>>>>> e475cc1c
	if (ret)
		goto err_free_irq;

	platform_set_drvdata(pdev, host);

	return 0;
err_free_irq:
	free_irq(irq, host);
err_ref_clk_disable:
	clk_disable_unprepare(spi_engine->ref_clk);
err_clk_disable:
	clk_disable_unprepare(spi_engine->clk);
err_put_host:
	spi_controller_put(host);
	return ret;
}

static void spi_engine_remove(struct platform_device *pdev)
{
	struct spi_controller *host = spi_controller_get(platform_get_drvdata(pdev));
	struct spi_engine *spi_engine = spi_controller_get_devdata(host);
	int irq = platform_get_irq(pdev, 0);

	spi_unregister_controller(host);

	free_irq(irq, host);

	spi_controller_put(host);

	writel_relaxed(0xff, spi_engine->base + SPI_ENGINE_REG_INT_PENDING);
	writel_relaxed(0x00, spi_engine->base + SPI_ENGINE_REG_INT_ENABLE);
	writel_relaxed(0x01, spi_engine->base + SPI_ENGINE_REG_RESET);

	clk_disable_unprepare(spi_engine->ref_clk);
	clk_disable_unprepare(spi_engine->clk);
}

static const struct of_device_id spi_engine_match_table[] = {
	{ .compatible = "adi,axi-spi-engine-1.00.a" },
	{ },
};
MODULE_DEVICE_TABLE(of, spi_engine_match_table);

static struct platform_driver spi_engine_driver = {
	.probe = spi_engine_probe,
	.remove_new = spi_engine_remove,
	.driver = {
		.name = "spi-engine",
		.of_match_table = spi_engine_match_table,
	},
};
module_platform_driver(spi_engine_driver);

MODULE_AUTHOR("Lars-Peter Clausen <lars@metafoo.de>");
MODULE_DESCRIPTION("Analog Devices SPI engine peripheral driver");
MODULE_LICENSE("GPL");<|MERGE_RESOLUTION|>--- conflicted
+++ resolved
@@ -93,7 +93,7 @@
 	struct clk *clk;
 	struct clk *ref_clk;
 
-	struct spi_master *master;
+	struct spi_controller *ctrl;
 
 	spinlock_t lock;
 
@@ -303,7 +303,7 @@
 
 bool spi_engine_offload_supported(struct spi_device *spi)
 {
-	if (strcmp(spi->master->dev.parent->driver->name, "spi-engine") != 0)
+	if (strcmp(spi->controller->dev.parent->driver->name, "spi-engine") != 0)
 		return false;
 
 	return true;
@@ -312,8 +312,8 @@
 
 void spi_engine_offload_enable(struct spi_device *spi, bool enable)
 {
-	struct spi_master *master = spi->master;
-	struct spi_engine *spi_engine = spi_master_get_devdata(master);
+	struct spi_controller *host = spi->controller;
+	struct spi_engine *spi_engine = spi_controller_get_devdata(host);
 	unsigned int reg;
 
 	reg = readl(spi_engine->base + SPI_ENGINE_REG_OFFLOAD_CTRL(0));
@@ -328,8 +328,8 @@
 int spi_engine_offload_load_msg(struct spi_device *spi,
 	struct spi_message *msg)
 {
-	struct spi_master *master = spi->master;
-	struct spi_engine *spi_engine = spi_master_get_devdata(master);
+	struct spi_controller *host = spi->controller;
+	struct spi_engine *spi_engine = spi_controller_get_devdata(host);
 	struct spi_engine_program p_dry;
 	struct spi_engine_program *p;
 	struct spi_transfer *xfer;
@@ -520,9 +520,9 @@
 	return spi_engine->rx_length != 0;
 }
 
-static void spi_engine_complete_message(struct spi_master *master, int status)
-{
-	struct spi_engine *spi_engine = spi_master_get_devdata(master);
+static void spi_engine_complete_message(struct spi_controller *host, int status)
+{
+	struct spi_engine *spi_engine = spi_controller_get_devdata(host);
 	struct spi_message *msg = spi_engine->msg;
 
 	kfree(spi_engine->p);
@@ -535,7 +535,7 @@
 	spi_engine->rx_xfer = NULL;
 	spi_engine->rx_buf = NULL;
 	spi_engine->rx_length = 0;
-	spi_finalize_current_message(master);
+	spi_finalize_current_message(host);
 }
 
 static irqreturn_t spi_engine_irq(int irq, void *devid)
@@ -574,18 +574,10 @@
 		if (spi_engine->msg &&
 		    spi_engine->completed_id == spi_engine->sync_id) {
 
-<<<<<<< HEAD
 			del_timer(&spi_engine->watchdog_timer);
 
-			spi_engine_complete_message(master, 0);
-
-=======
-			kfree(spi_engine->p);
-			msg->status = 0;
-			msg->actual_length = msg->frame_length;
-			spi_engine->msg = NULL;
-			spi_finalize_current_message(host);
->>>>>>> e475cc1c
+			spi_engine_complete_message(host, 0);
+
 			disable_int |= SPI_ENGINE_INT_SYNC;
 		}
 	}
@@ -601,24 +593,20 @@
 	return IRQ_HANDLED;
 }
 
-<<<<<<< HEAD
 static void spi_engine_timeout(struct timer_list *t)
 {
 	struct spi_engine *spi_engine = from_timer(spi_engine, t, watchdog_timer);
-	struct spi_master *master = spi_engine->master;
+	struct spi_controller *host = spi_engine->ctrl;
 
 	spin_lock(&spi_engine->lock);
 	if (spi_engine->msg) {
-		dev_err(&master->dev, "Timeout occured while waiting for transfer to complete. Hardware is probably broken.\n");
-		spi_engine_complete_message(master, -ETIMEDOUT);
+		dev_err(&host->dev, "Timeout occured while waiting for transfer to complete. Hardware is probably broken.\n");
+		spi_engine_complete_message(host, -ETIMEDOUT);
 	}
 	spin_unlock(&spi_engine->lock);
 }
 
-static int spi_engine_transfer_one_message(struct spi_master *master,
-=======
 static int spi_engine_transfer_one_message(struct spi_controller *host,
->>>>>>> e475cc1c
 	struct spi_message *msg)
 {
 	struct spi_engine_program p_dry, *p;
@@ -680,8 +668,8 @@
 	int ret;
 
 	irq = platform_get_irq(pdev, 0);
-	if (irq < 0)
-		return irq;
+	if (irq <= 0)
+		return -ENXIO;
 
 	spi_engine = devm_kzalloc(&pdev->dev, sizeof(*spi_engine), GFP_KERNEL);
 	if (!spi_engine)
@@ -691,12 +679,8 @@
 	if (!host)
 		return -ENOMEM;
 
-<<<<<<< HEAD
-	spi_master_set_devdata(master, spi_engine);
-	spi_engine->master = master;
-=======
 	spi_controller_set_devdata(host, spi_engine);
->>>>>>> e475cc1c
+	spi_engine->ctrl = host;
 
 	spin_lock_init(&spi_engine->lock);
 
@@ -744,27 +728,16 @@
 	if (ret)
 		goto err_ref_clk_disable;
 
-<<<<<<< HEAD
-	master->dev.of_node = pdev->dev.of_node;
-	master->mode_bits = SPI_CPOL | SPI_CPHA | SPI_3WIRE;
-	master->max_speed_hz = clk_get_rate(spi_engine->ref_clk) / 2;
-	master->bits_per_word_mask = GENMASK(31, 0);
-	master->transfer_one_message = spi_engine_transfer_one_message;
-	master->num_chipselect = 8;
-
-	timer_setup(&spi_engine->watchdog_timer, spi_engine_timeout, 0);
-
-	ret = spi_register_master(master);
-=======
 	host->dev.of_node = pdev->dev.of_node;
 	host->mode_bits = SPI_CPOL | SPI_CPHA | SPI_3WIRE;
-	host->bits_per_word_mask = SPI_BPW_MASK(8);
 	host->max_speed_hz = clk_get_rate(spi_engine->ref_clk) / 2;
+	host->bits_per_word_mask = GENMASK(31, 0);
 	host->transfer_one_message = spi_engine_transfer_one_message;
 	host->num_chipselect = 8;
 
+	timer_setup(&spi_engine->watchdog_timer, spi_engine_timeout, 0);
+
 	ret = spi_register_controller(host);
->>>>>>> e475cc1c
 	if (ret)
 		goto err_free_irq;
 
@@ -782,7 +755,7 @@
 	return ret;
 }
 
-static void spi_engine_remove(struct platform_device *pdev)
+static int spi_engine_remove(struct platform_device *pdev)
 {
 	struct spi_controller *host = spi_controller_get(platform_get_drvdata(pdev));
 	struct spi_engine *spi_engine = spi_controller_get_devdata(host);
@@ -800,6 +773,8 @@
 
 	clk_disable_unprepare(spi_engine->ref_clk);
 	clk_disable_unprepare(spi_engine->clk);
+
+	return 0;
 }
 
 static const struct of_device_id spi_engine_match_table[] = {
@@ -810,7 +785,7 @@
 
 static struct platform_driver spi_engine_driver = {
 	.probe = spi_engine_probe,
-	.remove_new = spi_engine_remove,
+	.remove = spi_engine_remove,
 	.driver = {
 		.name = "spi-engine",
 		.of_match_table = spi_engine_match_table,
