--- conflicted
+++ resolved
@@ -417,16 +417,10 @@
 	if (status)
 		return status;
 
-<<<<<<< HEAD
-	master->bits_per_word_mask = SPI_BPW_RANGE_MASK(1, 32);
-	master->mode_bits = SPI_3WIRE | SPI_3WIRE_HIZ | SPI_CPHA | SPI_CPOL |
-			  SPI_CS_HIGH | SPI_LSB_FIRST | SPI_MOSI_IDLE_LOW |
-			  SPI_MOSI_IDLE_HIGH;
-=======
 	host->bits_per_word_mask = SPI_BPW_RANGE_MASK(1, 32);
 	host->mode_bits = SPI_3WIRE | SPI_3WIRE_HIZ | SPI_CPHA | SPI_CPOL |
-			    SPI_CS_HIGH | SPI_LSB_FIRST;
->>>>>>> e475cc1c
+			  SPI_CS_HIGH | SPI_LSB_FIRST SPI_MOSI_IDLE_LOW |
+			  SPI_MOSI_IDLE_HIGH;
 	if (!spi_gpio->mosi) {
 		/* HW configuration without MOSI pin
 		 *
