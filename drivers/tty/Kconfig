config TTY
	bool "Enable TTY" if EXPERT
	default y
	---help---
	  Allows you to remove TTY support which can save space, and
	  blocks features that require TTY from inclusion in the kernel.
	  TTY is required for any text terminals or serial port
	  communication. Most users should leave this enabled.

if TTY

config VT
	bool "Virtual terminal" if EXPERT
	depends on !S390 && !UML
	select INPUT
	default y
	---help---
	  If you say Y here, you will get support for terminal devices with
	  display and keyboard devices. These are called "virtual" because you
	  can run several virtual terminals (also called virtual consoles) on
	  one physical terminal. This is rather useful, for example one
	  virtual terminal can collect system messages and warnings, another
	  one can be used for a text-mode user session, and a third could run
	  an X session, all in parallel. Switching between virtual terminals
	  is done with certain key combinations, usually Alt-<function key>.

	  The setterm command ("man setterm") can be used to change the
	  properties (such as colors or beeping) of a virtual terminal. The
	  man page console_codes(4) ("man console_codes") contains the special
	  character sequences that can be used to change those properties
	  directly. The fonts used on virtual terminals can be changed with
	  the setfont ("man setfont") command and the key bindings are defined
	  with the loadkeys ("man loadkeys") command.

	  You need at least one virtual terminal device in order to make use
	  of your keyboard and monitor. Therefore, only people configuring an
	  embedded system would want to say N here in order to save some
	  memory; the only way to log into such a system is then via a serial
	  or network connection.

	  If unsure, say Y, or else you won't be able to do much with your new
	  shiny Linux system :-)

config CONSOLE_TRANSLATIONS
	depends on VT
	default y
	bool "Enable character translations in console" if EXPERT
	---help---
	  This enables support for font mapping and Unicode translation
	  on virtual consoles.

config VT_CONSOLE
	bool "Support for console on virtual terminal" if EXPERT
	depends on VT
	default y
	---help---
	  The system console is the device which receives all kernel messages
	  and warnings and which allows logins in single user mode. If you
	  answer Y here, a virtual terminal (the device used to interact with
	  a physical terminal) can be used as system console. This is the most
	  common mode of operations, so you should say Y here unless you want
	  the kernel messages be output only to a serial port (in which case
	  you should say Y to "Console on serial port", below).

	  If you do say Y here, by default the currently visible virtual
	  terminal (/dev/tty0) will be used as system console. You can change
	  that with a kernel command line option such as "console=tty3" which
	  would use the third virtual terminal as system console. (Try "man
	  bootparam" or see the documentation of your boot loader (lilo or
	  loadlin) about how to pass options to the kernel at boot time.)

	  If unsure, say Y.

config VT_CONSOLE_SLEEP
	def_bool y
	depends on VT_CONSOLE && PM_SLEEP

config HW_CONSOLE
	bool
	depends on VT && !UML
	default y

config VT_HW_CONSOLE_BINDING
       bool "Support for binding and unbinding console drivers"
       depends on HW_CONSOLE
       default n
       ---help---
         The virtual terminal is the device that interacts with the physical
         terminal through console drivers. On these systems, at least one
         console driver is loaded. In other configurations, additional console
         drivers may be enabled, such as the framebuffer console. If more than
         1 console driver is enabled, setting this to 'y' will allow you to
         select the console driver that will serve as the backend for the
         virtual terminals.

	 See <file:Documentation/console/console.txt> for more
	 information. For framebuffer console users, please refer to
	 <file:Documentation/fb/fbcon.txt>.

config UNIX98_PTYS
	bool "Unix98 PTY support" if EXPERT
	default y
	---help---
	  A pseudo terminal (PTY) is a software device consisting of two
	  halves: a master and a slave. The slave device behaves identical to
	  a physical terminal; the master device is used by a process to
	  read data from and write data to the slave, thereby emulating a
	  terminal. Typical programs for the master side are telnet servers
	  and xterms.

	  Linux has traditionally used the BSD-like names /dev/ptyxx for
	  masters and /dev/ttyxx for slaves of pseudo terminals. This scheme
	  has a number of problems. The GNU C library glibc 2.1 and later,
	  however, supports the Unix98 naming standard: in order to acquire a
	  pseudo terminal, a process opens /dev/ptmx; the number of the pseudo
	  terminal is then made available to the process and the pseudo
	  terminal slave can be accessed as /dev/pts/<number>. What was
	  traditionally /dev/ttyp2 will then be /dev/pts/2, for example.

	  All modern Linux systems use the Unix98 ptys.  Say Y unless
	  you're on an embedded system and want to conserve memory.

config DEVPTS_MULTIPLE_INSTANCES
	bool "Support multiple instances of devpts"
	depends on UNIX98_PTYS
	default n
	---help---
	  Enable support for multiple instances of devpts filesystem.
	  If you want to have isolated PTY namespaces (eg: in containers),
	  say Y here.  Otherwise, say N. If enabled, each mount of devpts
	  filesystem with the '-o newinstance' option will create an
	  independent PTY namespace.

config LEGACY_PTYS
	bool "Legacy (BSD) PTY support"
	default y
	---help---
	  A pseudo terminal (PTY) is a software device consisting of two
	  halves: a master and a slave. The slave device behaves identical to
	  a physical terminal; the master device is used by a process to
	  read data from and write data to the slave, thereby emulating a
	  terminal. Typical programs for the master side are telnet servers
	  and xterms.

	  Linux has traditionally used the BSD-like names /dev/ptyxx
	  for masters and /dev/ttyxx for slaves of pseudo
	  terminals. This scheme has a number of problems, including
	  security.  This option enables these legacy devices; on most
	  systems, it is safe to say N.


config LEGACY_PTY_COUNT
	int "Maximum number of legacy PTY in use"
	depends on LEGACY_PTYS
	range 0 256
	default "256"
	---help---
	  The maximum number of legacy PTYs that can be used at any one time.
	  The default is 256, and should be more than enough.  Embedded
	  systems may want to reduce this to save memory.

	  When not in use, each legacy PTY occupies 12 bytes on 32-bit
	  architectures and 24 bytes on 64-bit architectures.

config BFIN_JTAG_COMM
	tristate "Blackfin JTAG Communication"
	depends on BLACKFIN
	help
	  Add support for emulating a TTY device over the Blackfin JTAG.

	  To compile this driver as a module, choose M here: the
	  module will be called bfin_jtag_comm.

config BFIN_JTAG_COMM_CONSOLE
	bool "Console on Blackfin JTAG"
	depends on BFIN_JTAG_COMM=y

config NEWHAVEN_LCD
       tristate "NEWHAVEN LCD"
<<<<<<< HEAD
=======
       depends on I2C
>>>>>>> 38dbab50
       help
         Add support for a TTY device on a Newhaven I2C LCD device.

config SERIAL_NONSTANDARD
	bool "Non-standard serial port support"
	depends on HAS_IOMEM
	---help---
	  Say Y here if you have any non-standard serial boards -- boards
	  which aren't supported using the standard "dumb" serial driver.
	  This includes intelligent serial boards such as Cyclades,
	  Digiboards, etc. These are usually used for systems that need many
	  serial ports because they serve many terminals or dial-in
	  connections.

	  Note that the answer to this question won't directly affect the
	  kernel: saying N will just cause the configurator to skip all
	  the questions about non-standard serial boards.

	  Most people can say N here.

config ROCKETPORT
	tristate "Comtrol RocketPort support"
	depends on SERIAL_NONSTANDARD && (ISA || EISA || PCI)
	help
	  This driver supports Comtrol RocketPort and RocketModem PCI boards.   
          These boards provide 2, 4, 8, 16, or 32 high-speed serial ports or
          modems.  For information about the RocketPort/RocketModem  boards
          and this driver read <file:Documentation/serial/rocket.txt>.

	  To compile this driver as a module, choose M here: the
	  module will be called rocket.

	  If you want to compile this driver into the kernel, say Y here.  If
          you don't have a Comtrol RocketPort/RocketModem card installed, say N.

config CYCLADES
	tristate "Cyclades async mux support"
	depends on SERIAL_NONSTANDARD && (PCI || ISA)
	select FW_LOADER
	---help---
	  This driver supports Cyclades Z and Y multiserial boards.
	  You would need something like this to connect more than two modems to
	  your Linux box, for instance in order to become a dial-in server.

	  For information about the Cyclades-Z card, read
	  <file:Documentation/serial/README.cycladesZ>.

	  To compile this driver as a module, choose M here: the
	  module will be called cyclades.

	  If you haven't heard about it, it's safe to say N.

config CYZ_INTR
	bool "Cyclades-Z interrupt mode operation"
	depends on CYCLADES
	help
	  The Cyclades-Z family of multiport cards allows 2 (two) driver op
	  modes: polling and interrupt. In polling mode, the driver will check
	  the status of the Cyclades-Z ports every certain amount of time
	  (which is called polling cycle and is configurable). In interrupt
	  mode, it will use an interrupt line (IRQ) in order to check the
	  status of the Cyclades-Z ports. The default op mode is polling. If
	  unsure, say N.

config MOXA_INTELLIO
	tristate "Moxa Intellio support"
	depends on SERIAL_NONSTANDARD && (ISA || EISA || PCI)
	select FW_LOADER
	help
	  Say Y here if you have a Moxa Intellio multiport serial card.

	  To compile this driver as a module, choose M here: the
	  module will be called moxa.

config MOXA_SMARTIO
	tristate "Moxa SmartIO support v. 2.0"
	depends on SERIAL_NONSTANDARD && (PCI || EISA || ISA)
	help
	  Say Y here if you have a Moxa SmartIO multiport serial card and/or
	  want to help develop a new version of this driver.

	  This is upgraded (1.9.1) driver from original Moxa drivers with
	  changes finally resulting in PCI probing.

	  This driver can also be built as a module. The module will be called
	  mxser. If you want to do that, say M here.

config SYNCLINK
	tristate "Microgate SyncLink card support"
	depends on SERIAL_NONSTANDARD && PCI && ISA_DMA_API
	help
	  Provides support for the SyncLink ISA and PCI multiprotocol serial
	  adapters. These adapters support asynchronous and HDLC bit
	  synchronous communication up to 10Mbps (PCI adapter).

	  This driver can only be built as a module ( = code which can be
	  inserted in and removed from the running kernel whenever you want).
	  The module will be called synclink.  If you want to do that, say M
	  here.

config SYNCLINKMP
	tristate "SyncLink Multiport support"
	depends on SERIAL_NONSTANDARD && PCI
	help
	  Enable support for the SyncLink Multiport (2 or 4 ports)
	  serial adapter, running asynchronous and HDLC communications up
	  to 2.048Mbps. Each ports is independently selectable for
	  RS-232, V.35, RS-449, RS-530, and X.21

	  This driver may be built as a module ( = code which can be
	  inserted in and removed from the running kernel whenever you want).
	  The module will be called synclinkmp.  If you want to do that, say M
	  here.

config SYNCLINK_GT
	tristate "SyncLink GT/AC support"
	depends on SERIAL_NONSTANDARD && PCI
	help
	  Support for SyncLink GT and SyncLink AC families of
	  synchronous and asynchronous serial adapters
	  manufactured by Microgate Systems, Ltd. (www.microgate.com)

config NOZOMI
	tristate "HSDPA Broadband Wireless Data Card - Globe Trotter"
	depends on PCI
	help
	  If you have a HSDPA driver Broadband Wireless Data Card -
	  Globe Trotter PCMCIA card, say Y here.

	  To compile this driver as a module, choose M here, the module
	  will be called nozomi.

config ISI
	tristate "Multi-Tech multiport card support"
	depends on SERIAL_NONSTANDARD && PCI
	select FW_LOADER
	help
	  This is a driver for the Multi-Tech cards which provide several
	  serial ports.  The driver is experimental and can currently only be
	  built as a module. The module will be called isicom.
	  If you want to do that, choose M here.

config N_HDLC
	tristate "HDLC line discipline support"
	depends on SERIAL_NONSTANDARD
	help
	  Allows synchronous HDLC communications with tty device drivers that
	  support synchronous HDLC such as the Microgate SyncLink adapter.

	  This driver can be built as a module ( = code which can be
	  inserted in and removed from the running kernel whenever you want).
	  The module will be called n_hdlc. If you want to do that, say M
	  here.

config N_GSM
	tristate "GSM MUX line discipline support (EXPERIMENTAL)"
	depends on NET
	help
	  This line discipline provides support for the GSM MUX protocol and
	  presents the mux as a set of 61 individual tty devices.

config TRACE_ROUTER
	tristate "Trace data router for MIPI P1149.7 cJTAG standard"
	depends on TRACE_SINK
	default n
	help
	  The trace router uses the Linux tty line discipline framework to
	  route trace data coming from a tty port (say UART for example) to
	  the trace sink line discipline driver and to another tty port (say
	  USB). This is part of a solution for the MIPI P1149.7, compact JTAG,
	  standard, which is for debugging mobile devices. The PTI driver in
	  drivers/misc/pti.c defines the majority of this MIPI solution.

	  You should select this driver if the target kernel is meant for
	  a mobile device containing a modem.  Then you will need to select
	  "Trace data sink for MIPI P1149.7 cJTAG standard" line discipline
	  driver.

config TRACE_SINK
	tristate "Trace data sink for MIPI P1149.7 cJTAG standard"
	default n
	help
	  The trace sink uses the Linux line discipline framework to receive
	  trace data coming from the trace router line discipline driver
	  to a user-defined tty port target, like USB.
	  This is to provide a way to extract modem trace data on
	  devices that do not have a PTI HW module, or just need modem
	  trace data to come out of a different HW output port.
	  This is part of a solution for the P1149.7, compact JTAG, standard.

	  If you select this option, you need to select
	  "Trace data router for MIPI P1149.7 cJTAG standard".

config PPC_EPAPR_HV_BYTECHAN
	bool "ePAPR hypervisor byte channel driver"
	depends on PPC
	select EPAPR_PARAVIRT
	help
	  This driver creates /dev entries for each ePAPR hypervisor byte
	  channel, thereby allowing applications to communicate with byte
	  channels as if they were serial ports.

config PPC_EARLY_DEBUG_EHV_BC
	bool "Early console (udbg) support for ePAPR hypervisors"
	depends on PPC_EPAPR_HV_BYTECHAN=y
	help
	  Select this option to enable early console (a.k.a. "udbg") support
	  via an ePAPR byte channel.  You also need to choose the byte channel
	  handle below.

config PPC_EARLY_DEBUG_EHV_BC_HANDLE
	int "Byte channel handle for early console (udbg)"
	depends on PPC_EARLY_DEBUG_EHV_BC
	default 0
	help
	  If you want early console (udbg) output through a byte channel,
	  specify the handle of the byte channel to use.

	  For this to work, the byte channel driver must be compiled
	  in-kernel, not as a module.

	  Note that only one early console driver can be enabled, so don't
	  enable any others if you enable this one.

	  If the number you specify is not a valid byte channel handle, then
	  there simply will be no early console output.  This is true also
	  if you don't boot under a hypervisor at all.

config GOLDFISH_TTY
	tristate "Goldfish TTY Driver"
	depends on GOLDFISH
	help
	  Console and system TTY driver for the Goldfish virtual platform.

config DA_TTY
	bool "DA TTY"
	depends on METAG_DA
	select SERIAL_NONSTANDARD
	help
	  This enables a TTY on a Dash channel.

config DA_CONSOLE
	bool "DA Console"
	depends on DA_TTY
	help
	  This enables a console on a Dash channel.

endif # TTY<|MERGE_RESOLUTION|>--- conflicted
+++ resolved
@@ -177,10 +177,7 @@
 
 config NEWHAVEN_LCD
        tristate "NEWHAVEN LCD"
-<<<<<<< HEAD
-=======
        depends on I2C
->>>>>>> 38dbab50
        help
          Add support for a TTY device on a Newhaven I2C LCD device.
 
