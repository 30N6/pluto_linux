// SPDX-License-Identifier: GPL-2.0-only
/*
 * AXI clkgen driver
 *
 * Copyright 2012-2013 Analog Devices Inc.
 *  Author: Lars-Peter Clausen <lars@metafoo.de>
 */

#include <linux/clk.h>
#include <linux/platform_device.h>
#include <linux/clk-provider.h>
#include <linux/fpga/adi-axi-common.h>
#include <linux/slab.h>
#include <linux/io.h>
#include <linux/of.h>
#include <linux/module.h>
#include <linux/err.h>

#define AXI_CLKGEN_V2_REG_RESET		0x40
#define AXI_CLKGEN_V2_REG_CLKSEL	0x44
#define AXI_CLKGEN_V2_REG_DRP_CNTRL	0x70
#define AXI_CLKGEN_V2_REG_DRP_STATUS	0x74

#define AXI_CLKGEN_V2_RESET_MMCM_ENABLE	BIT(1)
#define AXI_CLKGEN_V2_RESET_ENABLE	BIT(0)

#define AXI_CLKGEN_V2_DRP_CNTRL_SEL	BIT(29)
#define AXI_CLKGEN_V2_DRP_CNTRL_READ	BIT(28)

#define AXI_CLKGEN_V2_DRP_STATUS_BUSY	BIT(16)

#define MMCM_REG_CLKOUT5_2	0x07
#define MMCM_REG_CLKOUT0_1	0x08
#define MMCM_REG_CLKOUT0_2	0x09
#define MMCM_REG_CLKOUT6_2	0x13
#define MMCM_REG_CLK_FB1	0x14
#define MMCM_REG_CLK_FB2	0x15
#define MMCM_REG_CLK_DIV	0x16
#define MMCM_REG_LOCK1		0x18
#define MMCM_REG_LOCK2		0x19
#define MMCM_REG_LOCK3		0x1a
#define MMCM_REG_POWER		0x28
#define MMCM_REG_FILTER1	0x4e
#define MMCM_REG_FILTER2	0x4f

#define MMCM_CLKOUT_NOCOUNT	BIT(6)

#define MMCM_CLK_DIV_DIVIDE	BIT(11)
#define MMCM_CLK_DIV_NOCOUNT	BIT(12)

struct axi_clkgen_limits {
	unsigned int fpfd_min;
	unsigned int fpfd_max;
	unsigned int fvco_min;
	unsigned int fvco_max;
};

struct axi_clkgen {
	void __iomem *base;
	struct clk_hw clk_hw;
	struct axi_clkgen_limits limits;
	unsigned int pcore_version;
	struct clk *parent_clocks[2];
	struct clk *axi_clk;
};

static uint32_t axi_clkgen_lookup_filter(unsigned int m)
{
	switch (m) {
	case 0:
		return 0x01001990;
	case 1:
		return 0x01001190;
	case 2:
		return 0x01009890;
	case 3:
		return 0x01001890;
	case 4:
		return 0x01008890;
	case 5 ... 8:
		return 0x01009090;
	case 9 ... 11:
		return 0x01000890;
	case 12:
		return 0x08009090;
	case 13 ... 22:
		return 0x01001090;
	case 23 ... 36:
		return 0x01008090;
	case 37 ... 46:
		return 0x08001090;
	default:
		return 0x08008090;
	}
}

static const uint32_t axi_clkgen_lock_table[] = {
	0x060603e8, 0x060603e8, 0x080803e8, 0x0b0b03e8,
	0x0e0e03e8, 0x111103e8, 0x131303e8, 0x161603e8,
	0x191903e8, 0x1c1c03e8, 0x1f1f0384, 0x1f1f0339,
	0x1f1f02ee, 0x1f1f02bc, 0x1f1f028a, 0x1f1f0271,
	0x1f1f023f, 0x1f1f0226, 0x1f1f020d, 0x1f1f01f4,
	0x1f1f01db, 0x1f1f01c2, 0x1f1f01a9, 0x1f1f0190,
	0x1f1f0190, 0x1f1f0177, 0x1f1f015e, 0x1f1f015e,
	0x1f1f0145, 0x1f1f0145, 0x1f1f012c, 0x1f1f012c,
	0x1f1f012c, 0x1f1f0113, 0x1f1f0113, 0x1f1f0113,
};

static uint32_t axi_clkgen_lookup_lock(unsigned int m)
{
	if (m < ARRAY_SIZE(axi_clkgen_lock_table))
		return axi_clkgen_lock_table[m];
	return 0x1f1f00fa;
}

#ifdef ARCH_ZYNQMP
static unsigned int fpfd_max = 450000;
static unsigned int fvco_min = 800000;
static unsigned int fvco_max = 1600000;
#else
static unsigned int fpfd_max = 300000;
static unsigned int fvco_min = 600000;
static unsigned int fvco_max = 1200000;
#endif

static const struct axi_clkgen_limits axi_clkgen_zynqmp_default_limits = {
	.fpfd_min = 10000,
	.fpfd_max = 450000,
	.fvco_min = 800000,
	.fvco_max = 1600000,
};

static const struct axi_clkgen_limits axi_clkgen_zynq_default_limits = {
	.fpfd_min = 10000,
	.fpfd_max = 300000,
	.fvco_min = 600000,
	.fvco_max = 1200000,
};

static void axi_clkgen_calc_params(const struct axi_clkgen_limits *limits,
	unsigned long fin, unsigned long fout,
	unsigned int *best_d, unsigned int *best_m, unsigned int *best_dout)
{
	unsigned long d, d_min, d_max, _d_min, _d_max;
	unsigned long m, m_min, m_max;
	unsigned long f, dout, best_f, fvco;
	unsigned long fract_shift = 0;
	unsigned long fvco_min_fract, fvco_max_fract;

	fin /= 1000;
	fout /= 1000;

	best_f = ULONG_MAX;
	*best_d = 0;
	*best_m = 0;
	*best_dout = 0;

	d_min = max_t(unsigned long, DIV_ROUND_UP(fin, limits->fpfd_max), 1);
	d_max = min_t(unsigned long, fin / limits->fpfd_min, 80);

again:
	fvco_min_fract = limits->fvco_min << fract_shift;
	fvco_max_fract = limits->fvco_max << fract_shift;

	m_min = max_t(unsigned long, DIV_ROUND_UP(fvco_min_fract, fin) * d_min, 1);
	m_max = min_t(unsigned long, fvco_max_fract * d_max / fin, 64 << fract_shift);

	for (m = m_min; m <= m_max; m++) {
		_d_min = max(d_min, DIV_ROUND_UP(fin * m, fvco_max_fract));
		_d_max = min(d_max, fin * m / fvco_min_fract);

		for (d = _d_min; d <= _d_max; d++) {
			fvco = fin * m / d;

			dout = DIV_ROUND_CLOSEST(fvco, fout);
			dout = clamp_t(unsigned long, dout, 1, 128 << fract_shift);
			f = fvco / dout;
			if (abs(f - fout) < abs(best_f - fout)) {
				best_f = f;
				*best_d = d;
				*best_m = m << (3 - fract_shift);
				*best_dout = dout << (3 - fract_shift);
				if (best_f == fout)
					return;
			}
		}
	}

	/* Lets see if we find a better setting in fractional mode */
	if (fract_shift == 0) {
		fract_shift = 3;
		goto again;
	}
}

struct axi_clkgen_div_params {
	unsigned int low;
	unsigned int high;
	unsigned int edge;
	unsigned int nocount;
	unsigned int frac_en;
	unsigned int frac;
	unsigned int frac_wf_f;
	unsigned int frac_wf_r;
	unsigned int frac_phase;
};

static void axi_clkgen_calc_clk_params(unsigned int divider,
	unsigned int frac_divider, struct axi_clkgen_div_params *params)
{

	memset(params, 0x0, sizeof(*params));

	if (divider == 1) {
		params->nocount = 1;
		return;
	}

	if (frac_divider == 0) {
		params->high = divider / 2;
		params->edge = divider % 2;
		params->low = divider - params->high;
	} else {
		params->frac_en = 1;
		params->frac = frac_divider;

		params->high = divider / 2;
		params->edge = divider % 2;
		params->low = params->high;

		if (params->edge == 0) {
			params->high--;
			params->frac_wf_r = 1;
		}

		if (params->edge == 0 || frac_divider == 1)
			params->low--;
		if (((params->edge == 0) ^ (frac_divider == 1)) ||
			(divider == 2 && frac_divider == 1))
			params->frac_wf_f = 1;

		params->frac_phase = params->edge * 4 + frac_divider / 2;
	}
}

static void axi_clkgen_write(struct axi_clkgen *axi_clkgen,
	unsigned int reg, unsigned int val)
{
	writel(val, axi_clkgen->base + reg);
}

static void axi_clkgen_read(struct axi_clkgen *axi_clkgen,
	unsigned int reg, unsigned int *val)
{
	*val = readl(axi_clkgen->base + reg);
}

/*
 * !FIXME: This API is storing the limits in static global variables that are then
 * not used (the limits structure is) so this functions needs to be adapted properly.
 * I do not want to hide the fix in a merge commit so I'm leaving this note in here
 * so that I'll eventually stumble against it...
 */
static void axi_clkgen_setup_ranges(struct axi_clkgen *axi_clkgen)
{
	unsigned int reg_value;
	unsigned int tech, family, speed_grade, voltage;

	axi_clkgen_read(axi_clkgen, ADI_AXI_REG_FPGA_INFO, &reg_value);
	tech = ADI_AXI_INFO_FPGA_TECH(reg_value);
	family = ADI_AXI_INFO_FPGA_FAMILY(reg_value);
	speed_grade = ADI_AXI_INFO_FPGA_SPEED_GRADE(reg_value);

	axi_clkgen_read(axi_clkgen, ADI_AXI_REG_FPGA_VOLTAGE, &reg_value);
	voltage = ADI_AXI_INFO_FPGA_VOLTAGE(reg_value);

	switch (speed_grade) {
	case ADI_AXI_FPGA_SPEED_1 ... ADI_AXI_FPGA_SPEED_1LV:
		fvco_max = 1200000;
		fpfd_max = 450000;
		break;
	case ADI_AXI_FPGA_SPEED_2 ... ADI_AXI_FPGA_SPEED_2LV:
		fvco_max = 1440000;
		fpfd_max = 500000;
		if ((family == ADI_AXI_FPGA_FAMILY_KINTEX) ||
		    (family == ADI_AXI_FPGA_FAMILY_ARTIX)) {
			if (voltage < 950) {
				fvco_max = 1200000;
				fpfd_max = 450000;
			}
		}
		break;
	case ADI_AXI_FPGA_SPEED_3:
		fvco_max = 1600000;
		fpfd_max = 550000;
		break;
	default:
		break;
	};

	if (tech == ADI_AXI_FPGA_TECH_ULTRASCALE_PLUS) {
		fvco_max = 1600000;
		fvco_min = 800000;
	}
}

static int axi_clkgen_wait_non_busy(struct axi_clkgen *axi_clkgen)
{
	unsigned int timeout = 10000;
	unsigned int val;

	do {
		axi_clkgen_read(axi_clkgen, AXI_CLKGEN_V2_REG_DRP_STATUS, &val);
	} while ((val & AXI_CLKGEN_V2_DRP_STATUS_BUSY) && --timeout);

	if (val & AXI_CLKGEN_V2_DRP_STATUS_BUSY)
		return -EIO;

	return val & 0xffff;
}

static int axi_clkgen_mmcm_read(struct axi_clkgen *axi_clkgen,
	unsigned int reg, unsigned int *val)
{
	unsigned int reg_val;
	int ret;

	ret = axi_clkgen_wait_non_busy(axi_clkgen);
	if (ret < 0)
		return ret;

	reg_val = AXI_CLKGEN_V2_DRP_CNTRL_SEL | AXI_CLKGEN_V2_DRP_CNTRL_READ;
	reg_val |= (reg << 16);

	axi_clkgen_write(axi_clkgen, AXI_CLKGEN_V2_REG_DRP_CNTRL, reg_val);

	ret = axi_clkgen_wait_non_busy(axi_clkgen);
	if (ret < 0)
		return ret;

	*val = ret;

	return 0;
}

static int axi_clkgen_mmcm_write(struct axi_clkgen *axi_clkgen,
	unsigned int reg, unsigned int val, unsigned int mask)
{
	unsigned int reg_val = 0;
	int ret;

	ret = axi_clkgen_wait_non_busy(axi_clkgen);
	if (ret < 0)
		return ret;

	if (mask != 0xffff) {
		axi_clkgen_mmcm_read(axi_clkgen, reg, &reg_val);
		reg_val &= ~mask;
	}

	reg_val |= AXI_CLKGEN_V2_DRP_CNTRL_SEL | (reg << 16) | (val & mask);

	axi_clkgen_write(axi_clkgen, AXI_CLKGEN_V2_REG_DRP_CNTRL, reg_val);

	return 0;
}

static void axi_clkgen_mmcm_enable(struct axi_clkgen *axi_clkgen,
	bool enable)
{
	unsigned int val = AXI_CLKGEN_V2_RESET_ENABLE;

	if (enable)
		val |= AXI_CLKGEN_V2_RESET_MMCM_ENABLE;

	axi_clkgen_write(axi_clkgen, AXI_CLKGEN_V2_REG_RESET, val);
}

static struct axi_clkgen *clk_hw_to_axi_clkgen(struct clk_hw *clk_hw)
{
	return container_of(clk_hw, struct axi_clkgen, clk_hw);
}

static void axi_clkgen_set_div(struct axi_clkgen *axi_clkgen,
	unsigned int reg1, unsigned int reg2, unsigned int reg3,
	struct axi_clkgen_div_params *params)
{
	axi_clkgen_mmcm_write(axi_clkgen, reg1,
		(params->high << 6) | params->low, 0xefff);
	axi_clkgen_mmcm_write(axi_clkgen, reg2,
		(params->frac << 12) | (params->frac_en << 11) |
		(params->frac_wf_r << 10) | (params->edge << 7) |
		(params->nocount << 6), 0x7fff);
	if (reg3 != 0) {
		axi_clkgen_mmcm_write(axi_clkgen, reg3,
			(params->frac_phase << 11) | (params->frac_wf_f << 10), 0x3c00);
	}
}

static int axi_clkgen_set_rate(struct clk_hw *clk_hw,
	unsigned long rate, unsigned long parent_rate)
{
	struct axi_clkgen *axi_clkgen = clk_hw_to_axi_clkgen(clk_hw);
	const struct axi_clkgen_limits *limits = &axi_clkgen->limits;
	unsigned int d, m, dout;
	struct axi_clkgen_div_params params;
	uint32_t power = 0;
	uint32_t filter;
	uint32_t lock;

	if (parent_rate == 0 || rate == 0)
		return -EINVAL;

	axi_clkgen_calc_params(limits, parent_rate, rate, &d, &m, &dout);

	if (d == 0 || dout == 0 || m == 0)
		return -EINVAL;

	if ((dout & 0x7) != 0 || (m & 0x7) != 0)
		power |= 0x9800;

	axi_clkgen_mmcm_write(axi_clkgen, MMCM_REG_POWER, power, 0x9800);

	filter = axi_clkgen_lookup_filter(m - 1);
	lock = axi_clkgen_lookup_lock(m - 1);

	axi_clkgen_calc_clk_params(dout >> 3, dout & 0x7, &params);
	axi_clkgen_set_div(axi_clkgen,  MMCM_REG_CLKOUT0_1, MMCM_REG_CLKOUT0_2,
		MMCM_REG_CLKOUT5_2, &params);

	axi_clkgen_calc_clk_params(d, 0, &params);
	axi_clkgen_mmcm_write(axi_clkgen, MMCM_REG_CLK_DIV,
		(params.edge << 13) | (params.nocount << 12) |
		(params.high << 6) | params.low, 0x3fff);

	axi_clkgen_calc_clk_params(m >> 3, m & 0x7, &params);
	axi_clkgen_set_div(axi_clkgen,  MMCM_REG_CLK_FB1, MMCM_REG_CLK_FB2,
		MMCM_REG_CLKOUT6_2, &params);

	axi_clkgen_mmcm_write(axi_clkgen, MMCM_REG_LOCK1, lock & 0x3ff, 0x3ff);
	axi_clkgen_mmcm_write(axi_clkgen, MMCM_REG_LOCK2,
		(((lock >> 16) & 0x1f) << 10) | 0x1, 0x7fff);
	axi_clkgen_mmcm_write(axi_clkgen, MMCM_REG_LOCK3,
		(((lock >> 24) & 0x1f) << 10) | 0x3e9, 0x7fff);
	axi_clkgen_mmcm_write(axi_clkgen, MMCM_REG_FILTER1, filter >> 16, 0x9900);
	axi_clkgen_mmcm_write(axi_clkgen, MMCM_REG_FILTER2, filter, 0x9900);

	return 0;
}

static int axi_clkgen_determine_rate(struct clk_hw *hw,
				     struct clk_rate_request *req)
{
	struct axi_clkgen *axi_clkgen = clk_hw_to_axi_clkgen(hw);
	const struct axi_clkgen_limits *limits = &axi_clkgen->limits;
	unsigned int d, m, dout;
	unsigned long long tmp;

	axi_clkgen_calc_params(limits, req->best_parent_rate, req->rate,
			       &d, &m, &dout);

	if (d == 0 || dout == 0 || m == 0)
		return -EINVAL;

	tmp = (unsigned long long)req->best_parent_rate * m;
	tmp = DIV_ROUND_CLOSEST_ULL(tmp, dout * d);

	req->rate = min_t(unsigned long long, tmp, LONG_MAX);
	return 0;
}

static unsigned int axi_clkgen_get_div(struct axi_clkgen *axi_clkgen,
	unsigned int reg1, unsigned int reg2)
{
	unsigned int val1, val2;
	unsigned int div;

	axi_clkgen_mmcm_read(axi_clkgen, reg2, &val2);
	if (val2 & MMCM_CLKOUT_NOCOUNT)
		return 8;

	axi_clkgen_mmcm_read(axi_clkgen, reg1, &val1);

	div = (val1 & 0x3f) + ((val1 >> 6) & 0x3f);
	div <<= 3;

	if (val2 & MMCM_CLK_DIV_DIVIDE) {
		if ((val2 & BIT(7)) && (val2 & 0x7000) != 0x1000)
			div += 8;
		else
			div += 16;

		div += (val2 >> 12) & 0x7;
	}

	return div;
}

static unsigned long axi_clkgen_recalc_rate(struct clk_hw *clk_hw,
	unsigned long parent_rate)
{
	struct axi_clkgen *axi_clkgen = clk_hw_to_axi_clkgen(clk_hw);
	unsigned int d, m, dout;
	unsigned long long tmp;
	unsigned int val;

	dout = axi_clkgen_get_div(axi_clkgen, MMCM_REG_CLKOUT0_1,
		MMCM_REG_CLKOUT0_2);
	m = axi_clkgen_get_div(axi_clkgen, MMCM_REG_CLK_FB1,
		MMCM_REG_CLK_FB2);

	axi_clkgen_mmcm_read(axi_clkgen, MMCM_REG_CLK_DIV, &val);
	if (val & MMCM_CLK_DIV_NOCOUNT)
		d = 1;
	else
		d = (val & 0x3f) + ((val >> 6) & 0x3f);

	if (d == 0 || dout == 0)
		return 0;

	tmp = (unsigned long long)parent_rate * m;
	tmp = DIV_ROUND_CLOSEST_ULL(tmp, dout * d);

	return min_t(unsigned long long, tmp, ULONG_MAX);
}

static int axi_clkgen_enable(struct clk_hw *clk_hw)
{
	struct axi_clkgen *axi_clkgen = clk_hw_to_axi_clkgen(clk_hw);

	axi_clkgen_mmcm_enable(axi_clkgen, true);

	return 0;
}

static void axi_clkgen_disable(struct clk_hw *clk_hw)
{
	struct axi_clkgen *axi_clkgen = clk_hw_to_axi_clkgen(clk_hw);

	axi_clkgen_mmcm_enable(axi_clkgen, false);
}

static int axi_clkgen_set_parent(struct clk_hw *clk_hw, u8 index)
{
	struct axi_clkgen *axi_clkgen = clk_hw_to_axi_clkgen(clk_hw);

	axi_clkgen_write(axi_clkgen, AXI_CLKGEN_V2_REG_CLKSEL, index);

	return 0;
}

static u8 axi_clkgen_get_parent(struct clk_hw *clk_hw)
{
	struct axi_clkgen *axi_clkgen = clk_hw_to_axi_clkgen(clk_hw);
	unsigned int parent;

	axi_clkgen_read(axi_clkgen, AXI_CLKGEN_V2_REG_CLKSEL, &parent);

	return parent;
}

static const struct clk_ops axi_clkgen_ops = {
	.recalc_rate = axi_clkgen_recalc_rate,
	.determine_rate = axi_clkgen_determine_rate,
	.set_rate = axi_clkgen_set_rate,
	.enable = axi_clkgen_enable,
	.disable = axi_clkgen_disable,
	.set_parent = axi_clkgen_set_parent,
	.get_parent = axi_clkgen_get_parent,
};

static int axi_clkgen_probe(struct platform_device *pdev)
{
	const struct axi_clkgen_limits *dflt_limits;
	struct axi_clkgen *axi_clkgen;
	struct clk_init_data init;
	char clkin_name[7];
	const char *parent_names[2];
	const char *clk_name;
	unsigned int i;
	int ret;

	dflt_limits = device_get_match_data(&pdev->dev);
	if (!dflt_limits)
		return -ENODEV;

	axi_clkgen = devm_kzalloc(&pdev->dev, sizeof(*axi_clkgen), GFP_KERNEL);
	if (!axi_clkgen)
		return -ENOMEM;

	axi_clkgen->base = devm_platform_ioremap_resource(pdev, 0);
	if (IS_ERR(axi_clkgen->base))
		return PTR_ERR(axi_clkgen->base);

	axi_clkgen->axi_clk = devm_clk_get(&pdev->dev, "s_axi_aclk");
	if (IS_ERR(axi_clkgen->axi_clk)) {
		if (PTR_ERR(axi_clkgen->axi_clk) != -EPROBE_DEFER)
			dev_err(&pdev->dev, "failed to get s_axi_aclk\n");
		return PTR_ERR(axi_clkgen->axi_clk);
	}

	ret = clk_prepare_enable(axi_clkgen->axi_clk);
	if (ret)
		return ret;

	axi_clkgen_read(axi_clkgen, ADI_AXI_REG_VERSION,
			&axi_clkgen->pcore_version);

	if (ADI_AXI_PCORE_VER_MAJOR(axi_clkgen->pcore_version) > 0x04)
		axi_clkgen_setup_ranges(axi_clkgen);

	for (i = 0, init.num_parents = 0; i < ARRAY_SIZE(axi_clkgen->parent_clocks); i++) {
		sprintf(clkin_name, "clkin%d", i + 1);
		axi_clkgen->parent_clocks[i] = devm_clk_get(&pdev->dev, clkin_name);
		if (PTR_ERR(axi_clkgen->parent_clocks[i]) == -ENOENT)
			continue;
		if (IS_ERR(axi_clkgen->parent_clocks[i])) {
			ret = PTR_ERR(axi_clkgen->parent_clocks[i]);
			goto err_disable_axi_clk;
		}

		parent_names[i] = __clk_get_name(axi_clkgen->parent_clocks[i]);
		init.num_parents++;
	}

	if (init.num_parents < 1) {
		dev_err(&pdev->dev, "Missing input clock, see 'clkin1' and 'clkin2'\n");
		ret = -EINVAL;
		goto err_disable_axi_clk;
	}

	for (i = 0; i < init.num_parents; i++) {
		ret = clk_prepare_enable(axi_clkgen->parent_clocks[i]);
		if (ret) {
			while (--i >= 0)
				clk_disable_unprepare(axi_clkgen->parent_clocks[i]);
			goto err_disable_axi_clk;
		}
	}

	memcpy(&axi_clkgen->limits, dflt_limits, sizeof(axi_clkgen->limits));

	clk_name = pdev->dev.of_node->name;
	of_property_read_string(pdev->dev.of_node, "clock-output-names",
		&clk_name);

	init.name = clk_name;
	init.ops = &axi_clkgen_ops;
	init.flags = CLK_SET_RATE_GATE | CLK_SET_PARENT_GATE;
	init.parent_names = parent_names;

	axi_clkgen_mmcm_enable(axi_clkgen, false);

	axi_clkgen->clk_hw.init = &init;
	ret = devm_clk_hw_register(&pdev->dev, &axi_clkgen->clk_hw);
	if (ret)
		goto err_disable_parent_clocks;

	platform_set_drvdata(pdev, axi_clkgen);

<<<<<<< HEAD
	return of_clk_add_hw_provider(pdev->dev.of_node, of_clk_hw_simple_get,
				      &axi_clkgen->clk_hw);

err_disable_parent_clocks:
	for (i = 0; i < init.num_parents; i++)
		clk_disable_unprepare(axi_clkgen->parent_clocks[i]);

err_disable_axi_clk:
	clk_disable_unprepare(axi_clkgen->axi_clk);

	return ret;
}

static int axi_clkgen_remove(struct platform_device *pdev)
{
	struct axi_clkgen *axi_clkgen = platform_get_drvdata(pdev);
	int i;

	of_clk_del_provider(pdev->dev.of_node);

	for (i = 0; i < ARRAY_SIZE(axi_clkgen->parent_clocks); i++)
		clk_disable_unprepare(axi_clkgen->parent_clocks[i]);

	clk_disable_unprepare(axi_clkgen->axi_clk);

	return 0;
=======
	return devm_of_clk_add_hw_provider(&pdev->dev, of_clk_hw_simple_get,
					   &axi_clkgen->clk_hw);
>>>>>>> e475cc1c
}

static const struct of_device_id axi_clkgen_ids[] = {
	{
		.compatible = "adi,zynqmp-axi-clkgen-2.00.a",
		.data = &axi_clkgen_zynqmp_default_limits,
	},
	{
		.compatible = "adi,axi-clkgen-2.00.a",
		.data = &axi_clkgen_zynq_default_limits,
	},
	{ }
};
MODULE_DEVICE_TABLE(of, axi_clkgen_ids);

static struct platform_driver axi_clkgen_driver = {
	.driver = {
		.name = "adi-axi-clkgen",
		.of_match_table = axi_clkgen_ids,
	},
	.probe = axi_clkgen_probe,
};
module_platform_driver(axi_clkgen_driver);

MODULE_LICENSE("GPL v2");
MODULE_AUTHOR("Lars-Peter Clausen <lars@metafoo.de>");
MODULE_DESCRIPTION("Driver for the Analog Devices' AXI clkgen pcore clock generator");<|MERGE_RESOLUTION|>--- conflicted
+++ resolved
@@ -569,6 +569,11 @@
 	.get_parent = axi_clkgen_get_parent,
 };
 
+static void axi_clkgen_disable_clk(void *clk)
+{
+	clk_disable_unprepare(clk);
+}
+
 static int axi_clkgen_probe(struct platform_device *pdev)
 {
 	const struct axi_clkgen_limits *dflt_limits;
@@ -592,16 +597,12 @@
 	if (IS_ERR(axi_clkgen->base))
 		return PTR_ERR(axi_clkgen->base);
 
-	axi_clkgen->axi_clk = devm_clk_get(&pdev->dev, "s_axi_aclk");
+	axi_clkgen->axi_clk = devm_clk_get_enabled(&pdev->dev, "s_axi_aclk");
 	if (IS_ERR(axi_clkgen->axi_clk)) {
 		if (PTR_ERR(axi_clkgen->axi_clk) != -EPROBE_DEFER)
 			dev_err(&pdev->dev, "failed to get s_axi_aclk\n");
 		return PTR_ERR(axi_clkgen->axi_clk);
 	}
-
-	ret = clk_prepare_enable(axi_clkgen->axi_clk);
-	if (ret)
-		return ret;
 
 	axi_clkgen_read(axi_clkgen, ADI_AXI_REG_VERSION,
 			&axi_clkgen->pcore_version);
@@ -616,7 +617,7 @@
 			continue;
 		if (IS_ERR(axi_clkgen->parent_clocks[i])) {
 			ret = PTR_ERR(axi_clkgen->parent_clocks[i]);
-			goto err_disable_axi_clk;
+			return ret;
 		}
 
 		parent_names[i] = __clk_get_name(axi_clkgen->parent_clocks[i]);
@@ -625,17 +626,18 @@
 
 	if (init.num_parents < 1) {
 		dev_err(&pdev->dev, "Missing input clock, see 'clkin1' and 'clkin2'\n");
-		ret = -EINVAL;
-		goto err_disable_axi_clk;
+		return -EINVAL;
 	}
 
 	for (i = 0; i < init.num_parents; i++) {
 		ret = clk_prepare_enable(axi_clkgen->parent_clocks[i]);
-		if (ret) {
-			while (--i >= 0)
-				clk_disable_unprepare(axi_clkgen->parent_clocks[i]);
-			goto err_disable_axi_clk;
-		}
+		if (ret)
+			return ret;
+
+		ret = devm_add_action_or_reset(&pdev->dev, axi_clkgen_disable_clk,
+					       axi_clkgen->parent_clocks[i]);
+		if (ret)
+			return ret;
 	}
 
 	memcpy(&axi_clkgen->limits, dflt_limits, sizeof(axi_clkgen->limits));
@@ -654,41 +656,10 @@
 	axi_clkgen->clk_hw.init = &init;
 	ret = devm_clk_hw_register(&pdev->dev, &axi_clkgen->clk_hw);
 	if (ret)
-		goto err_disable_parent_clocks;
-
-	platform_set_drvdata(pdev, axi_clkgen);
-
-<<<<<<< HEAD
-	return of_clk_add_hw_provider(pdev->dev.of_node, of_clk_hw_simple_get,
-				      &axi_clkgen->clk_hw);
-
-err_disable_parent_clocks:
-	for (i = 0; i < init.num_parents; i++)
-		clk_disable_unprepare(axi_clkgen->parent_clocks[i]);
-
-err_disable_axi_clk:
-	clk_disable_unprepare(axi_clkgen->axi_clk);
-
-	return ret;
-}
-
-static int axi_clkgen_remove(struct platform_device *pdev)
-{
-	struct axi_clkgen *axi_clkgen = platform_get_drvdata(pdev);
-	int i;
-
-	of_clk_del_provider(pdev->dev.of_node);
-
-	for (i = 0; i < ARRAY_SIZE(axi_clkgen->parent_clocks); i++)
-		clk_disable_unprepare(axi_clkgen->parent_clocks[i]);
-
-	clk_disable_unprepare(axi_clkgen->axi_clk);
-
-	return 0;
-=======
+		return ret;
+
 	return devm_of_clk_add_hw_provider(&pdev->dev, of_clk_hw_simple_get,
 					   &axi_clkgen->clk_hw);
->>>>>>> e475cc1c
 }
 
 static const struct of_device_id axi_clkgen_ids[] = {
