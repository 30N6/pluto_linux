// SPDX-License-Identifier: GPL-2.0-only
/*
 * Cadence MACB/GEM Ethernet Controller driver
 *
 * Copyright (C) 2004-2006 Atmel Corporation
 */

#define pr_fmt(fmt) KBUILD_MODNAME ": " fmt
#include <linux/clk.h>
#include <linux/clk-provider.h>
#include <linux/crc32.h>
#include <linux/module.h>
#include <linux/moduleparam.h>
#include <linux/kernel.h>
#include <linux/types.h>
#include <linux/circ_buf.h>
#include <linux/slab.h>
#include <linux/init.h>
#include <linux/io.h>
#include <linux/gpio.h>
#include <linux/gpio/consumer.h>
#include <linux/interrupt.h>
#include <linux/netdevice.h>
#include <linux/etherdevice.h>
#include <linux/dma-mapping.h>
#include <linux/platform_device.h>
#include <linux/phylink.h>
#include <linux/of.h>
#include <linux/of_gpio.h>
#include <linux/of_mdio.h>
#include <linux/of_net.h>
#include <linux/of_platform.h>
#include <linux/ip.h>
#include <linux/udp.h>
#include <linux/tcp.h>
#include <linux/iopoll.h>
#include <linux/phy/phy.h>
#include <linux/pm_runtime.h>
#include <linux/ptp_classify.h>
#include <linux/reset.h>
#include <linux/firmware/xlnx-zynqmp.h>
<<<<<<< HEAD
#include <linux/crc32.h>
=======
>>>>>>> 08485d4c
#include <linux/inetdevice.h>
#include "macb.h"

/* This structure is only used for MACB on SiFive FU540 devices */
struct sifive_fu540_macb_mgmt {
	void __iomem *reg;
	unsigned long rate;
	struct clk_hw hw;
};

#define MACB_RX_BUFFER_SIZE	128
#define RX_BUFFER_MULTIPLE	64  /* bytes */

#define DEFAULT_RX_RING_SIZE	512 /* must be power of 2 */
#define MIN_RX_RING_SIZE	64
#define MAX_RX_RING_SIZE	8192
#define RX_RING_BYTES(bp)	(macb_dma_desc_get_size(bp)	\
				 * (bp)->rx_ring_size)

#define DEFAULT_TX_RING_SIZE	512 /* must be power of 2 */
#define MIN_TX_RING_SIZE	64
#define MAX_TX_RING_SIZE	4096
#define TX_RING_BYTES(bp)	(macb_dma_desc_get_size(bp)	\
				 * (bp)->tx_ring_size)

/* level of occupied TX descriptors under which we wake up TX process */
#define MACB_TX_WAKEUP_THRESH(bp)	(3 * (bp)->tx_ring_size / 4)

#define MACB_RX_INT_FLAGS	(MACB_BIT(RCOMP) | MACB_BIT(ISR_ROVR))
#define MACB_TX_ERR_FLAGS	(MACB_BIT(ISR_TUND)			\
					| MACB_BIT(ISR_RLE)		\
					| MACB_BIT(TXERR))
#define MACB_TX_INT_FLAGS	(MACB_TX_ERR_FLAGS | MACB_BIT(TCOMP)	\
					| MACB_BIT(TXUBR))

/* Max length of transmit frame must be a multiple of 8 bytes */
#define MACB_TX_LEN_ALIGN	8
#define MACB_MAX_TX_LEN		((unsigned int)((1 << MACB_TX_FRMLEN_SIZE) - 1) & ~((unsigned int)(MACB_TX_LEN_ALIGN - 1)))
/* Limit maximum TX length as per Cadence TSO errata. This is to avoid a
 * false amba_error in TX path from the DMA assuming there is not enough
 * space in the SRAM (16KB) even when there is.
 */
#define GEM_MAX_TX_LEN		(unsigned int)(0x3FC0)

#define GEM_MTU_MIN_SIZE	ETH_MIN_MTU
#define MACB_NETIF_LSO		NETIF_F_TSO

#define MACB_WOL_HAS_MAGIC_PACKET	(0x1 << 0)
#define MACB_WOL_ENABLED		(0x1 << 1)

#define HS_SPEED_10000M			4
#define MACB_SERDES_RATE_10G		1

/* Graceful stop timeouts in us. We should allow up to
 * 1 frame time (10 Mbits/s, full-duplex, ignoring collisions)
 */
#define MACB_HALT_TIMEOUT	14000
#define MACB_PM_TIMEOUT  100 /* ms */

#define MACB_MDIO_TIMEOUT	1000000 /* in usecs */

/* DMA buffer descriptor might be different size
 * depends on hardware configuration:
 *
 * 1. dma address width 32 bits:
 *    word 1: 32 bit address of Data Buffer
 *    word 2: control
 *
 * 2. dma address width 64 bits:
 *    word 1: 32 bit address of Data Buffer
 *    word 2: control
 *    word 3: upper 32 bit address of Data Buffer
 *    word 4: unused
 *
 * 3. dma address width 32 bits with hardware timestamping:
 *    word 1: 32 bit address of Data Buffer
 *    word 2: control
 *    word 3: timestamp word 1
 *    word 4: timestamp word 2
 *
 * 4. dma address width 64 bits with hardware timestamping:
 *    word 1: 32 bit address of Data Buffer
 *    word 2: control
 *    word 3: upper 32 bit address of Data Buffer
 *    word 4: unused
 *    word 5: timestamp word 1
 *    word 6: timestamp word 2
 */
static unsigned int macb_dma_desc_get_size(struct macb *bp)
{
#ifdef MACB_EXT_DESC
	unsigned int desc_size;

	switch (bp->hw_dma_cap) {
	case HW_DMA_CAP_64B:
		desc_size = sizeof(struct macb_dma_desc)
			+ sizeof(struct macb_dma_desc_64);
		break;
	case HW_DMA_CAP_PTP:
		desc_size = sizeof(struct macb_dma_desc)
			+ sizeof(struct macb_dma_desc_ptp);
		break;
	case HW_DMA_CAP_64B_PTP:
		desc_size = sizeof(struct macb_dma_desc)
			+ sizeof(struct macb_dma_desc_64)
			+ sizeof(struct macb_dma_desc_ptp);
		break;
	default:
		desc_size = sizeof(struct macb_dma_desc);
	}
	return desc_size;
#endif
	return sizeof(struct macb_dma_desc);
}

static unsigned int macb_adj_dma_desc_idx(struct macb *bp, unsigned int desc_idx)
{
#ifdef MACB_EXT_DESC
	switch (bp->hw_dma_cap) {
	case HW_DMA_CAP_64B:
	case HW_DMA_CAP_PTP:
		desc_idx <<= 1;
		break;
	case HW_DMA_CAP_64B_PTP:
		desc_idx *= 3;
		break;
	default:
		break;
	}
#endif
	return desc_idx;
}

#ifdef CONFIG_ARCH_DMA_ADDR_T_64BIT
static struct macb_dma_desc_64 *macb_64b_desc(struct macb *bp, struct macb_dma_desc *desc)
{
	return (struct macb_dma_desc_64 *)((void *)desc
		+ sizeof(struct macb_dma_desc));
}
#endif

/* Ring buffer accessors */
static unsigned int macb_tx_ring_wrap(struct macb *bp, unsigned int index)
{
	return index & (bp->tx_ring_size - 1);
}

static struct macb_dma_desc *macb_tx_desc(struct macb_queue *queue,
					  unsigned int index)
{
	index = macb_tx_ring_wrap(queue->bp, index);
	index = macb_adj_dma_desc_idx(queue->bp, index);
	return &queue->tx_ring[index];
}

static struct macb_tx_skb *macb_tx_skb(struct macb_queue *queue,
				       unsigned int index)
{
	return &queue->tx_skb[macb_tx_ring_wrap(queue->bp, index)];
}

static dma_addr_t macb_tx_dma(struct macb_queue *queue, unsigned int index)
{
	dma_addr_t offset;

	offset = macb_tx_ring_wrap(queue->bp, index) *
			macb_dma_desc_get_size(queue->bp);

	return queue->tx_ring_dma + offset;
}

static unsigned int macb_rx_ring_wrap(struct macb *bp, unsigned int index)
{
	return index & (bp->rx_ring_size - 1);
}

static struct macb_dma_desc *macb_rx_desc(struct macb_queue *queue, unsigned int index)
{
	index = macb_rx_ring_wrap(queue->bp, index);
	index = macb_adj_dma_desc_idx(queue->bp, index);
	return &queue->rx_ring[index];
}

static void *macb_rx_buffer(struct macb_queue *queue, unsigned int index)
{
	return queue->rx_buffers + queue->bp->rx_buffer_size *
	       macb_rx_ring_wrap(queue->bp, index);
}

/* I/O accessors */
static u32 hw_readl_native(struct macb *bp, int offset)
{
	return __raw_readl(bp->regs + offset);
}

static void hw_writel_native(struct macb *bp, int offset, u32 value)
{
	__raw_writel(value, bp->regs + offset);
}

static u32 hw_readl(struct macb *bp, int offset)
{
	return readl_relaxed(bp->regs + offset);
}

static void hw_writel(struct macb *bp, int offset, u32 value)
{
	writel_relaxed(value, bp->regs + offset);
}

/* Find the CPU endianness by using the loopback bit of NCR register. When the
 * CPU is in big endian we need to program swapped mode for management
 * descriptor access.
 */
static bool hw_is_native_io(void __iomem *addr)
{
	u32 value = MACB_BIT(LLB);

	__raw_writel(value, addr + MACB_NCR);
	value = __raw_readl(addr + MACB_NCR);

	/* Write 0 back to disable everything */
	__raw_writel(0, addr + MACB_NCR);

	return value == MACB_BIT(LLB);
}

static bool hw_is_gem(void __iomem *addr, bool native_io)
{
	u32 id;

	if (native_io)
		id = __raw_readl(addr + MACB_MID);
	else
		id = readl_relaxed(addr + MACB_MID);

	return MACB_BFEXT(IDNUM, id) >= 0x2;
}

static void macb_set_hwaddr(struct macb *bp)
{
	u32 bottom;
	u16 top;

	bottom = cpu_to_le32(*((u32 *)bp->dev->dev_addr));
	macb_or_gem_writel(bp, SA1B, bottom);
	top = cpu_to_le16(*((u16 *)(bp->dev->dev_addr + 4)));
	macb_or_gem_writel(bp, SA1T, top);

<<<<<<< HEAD
	gem_writel(bp, RXPTPUNI, bottom);
	gem_writel(bp, TXPTPUNI, bottom);
=======
	if (gem_has_ptp(bp)) {
		gem_writel(bp, RXPTPUNI, bottom);
		gem_writel(bp, TXPTPUNI, bottom);
	}
>>>>>>> 08485d4c

	/* Clear unused address register sets */
	macb_or_gem_writel(bp, SA2B, 0);
	macb_or_gem_writel(bp, SA2T, 0);
	macb_or_gem_writel(bp, SA3B, 0);
	macb_or_gem_writel(bp, SA3T, 0);
	macb_or_gem_writel(bp, SA4B, 0);
	macb_or_gem_writel(bp, SA4T, 0);
}

static void macb_get_hwaddr(struct macb *bp)
{
	u32 bottom;
	u16 top;
	u8 addr[6];
	int i;

	/* Check all 4 address register for valid address */
	for (i = 0; i < 4; i++) {
		bottom = macb_or_gem_readl(bp, SA1B + i * 8);
		top = macb_or_gem_readl(bp, SA1T + i * 8);

		addr[0] = bottom & 0xff;
		addr[1] = (bottom >> 8) & 0xff;
		addr[2] = (bottom >> 16) & 0xff;
		addr[3] = (bottom >> 24) & 0xff;
		addr[4] = top & 0xff;
		addr[5] = (top >> 8) & 0xff;

		if (is_valid_ether_addr(addr)) {
			eth_hw_addr_set(bp->dev, addr);
			return;
		}
	}

	dev_info(&bp->pdev->dev, "invalid hw address, using random\n");
	eth_hw_addr_random(bp->dev);
}

static int macb_mdio_wait_for_idle(struct macb *bp)
{
	u32 val;

	return readx_poll_timeout(MACB_READ_NSR, bp, val, val & MACB_BIT(IDLE),
				  1, MACB_MDIO_TIMEOUT);
}

static int macb_mdio_read_c22(struct mii_bus *bus, int mii_id, int regnum)
{
	struct macb *bp = bus->priv;
	int status;

	status = pm_runtime_resume_and_get(&bp->pdev->dev);
	if (status < 0)
		goto mdio_pm_exit;

	status = macb_mdio_wait_for_idle(bp);
	if (status < 0)
		goto mdio_read_exit;

	macb_writel(bp, MAN, (MACB_BF(SOF, MACB_MAN_C22_SOF)
			      | MACB_BF(RW, MACB_MAN_C22_READ)
			      | MACB_BF(PHYA, mii_id)
			      | MACB_BF(REGA, regnum)
			      | MACB_BF(CODE, MACB_MAN_C22_CODE)));

	status = macb_mdio_wait_for_idle(bp);
	if (status < 0)
		goto mdio_read_exit;

	status = MACB_BFEXT(DATA, macb_readl(bp, MAN));

mdio_read_exit:
	pm_runtime_mark_last_busy(&bp->pdev->dev);
	pm_runtime_put_autosuspend(&bp->pdev->dev);
mdio_pm_exit:
	return status;
}

static int macb_mdio_read_c45(struct mii_bus *bus, int mii_id, int devad,
			      int regnum)
{
	struct macb *bp = bus->priv;
	int status;

	status = pm_runtime_get_sync(&bp->pdev->dev);
	if (status < 0) {
		pm_runtime_put_noidle(&bp->pdev->dev);
		goto mdio_pm_exit;
	}

	status = macb_mdio_wait_for_idle(bp);
	if (status < 0)
		goto mdio_read_exit;

	macb_writel(bp, MAN, (MACB_BF(SOF, MACB_MAN_C45_SOF)
			      | MACB_BF(RW, MACB_MAN_C45_ADDR)
			      | MACB_BF(PHYA, mii_id)
			      | MACB_BF(REGA, devad & 0x1F)
			      | MACB_BF(DATA, regnum & 0xFFFF)
			      | MACB_BF(CODE, MACB_MAN_C45_CODE)));

	status = macb_mdio_wait_for_idle(bp);
	if (status < 0)
		goto mdio_read_exit;

	macb_writel(bp, MAN, (MACB_BF(SOF, MACB_MAN_C45_SOF)
			      | MACB_BF(RW, MACB_MAN_C45_READ)
			      | MACB_BF(PHYA, mii_id)
			      | MACB_BF(REGA, devad & 0x1F)
			      | MACB_BF(CODE, MACB_MAN_C45_CODE)));

	status = macb_mdio_wait_for_idle(bp);
	if (status < 0)
		goto mdio_read_exit;

	status = MACB_BFEXT(DATA, macb_readl(bp, MAN));

mdio_read_exit:
	pm_runtime_mark_last_busy(&bp->pdev->dev);
	pm_runtime_put_autosuspend(&bp->pdev->dev);
mdio_pm_exit:
	return status;
}

static int macb_mdio_write_c22(struct mii_bus *bus, int mii_id, int regnum,
			       u16 value)
{
	struct macb *bp = bus->priv;
	int status;

	status = pm_runtime_resume_and_get(&bp->pdev->dev);
	if (status < 0)
		goto mdio_pm_exit;

	status = macb_mdio_wait_for_idle(bp);
	if (status < 0)
		goto mdio_write_exit;

	macb_writel(bp, MAN, (MACB_BF(SOF, MACB_MAN_C22_SOF)
			      | MACB_BF(RW, MACB_MAN_C22_WRITE)
			      | MACB_BF(PHYA, mii_id)
			      | MACB_BF(REGA, regnum)
			      | MACB_BF(CODE, MACB_MAN_C22_CODE)
			      | MACB_BF(DATA, value)));

	status = macb_mdio_wait_for_idle(bp);
	if (status < 0)
		goto mdio_write_exit;

mdio_write_exit:
	pm_runtime_mark_last_busy(&bp->pdev->dev);
	pm_runtime_put_autosuspend(&bp->pdev->dev);
mdio_pm_exit:
	return status;
}

static int macb_mdio_write_c45(struct mii_bus *bus, int mii_id,
			       int devad, int regnum,
			       u16 value)
{
	struct macb *bp = bus->priv;
	int status;

	status = pm_runtime_get_sync(&bp->pdev->dev);
	if (status < 0) {
		pm_runtime_put_noidle(&bp->pdev->dev);
		goto mdio_pm_exit;
	}

	status = macb_mdio_wait_for_idle(bp);
	if (status < 0)
		goto mdio_write_exit;

	macb_writel(bp, MAN, (MACB_BF(SOF, MACB_MAN_C45_SOF)
			      | MACB_BF(RW, MACB_MAN_C45_ADDR)
			      | MACB_BF(PHYA, mii_id)
			      | MACB_BF(REGA, devad & 0x1F)
			      | MACB_BF(DATA, regnum & 0xFFFF)
			      | MACB_BF(CODE, MACB_MAN_C45_CODE)));

	status = macb_mdio_wait_for_idle(bp);
	if (status < 0)
		goto mdio_write_exit;

	macb_writel(bp, MAN, (MACB_BF(SOF, MACB_MAN_C45_SOF)
			      | MACB_BF(RW, MACB_MAN_C45_WRITE)
			      | MACB_BF(PHYA, mii_id)
			      | MACB_BF(REGA, devad & 0x1F)
			      | MACB_BF(CODE, MACB_MAN_C45_CODE)
			      | MACB_BF(DATA, value)));

	status = macb_mdio_wait_for_idle(bp);
	if (status < 0)
		goto mdio_write_exit;

mdio_write_exit:
	pm_runtime_mark_last_busy(&bp->pdev->dev);
	pm_runtime_put_autosuspend(&bp->pdev->dev);
mdio_pm_exit:
	return status;
}

static void macb_init_buffers(struct macb *bp)
{
	struct macb_queue *queue;
	unsigned int q;

	for (q = 0, queue = bp->queues; q < bp->num_queues; ++q, ++queue) {
		queue_writel(queue, RBQP, lower_32_bits(queue->rx_ring_dma));
#ifdef CONFIG_ARCH_DMA_ADDR_T_64BIT
		if (bp->hw_dma_cap & HW_DMA_CAP_64B)
			queue_writel(queue, RBQPH,
				     upper_32_bits(queue->rx_ring_dma));
#endif
		queue_writel(queue, TBQP, lower_32_bits(queue->tx_ring_dma));
#ifdef CONFIG_ARCH_DMA_ADDR_T_64BIT
		if (bp->hw_dma_cap & HW_DMA_CAP_64B)
			queue_writel(queue, TBQPH,
				     upper_32_bits(queue->tx_ring_dma));
#endif
	}
}

/**
 * macb_set_tx_clk() - Set a clock to a new frequency
 * @bp:		pointer to struct macb
 * @speed:	New frequency in Hz
 */
static void macb_set_tx_clk(struct macb *bp, int speed)
{
	long ferr, rate, rate_rounded;

	if (!bp->tx_clk || (bp->caps & MACB_CAPS_CLK_HW_CHG))
		return;

	/* In case of MII the PHY is the clock master */
	if (bp->phy_interface == PHY_INTERFACE_MODE_MII)
		return;

	switch (speed) {
	case SPEED_10:
		rate = 2500000;
		break;
	case SPEED_100:
		rate = 25000000;
		break;
	case SPEED_1000:
		rate = 125000000;
		break;
	default:
		return;
	}

	rate_rounded = clk_round_rate(bp->tx_clk, rate);
	if (rate_rounded < 0)
		return;

	/* RGMII allows 50 ppm frequency error. Test and warn if this limit
	 * is not satisfied.
	 */
	ferr = abs(rate_rounded - rate);
	ferr = DIV_ROUND_UP(ferr, rate / 100000);
	if (ferr > 5)
		netdev_warn(bp->dev,
			    "unable to generate target frequency: %ld Hz\n",
			    rate);

	if (clk_set_rate(bp->tx_clk, rate_rounded))
		netdev_err(bp->dev, "adjusting tx_clk failed.\n");
}

static void macb_usx_pcs_link_up(struct phylink_pcs *pcs, unsigned int neg_mode,
				 phy_interface_t interface, int speed,
				 int duplex)
{
	struct macb *bp = container_of(pcs, struct macb, phylink_usx_pcs);
	u32 config;

	config = gem_readl(bp, USX_CONTROL);
	config = GEM_BFINS(SERDES_RATE, MACB_SERDES_RATE_10G, config);
	config = GEM_BFINS(USX_CTRL_SPEED, HS_SPEED_10000M, config);
	config &= ~(GEM_BIT(TX_SCR_BYPASS) | GEM_BIT(RX_SCR_BYPASS));
	config |= GEM_BIT(TX_EN);
	gem_writel(bp, USX_CONTROL, config);
}

static void macb_usx_pcs_get_state(struct phylink_pcs *pcs,
				   struct phylink_link_state *state)
{
	struct macb *bp = container_of(pcs, struct macb, phylink_usx_pcs);
	u32 val;

	state->speed = SPEED_10000;
	state->duplex = 1;
	state->an_complete = 1;

	val = gem_readl(bp, USX_STATUS);
	state->link = !!(val & GEM_BIT(USX_BLOCK_LOCK));
	val = gem_readl(bp, NCFGR);
	if (val & GEM_BIT(PAE))
		state->pause = MLO_PAUSE_RX;
}

static int macb_usx_pcs_config(struct phylink_pcs *pcs,
			       unsigned int neg_mode,
			       phy_interface_t interface,
			       const unsigned long *advertising,
			       bool permit_pause_to_mac)
{
	struct macb *bp = container_of(pcs, struct macb, phylink_usx_pcs);

	gem_writel(bp, USX_CONTROL, gem_readl(bp, USX_CONTROL) |
		   GEM_BIT(SIGNAL_OK));

	return 0;
}

static void macb_pcs_get_state(struct phylink_pcs *pcs,
			       struct phylink_link_state *state)
{
	state->link = 0;
}

static void macb_pcs_an_restart(struct phylink_pcs *pcs)
{
	/* Not supported */
}

static int macb_pcs_config(struct phylink_pcs *pcs,
			   unsigned int neg_mode,
			   phy_interface_t interface,
			   const unsigned long *advertising,
			   bool permit_pause_to_mac)
{
	return 0;
}

static const struct phylink_pcs_ops macb_phylink_usx_pcs_ops = {
	.pcs_get_state = macb_usx_pcs_get_state,
	.pcs_config = macb_usx_pcs_config,
	.pcs_link_up = macb_usx_pcs_link_up,
};

static const struct phylink_pcs_ops macb_phylink_pcs_ops = {
	.pcs_get_state = macb_pcs_get_state,
	.pcs_an_restart = macb_pcs_an_restart,
	.pcs_config = macb_pcs_config,
};

static void macb_mac_config(struct phylink_config *config, unsigned int mode,
			    const struct phylink_link_state *state)
{
	struct net_device *ndev = to_net_dev(config->dev);
	struct macb *bp = netdev_priv(ndev);
	unsigned long flags;
	u32 old_ctrl, ctrl;
	u32 old_ncr, ncr;

	spin_lock_irqsave(&bp->lock, flags);

	old_ctrl = ctrl = macb_or_gem_readl(bp, NCFGR);
	old_ncr = ncr = macb_or_gem_readl(bp, NCR);

	if (bp->caps & MACB_CAPS_MACB_IS_EMAC) {
		if (state->interface == PHY_INTERFACE_MODE_RMII)
			ctrl |= MACB_BIT(RM9200_RMII);
	} else if (macb_is_gem(bp)) {
		ctrl &= ~(GEM_BIT(SGMIIEN) | GEM_BIT(PCSSEL));
		ncr &= ~GEM_BIT(ENABLE_HS_MAC);

		if (state->interface == PHY_INTERFACE_MODE_SGMII) {
			ctrl |= GEM_BIT(SGMIIEN) | GEM_BIT(PCSSEL);
		} else if (state->interface == PHY_INTERFACE_MODE_10GBASER) {
			ctrl |= GEM_BIT(PCSSEL);
			ncr |= GEM_BIT(ENABLE_HS_MAC);
		} else if (bp->caps & MACB_CAPS_MIIONRGMII &&
			   bp->phy_interface == PHY_INTERFACE_MODE_MII) {
			ncr |= MACB_BIT(MIIONRGMII);
		}
	}

	/* Apply the new configuration, if any */
	if (old_ctrl ^ ctrl)
		macb_or_gem_writel(bp, NCFGR, ctrl);

	if (old_ncr ^ ncr)
		macb_or_gem_writel(bp, NCR, ncr);

	/* Disable AN for SGMII fixed link configuration, enable otherwise.
	 * Must be written after PCSSEL is set in NCFGR,
	 * otherwise writes will not take effect.
	 */
	if (macb_is_gem(bp) && state->interface == PHY_INTERFACE_MODE_SGMII) {
		u32 pcsctrl, old_pcsctrl;

		old_pcsctrl = gem_readl(bp, PCSCNTRL);
		if (mode == MLO_AN_FIXED)
			pcsctrl = old_pcsctrl & ~GEM_BIT(PCSAUTONEG);
		else
			pcsctrl = old_pcsctrl | GEM_BIT(PCSAUTONEG);
		if (old_pcsctrl != pcsctrl)
			gem_writel(bp, PCSCNTRL, pcsctrl);
	}

	spin_unlock_irqrestore(&bp->lock, flags);
}

static void macb_mac_link_down(struct phylink_config *config, unsigned int mode,
			       phy_interface_t interface)
{
	struct net_device *ndev = to_net_dev(config->dev);
	struct macb *bp = netdev_priv(ndev);
	struct macb_queue *queue;
	unsigned int q;
	u32 ctrl;

	if (!(bp->caps & MACB_CAPS_MACB_IS_EMAC))
		for (q = 0, queue = bp->queues; q < bp->num_queues; ++q, ++queue)
			queue_writel(queue, IDR,
				     bp->rx_intr_mask | MACB_TX_INT_FLAGS | MACB_BIT(HRESP));

	/* Disable Rx and Tx */
	ctrl = macb_readl(bp, NCR) & ~(MACB_BIT(RE) | MACB_BIT(TE));
	macb_writel(bp, NCR, ctrl);

	netif_tx_stop_all_queues(ndev);
}

static void macb_mac_link_up(struct phylink_config *config,
			     struct phy_device *phy,
			     unsigned int mode, phy_interface_t interface,
			     int speed, int duplex,
			     bool tx_pause, bool rx_pause)
{
	struct net_device *ndev = to_net_dev(config->dev);
	struct macb *bp = netdev_priv(ndev);
	struct macb_queue *queue;
	unsigned long flags;
	unsigned int q;
	u32 ctrl;

	spin_lock_irqsave(&bp->lock, flags);

	ctrl = macb_or_gem_readl(bp, NCFGR);

	ctrl &= ~(MACB_BIT(SPD) | MACB_BIT(FD));

	if (speed == SPEED_100)
		ctrl |= MACB_BIT(SPD);

	if (duplex)
		ctrl |= MACB_BIT(FD);

	if (!(bp->caps & MACB_CAPS_MACB_IS_EMAC)) {
		ctrl &= ~MACB_BIT(PAE);
		if (macb_is_gem(bp)) {
			ctrl &= ~GEM_BIT(GBE);

			if (speed == SPEED_1000)
				ctrl |= GEM_BIT(GBE);
		}

		if (rx_pause)
			ctrl |= MACB_BIT(PAE);

		/* Initialize rings & buffers as clearing MACB_BIT(TE) in link down
		 * cleared the pipeline and control registers.
		 */
		bp->macbgem_ops.mog_init_rings(bp);
		macb_init_buffers(bp);

		for (q = 0, queue = bp->queues; q < bp->num_queues; ++q, ++queue)
			queue_writel(queue, IER,
				     bp->rx_intr_mask | MACB_TX_INT_FLAGS | MACB_BIT(HRESP));
	}

	macb_or_gem_writel(bp, NCFGR, ctrl);

	if (bp->phy_interface == PHY_INTERFACE_MODE_10GBASER)
		gem_writel(bp, HS_MAC_CONFIG, GEM_BFINS(HS_MAC_SPEED, HS_SPEED_10000M,
							gem_readl(bp, HS_MAC_CONFIG)));

	spin_unlock_irqrestore(&bp->lock, flags);

<<<<<<< HEAD
	/* Enable Rx and Tx */
	macb_writel(bp, NCR, macb_readl(bp, NCR) | MACB_BIT(RE) | MACB_BIT(TE) |
		    MACB_BIT(PTPUNI));
=======
	if (!(bp->caps & MACB_CAPS_MACB_IS_EMAC))
		macb_set_tx_clk(bp, speed);

	/* Enable Rx and Tx; Enable PTP unicast */
	ctrl = macb_readl(bp, NCR);
	if (gem_has_ptp(bp))
		ctrl |= MACB_BIT(PTPUNI);

	macb_writel(bp, NCR, ctrl | MACB_BIT(RE) | MACB_BIT(TE));
>>>>>>> 08485d4c

	netif_tx_wake_all_queues(ndev);
}

static struct phylink_pcs *macb_mac_select_pcs(struct phylink_config *config,
					       phy_interface_t interface)
{
	struct net_device *ndev = to_net_dev(config->dev);
	struct macb *bp = netdev_priv(ndev);

	if (interface == PHY_INTERFACE_MODE_10GBASER)
		return &bp->phylink_usx_pcs;
	else if (interface == PHY_INTERFACE_MODE_SGMII)
		return &bp->phylink_sgmii_pcs;
	else
		return NULL;
}

static const struct phylink_mac_ops macb_phylink_ops = {
	.mac_select_pcs = macb_mac_select_pcs,
	.mac_config = macb_mac_config,
	.mac_link_down = macb_mac_link_down,
	.mac_link_up = macb_mac_link_up,
};

static bool macb_phy_handle_exists(struct device_node *dn)
{
	dn = of_parse_phandle(dn, "phy-handle", 0);
	of_node_put(dn);
	return dn != NULL;
}

static int macb_phylink_connect(struct macb *bp)
{
	struct device_node *dn = bp->pdev->dev.of_node;
	struct net_device *dev = bp->dev;
	struct phy_device *phydev;
	int ret;

	if (dn)
		ret = phylink_of_phy_connect(bp->phylink, dn, 0);

	if (!dn || (ret && !macb_phy_handle_exists(dn))) {
		phydev = phy_find_first(bp->mii_bus);
		if (!phydev) {
			netdev_err(dev, "no PHY found\n");
			return -ENXIO;
		}

		/* attach the mac to the phy */
		ret = phylink_connect_phy(bp->phylink, phydev);
	}

	if (ret) {
		netdev_err(dev, "Could not attach PHY (%d)\n", ret);
		return ret;
	}

	/* Since this driver uses runtime handling of clocks, initiate a phy
	 * reset if the attached phy requires it. Check return to see if phy
	 * was reset and then do a phy initialization.
	 */
	if (phy_reset_after_clk_enable(dev->phydev) == 1)
		phy_init_hw(dev->phydev);

	phylink_start(bp->phylink);

	return 0;
}

static void macb_get_pcs_fixed_state(struct phylink_config *config,
				     struct phylink_link_state *state)
{
	struct net_device *ndev = to_net_dev(config->dev);
	struct macb *bp = netdev_priv(ndev);

	state->link = (macb_readl(bp, NSR) & MACB_BIT(NSR_LINK)) != 0;
}

/* based on au1000_eth. c*/
static int macb_mii_probe(struct net_device *dev)
{
	struct macb *bp = netdev_priv(dev);

	bp->phylink_sgmii_pcs.ops = &macb_phylink_pcs_ops;
	bp->phylink_sgmii_pcs.neg_mode = true;
	bp->phylink_usx_pcs.ops = &macb_phylink_usx_pcs_ops;
	bp->phylink_usx_pcs.neg_mode = true;

	bp->phylink_config.dev = &dev->dev;
	bp->phylink_config.type = PHYLINK_NETDEV;
	bp->phylink_config.mac_managed_pm = true;

	if (bp->phy_interface == PHY_INTERFACE_MODE_SGMII) {
		bp->phylink_config.poll_fixed_state = true;
		bp->phylink_config.get_fixed_state = macb_get_pcs_fixed_state;
	}

	bp->phylink_config.mac_capabilities = MAC_ASYM_PAUSE |
		MAC_10 | MAC_100;

	__set_bit(PHY_INTERFACE_MODE_MII,
		  bp->phylink_config.supported_interfaces);
	__set_bit(PHY_INTERFACE_MODE_RMII,
		  bp->phylink_config.supported_interfaces);

	/* Determine what modes are supported */
	if (macb_is_gem(bp) && (bp->caps & MACB_CAPS_GIGABIT_MODE_AVAILABLE)) {
		bp->phylink_config.mac_capabilities |= MAC_1000FD;
		if (!(bp->caps & MACB_CAPS_NO_GIGABIT_HALF))
			bp->phylink_config.mac_capabilities |= MAC_1000HD;

		__set_bit(PHY_INTERFACE_MODE_GMII,
			  bp->phylink_config.supported_interfaces);
		phy_interface_set_rgmii(bp->phylink_config.supported_interfaces);

		if (bp->caps & MACB_CAPS_PCS)
			__set_bit(PHY_INTERFACE_MODE_SGMII,
				  bp->phylink_config.supported_interfaces);

		if (bp->caps & MACB_CAPS_HIGH_SPEED) {
			__set_bit(PHY_INTERFACE_MODE_10GBASER,
				  bp->phylink_config.supported_interfaces);
			bp->phylink_config.mac_capabilities |= MAC_10000FD;
		}
	}

	bp->phylink = phylink_create(&bp->phylink_config, bp->pdev->dev.fwnode,
				     bp->phy_interface, &macb_phylink_ops);
	if (IS_ERR(bp->phylink)) {
		netdev_err(dev, "Could not create a phylink instance (%ld)\n",
			   PTR_ERR(bp->phylink));
		return PTR_ERR(bp->phylink);
	}

	return 0;
}

static int macb_mdiobus_register(struct macb *bp)
{
	struct device_node *child, *np = bp->pdev->dev.of_node, *mdio_np, *dev_np;
	struct platform_device *mdio_pdev = NULL;

	/* If we have a child named mdio, probe it instead of looking for PHYs
	 * directly under the MAC node
	 */
	child = of_get_child_by_name(np, "mdio");
	if (child) {
		int ret = of_mdiobus_register(bp->mii_bus, child);

		of_node_put(child);
		return ret;
	}

	if (of_phy_is_fixed_link(np))
		return mdiobus_register(bp->mii_bus);

	/* Only create the PHY from the device tree if at least one PHY is
	 * described. Otherwise scan the entire MDIO bus. We do this to support
	 * old device tree that did not follow the best practices and did not
	 * describe their network PHYs.
	 */
	for_each_available_child_of_node(np, child)
		if (of_mdiobus_child_is_phy(child)) {
			/* The loop increments the child refcount,
			 * decrement it before returning.
			 */
			of_node_put(child);

			return of_mdiobus_register(bp->mii_bus, np);
		}

	/* For shared MDIO usecases find out MDIO producer platform
	 * device node by traversing through phy-handle DT property.
	 */
	np = of_parse_phandle(np, "phy-handle", 0);
	mdio_np = of_get_parent(np);
	of_node_put(np);
	dev_np = of_get_parent(mdio_np);
	of_node_put(mdio_np);
	/* Handle error where bus_find_device returns a match for NULL */
	if (dev_np)
		mdio_pdev = of_find_device_by_node(dev_np);

	of_node_put(dev_np);

	/* Check MDIO producer device driver data to see if it's probed */
	if (mdio_pdev && !dev_get_drvdata(&mdio_pdev->dev)) {
		platform_device_put(mdio_pdev);
		netdev_info(bp->dev, "Defer probe as mdio producer %s is not probed\n",
			    dev_name(&mdio_pdev->dev));
		return -EPROBE_DEFER;
	}

	platform_device_put(mdio_pdev);
	return mdiobus_register(bp->mii_bus);
}

static int macb_mii_init(struct macb *bp)
{
	struct device_node *np, *mdio_np;
	int err = -ENXIO;

	/* Enable management port */
	macb_writel(bp, NCR, MACB_BIT(MPE));

	bp->mii_bus = mdiobus_alloc();
	if (!bp->mii_bus) {
		err = -ENOMEM;
		goto err_out;
	}

	bp->mii_bus->name = "MACB_mii_bus";
	bp->mii_bus->read = &macb_mdio_read_c22;
	bp->mii_bus->write = &macb_mdio_write_c22;
	bp->mii_bus->read_c45 = &macb_mdio_read_c45;
	bp->mii_bus->write_c45 = &macb_mdio_write_c45;
	snprintf(bp->mii_bus->id, MII_BUS_ID_SIZE, "%s-%x",
		 bp->pdev->name, bp->pdev->id);
	bp->mii_bus->priv = bp;
	bp->mii_bus->parent = &bp->dev->dev;

	dev_set_drvdata(&bp->dev->dev, bp->mii_bus);

	np = bp->pdev->dev.of_node;
	mdio_np = of_get_child_by_name(np, "mdio");
	if (mdio_np) {
		of_node_put(mdio_np);
		err = of_mdiobus_register(bp->mii_bus, mdio_np);
		if (err)
			goto err_out_free_mdiobus;
	} else {
		err = macb_mdiobus_register(bp);
		if (err)
			goto err_out_free_mdiobus;
	}

	err = macb_mii_probe(bp->dev);
	if (err)
		goto err_out_unregister_bus;

	return 0;

err_out_unregister_bus:
	mdiobus_unregister(bp->mii_bus);
err_out_free_mdiobus:
	mdiobus_free(bp->mii_bus);
err_out:
	return err;
}

static void macb_update_stats(struct macb *bp)
{
	u32 *p = &bp->hw_stats.macb.rx_pause_frames;
	u32 *end = &bp->hw_stats.macb.tx_pause_frames + 1;
	int offset = MACB_PFR;

	WARN_ON((unsigned long)(end - p - 1) != (MACB_TPF - MACB_PFR) / 4);

	for (; p < end; p++, offset += 4)
		*p += bp->macb_reg_readl(bp, offset);
}

static int macb_halt_tx(struct macb *bp)
{
	unsigned long	halt_time, timeout;
	u32		status;

	macb_writel(bp, NCR, macb_readl(bp, NCR) | MACB_BIT(THALT));

	timeout = jiffies + usecs_to_jiffies(MACB_HALT_TIMEOUT);
	do {
		halt_time = jiffies;
		status = macb_readl(bp, TSR);
		if (!(status & MACB_BIT(TGO)))
			return 0;

		udelay(250);
	} while (time_before(halt_time, timeout));

	return -ETIMEDOUT;
}

static void macb_tx_unmap(struct macb *bp, struct macb_tx_skb *tx_skb, int budget)
{
	if (tx_skb->mapping) {
		if (tx_skb->mapped_as_page)
			dma_unmap_page(&bp->pdev->dev, tx_skb->mapping,
				       tx_skb->size, DMA_TO_DEVICE);
		else
			dma_unmap_single(&bp->pdev->dev, tx_skb->mapping,
					 tx_skb->size, DMA_TO_DEVICE);
		tx_skb->mapping = 0;
	}

	if (tx_skb->skb) {
		napi_consume_skb(tx_skb->skb, budget);
		tx_skb->skb = NULL;
	}
}

static void macb_set_addr(struct macb *bp, struct macb_dma_desc *desc, dma_addr_t addr)
{
#ifdef CONFIG_ARCH_DMA_ADDR_T_64BIT
	struct macb_dma_desc_64 *desc_64;

	if (bp->hw_dma_cap & HW_DMA_CAP_64B) {
		desc_64 = macb_64b_desc(bp, desc);
		desc_64->addrh = upper_32_bits(addr);
		/* The low bits of RX address contain the RX_USED bit, clearing
		 * of which allows packet RX. Make sure the high bits are also
		 * visible to HW at that point.
		 */
		dma_wmb();
	}
#endif
	desc->addr = lower_32_bits(addr);
}

static dma_addr_t macb_get_addr(struct macb *bp, struct macb_dma_desc *desc)
{
	dma_addr_t addr = 0;
#ifdef CONFIG_ARCH_DMA_ADDR_T_64BIT
	struct macb_dma_desc_64 *desc_64;

	if (bp->hw_dma_cap & HW_DMA_CAP_64B) {
		desc_64 = macb_64b_desc(bp, desc);
		addr = ((u64)(desc_64->addrh) << 32);
	}
#endif
	addr |= MACB_BF(RX_WADDR, MACB_BFEXT(RX_WADDR, desc->addr));
#ifdef CONFIG_MACB_USE_HWSTAMP
	if (bp->hw_dma_cap & HW_DMA_CAP_PTP)
		addr &= ~GEM_BIT(DMA_RXVALID);
#endif
	return addr;
}

static void macb_tx_error_task(struct work_struct *work)
{
	struct macb_queue	*queue = container_of(work, struct macb_queue,
						      tx_error_task);
	bool			halt_timeout = false;
	struct macb		*bp = queue->bp;
	struct macb_tx_skb	*tx_skb;
	struct macb_dma_desc	*desc;
	struct sk_buff		*skb;
	unsigned int		tail;
	unsigned long		flags;
	bool			halt_timeout = false;

	netdev_vdbg(bp->dev, "macb_tx_error_task: q = %u, t = %u, h = %u\n",
		    (unsigned int)(queue - bp->queues),
		    queue->tx_tail, queue->tx_head);

	/* Prevent the queue NAPI TX poll from running, as it calls
	 * macb_tx_complete(), which in turn may call netif_wake_subqueue().
	 * As explained below, we have to halt the transmission before updating
	 * TBQP registers so we call netif_tx_stop_all_queues() to notify the
	 * network engine about the macb/gem being halted.
	 */
	napi_disable(&queue->napi_tx);
	spin_lock_irqsave(&bp->lock, flags);

	/* Make sure nobody is trying to queue up new packets */
	netif_tx_stop_all_queues(bp->dev);

	/* Stop transmission now
	 * (in case we have just queued new packets)
	 * macb/gem must be halted to write TBQP register
	 */
	if (macb_halt_tx(bp)) {
		netdev_err(bp->dev, "BUG: halt tx timed out\n");
		macb_writel(bp, NCR, macb_readl(bp, NCR) & (~MACB_BIT(TE)));
		halt_timeout = true;
	}

	/* Treat frames in TX queue including the ones that caused the error.
	 * Free transmit buffers in upper layer.
	 */
	for (tail = queue->tx_tail; tail != queue->tx_head; tail++) {
		u32	ctrl;

		desc = macb_tx_desc(queue, tail);
		ctrl = desc->ctrl;
		tx_skb = macb_tx_skb(queue, tail);
		skb = tx_skb->skb;

		if (ctrl & MACB_BIT(TX_USED)) {
			/* skb is set for the last buffer of the frame */
			while (!skb) {
				macb_tx_unmap(bp, tx_skb, 0);
				tail++;
				tx_skb = macb_tx_skb(queue, tail);
				skb = tx_skb->skb;
			}

			/* ctrl still refers to the first buffer descriptor
			 * since it's the only one written back by the hardware
			 */
			if (!(ctrl & MACB_BIT(TX_BUF_EXHAUSTED))) {
				netdev_vdbg(bp->dev, "txerr skb %u (data %p) TX complete\n",
					    macb_tx_ring_wrap(bp, tail),
					    skb->data);
				bp->dev->stats.tx_packets++;
				queue->stats.tx_packets++;
				bp->dev->stats.tx_bytes += skb->len;
				queue->stats.tx_bytes += skb->len;
			}
		} else {
			/* "Buffers exhausted mid-frame" errors may only happen
			 * if the driver is buggy, so complain loudly about
			 * those. Statistics are updated by hardware.
			 */
			if (ctrl & MACB_BIT(TX_BUF_EXHAUSTED))
				netdev_err(bp->dev,
					   "BUG: TX buffers exhausted mid-frame\n");

			desc->ctrl = ctrl | MACB_BIT(TX_USED);
		}

		macb_tx_unmap(bp, tx_skb, 0);
	}

	/* Set end of TX queue */
	desc = macb_tx_desc(queue, 0);
	macb_set_addr(bp, desc, 0);
	desc->ctrl = MACB_BIT(TX_USED);

	/* Make descriptor updates visible to hardware */
	wmb();

	/* Reinitialize the TX desc queue */
	queue_writel(queue, TBQP, lower_32_bits(queue->tx_ring_dma));
#ifdef CONFIG_ARCH_DMA_ADDR_T_64BIT
	if (bp->hw_dma_cap & HW_DMA_CAP_64B)
		queue_writel(queue, TBQPH, upper_32_bits(queue->tx_ring_dma));
#endif
	/* Make TX ring reflect state of hardware */
	queue->tx_head = 0;
	queue->tx_tail = 0;

	/* Housework before enabling TX IRQ */
	macb_writel(bp, TSR, macb_readl(bp, TSR));
	queue_writel(queue, IER, MACB_TX_INT_FLAGS);

	if (halt_timeout)
		macb_writel(bp, NCR, macb_readl(bp, NCR) | MACB_BIT(TE));

	/* Now we are ready to start transmission again */
	netif_tx_start_all_queues(bp->dev);
	macb_writel(bp, NCR, macb_readl(bp, NCR) | MACB_BIT(TSTART));

	spin_unlock_irqrestore(&bp->lock, flags);
	napi_enable(&queue->napi_tx);
}

static bool ptp_one_step_sync(struct sk_buff *skb)
{
	struct ptp_header *hdr;
	unsigned int ptp_class;
	u8 msgtype;

	/* No need to parse packet if PTP TS is not involved */
	if (likely(!(skb_shinfo(skb)->tx_flags & SKBTX_HW_TSTAMP)))
		goto not_oss;

	/* Identify and return whether PTP one step sync is being processed */
	ptp_class = ptp_classify_raw(skb);
	if (ptp_class == PTP_CLASS_NONE)
		goto not_oss;

	hdr = ptp_parse_header(skb, ptp_class);
	if (!hdr)
		goto not_oss;

	if (hdr->flag_field[0] & PTP_FLAG_TWOSTEP)
		goto not_oss;

	msgtype = ptp_get_msgtype(hdr, ptp_class);
	if (msgtype == PTP_MSGTYPE_SYNC)
		return true;

not_oss:
	return false;
}

static int macb_tx_complete(struct macb_queue *queue, int budget)
{
	struct macb *bp = queue->bp;
	u16 queue_index = queue - bp->queues;
	unsigned int tail;
	unsigned int head;
	int packets = 0;

	spin_lock(&queue->tx_ptr_lock);
	head = queue->tx_head;
	for (tail = queue->tx_tail; tail != head && packets < budget; tail++) {
		struct macb_tx_skb	*tx_skb;
		struct sk_buff		*skb;
		struct macb_dma_desc	*desc;
		u32			ctrl;

		desc = macb_tx_desc(queue, tail);

		/* Make hw descriptor updates visible to CPU */
		rmb();

		ctrl = desc->ctrl;

		/* TX_USED bit is only set by hardware on the very first buffer
		 * descriptor of the transmitted frame.
		 */
		if (!(ctrl & MACB_BIT(TX_USED)))
			break;

		/* Process all buffers of the current transmitted frame */
		for (;; tail++) {
			tx_skb = macb_tx_skb(queue, tail);
			skb = tx_skb->skb;

			/* First, update TX stats if needed */
			if (skb) {
				if (unlikely(skb_shinfo(skb)->tx_flags & SKBTX_HW_TSTAMP) &&
				    !ptp_one_step_sync(skb))
					gem_ptp_do_txstamp(bp, skb, desc);

				netdev_vdbg(bp->dev, "skb %u (data %p) TX complete\n",
					    macb_tx_ring_wrap(bp, tail),
					    skb->data);
				bp->dev->stats.tx_packets++;
				queue->stats.tx_packets++;
				bp->dev->stats.tx_bytes += skb->len;
				queue->stats.tx_bytes += skb->len;
				packets++;
			}

			/* Now we can safely release resources */
			macb_tx_unmap(bp, tx_skb, budget);

			/* skb is set only for the last buffer of the frame.
			 * WARNING: at this point skb has been freed by
			 * macb_tx_unmap().
			 */
			if (skb)
				break;
		}
	}

	queue->tx_tail = tail;
	if (__netif_subqueue_stopped(bp->dev, queue_index) &&
	    CIRC_CNT(queue->tx_head, queue->tx_tail,
		     bp->tx_ring_size) <= MACB_TX_WAKEUP_THRESH(bp))
		netif_wake_subqueue(bp->dev, queue_index);
	spin_unlock(&queue->tx_ptr_lock);

	return packets;
}

static void gem_rx_refill(struct macb_queue *queue)
{
	unsigned int		entry;
	struct sk_buff		*skb;
	dma_addr_t		paddr;
	struct macb *bp = queue->bp;
	struct macb_dma_desc *desc;

	while (CIRC_SPACE(queue->rx_prepared_head, queue->rx_tail,
			bp->rx_ring_size) > 0) {
		entry = macb_rx_ring_wrap(bp, queue->rx_prepared_head);

		/* Make hw descriptor updates visible to CPU */
		rmb();

		desc = macb_rx_desc(queue, entry);

		if (!queue->rx_skbuff[entry]) {
			/* allocate sk_buff for this free entry in ring */
			skb = netdev_alloc_skb(bp->dev, bp->rx_buffer_size);
			if (unlikely(!skb)) {
				netdev_err(bp->dev,
					   "Unable to allocate sk_buff\n");
				break;
			}

			/* now fill corresponding descriptor entry */
			paddr = dma_map_single(&bp->pdev->dev, skb->data,
					       bp->rx_buffer_size,
					       DMA_FROM_DEVICE);
			if (dma_mapping_error(&bp->pdev->dev, paddr)) {
				dev_kfree_skb(skb);
				break;
			}

			queue->rx_skbuff[entry] = skb;

			if (entry == bp->rx_ring_size - 1)
				paddr |= MACB_BIT(RX_WRAP);
			desc->ctrl = 0;
			/* Setting addr clears RX_USED and allows reception,
			 * make sure ctrl is cleared first to avoid a race.
			 */
			dma_wmb();
			macb_set_addr(bp, desc, paddr);

			/* properly align Ethernet header */
			skb_reserve(skb, NET_IP_ALIGN);
		} else {
			desc->ctrl = 0;
			dma_wmb();
			desc->addr &= ~MACB_BIT(RX_USED);
		}
		queue->rx_prepared_head++;
	}

	/* Make descriptor updates visible to hardware */
	wmb();

	netdev_vdbg(bp->dev, "rx ring: queue: %p, prepared head %d, tail %d\n",
			queue, queue->rx_prepared_head, queue->rx_tail);
}

/* Mark DMA descriptors from begin up to and not including end as unused */
static void discard_partial_frame(struct macb_queue *queue, unsigned int begin,
				  unsigned int end)
{
	unsigned int frag;

	for (frag = begin; frag != end; frag++) {
		struct macb_dma_desc *desc = macb_rx_desc(queue, frag);

		desc->addr &= ~MACB_BIT(RX_USED);
	}

	/* Make descriptor updates visible to hardware */
	wmb();

	/* When this happens, the hardware stats registers for
	 * whatever caused this is updated, so we don't have to record
	 * anything.
	 */
}

static int macb_validate_hw_csum(struct sk_buff *skb)
{
	u32 pkt_csum = *((u32 *)&skb->data[skb->len - ETH_FCS_LEN]);
	u32 csum  = ~crc32_le(~0, skb_mac_header(skb),
			skb->len + ETH_HLEN - ETH_FCS_LEN);

	return (pkt_csum != csum);
}

static int gem_rx(struct macb_queue *queue, struct napi_struct *napi,
		  int budget)
{
	struct macb *bp = queue->bp;
	unsigned int		len;
	unsigned int		entry;
	struct sk_buff		*skb;
	struct macb_dma_desc	*desc;
	int			count = 0;

	while (count < budget) {
		u32 ctrl;
		dma_addr_t addr;
		bool rxused;

		entry = macb_rx_ring_wrap(bp, queue->rx_tail);
		desc = macb_rx_desc(queue, entry);

		/* Make hw descriptor updates visible to CPU */
		rmb();

		rxused = (desc->addr & MACB_BIT(RX_USED)) ? true : false;
		addr = macb_get_addr(bp, desc);

		if (!rxused)
			break;

		/* Ensure ctrl is at least as up-to-date as rxused */
		dma_rmb();

		ctrl = desc->ctrl;

		queue->rx_tail++;
		count++;

		if (!(ctrl & MACB_BIT(RX_SOF) && ctrl & MACB_BIT(RX_EOF))) {
			netdev_err(bp->dev,
				   "not whole frame pointed by descriptor\n");
			bp->dev->stats.rx_dropped++;
			queue->stats.rx_dropped++;
			break;
		}
		skb = queue->rx_skbuff[entry];
		if (unlikely(!skb)) {
			netdev_err(bp->dev,
				   "inconsistent Rx descriptor chain\n");
			bp->dev->stats.rx_dropped++;
			queue->stats.rx_dropped++;
			break;
		}
		/* now everything is ready for receiving packet */
		queue->rx_skbuff[entry] = NULL;
		len = ctrl & bp->rx_frm_len_mask;

		netdev_vdbg(bp->dev, "gem_rx %u (len %u)\n", entry, len);

		skb_put(skb, len);
		dma_unmap_single(&bp->pdev->dev, addr,
				 bp->rx_buffer_size, DMA_FROM_DEVICE);

		skb->protocol = eth_type_trans(skb, bp->dev);

		/* Validate MAC fcs if RX checsum offload disabled */
		if (!(bp->dev->features & NETIF_F_RXCSUM)) {
			if (macb_validate_hw_csum(skb)) {
				netdev_err(bp->dev, "incorrect FCS\n");
				bp->dev->stats.rx_dropped++;
				break;
			}
		}

		skb_checksum_none_assert(skb);
		if (bp->dev->features & NETIF_F_RXCSUM &&
		    !(bp->dev->flags & IFF_PROMISC) &&
		    GEM_BFEXT(RX_CSUM, ctrl) & GEM_RX_CSUM_CHECKED_MASK)
			skb->ip_summed = CHECKSUM_UNNECESSARY;

		bp->dev->stats.rx_packets++;
		queue->stats.rx_packets++;
		bp->dev->stats.rx_bytes += skb->len;
		queue->stats.rx_bytes += skb->len;

		gem_ptp_do_rxstamp(bp, skb, desc);

#if defined(DEBUG) && defined(VERBOSE_DEBUG)
		netdev_vdbg(bp->dev, "received skb of length %u, csum: %08x\n",
			    skb->len, skb->csum);
		print_hex_dump(KERN_DEBUG, " mac: ", DUMP_PREFIX_ADDRESS, 16, 1,
			       skb_mac_header(skb), 16, true);
		print_hex_dump(KERN_DEBUG, "data: ", DUMP_PREFIX_ADDRESS, 16, 1,
			       skb->data, 32, true);
#endif

		napi_gro_receive(napi, skb);
	}

	gem_rx_refill(queue);

	return count;
}

static int macb_rx_frame(struct macb_queue *queue, struct napi_struct *napi,
			 unsigned int first_frag, unsigned int last_frag)
{
	unsigned int len;
	unsigned int frag;
	unsigned int offset;
	struct sk_buff *skb;
	struct macb_dma_desc *desc;
	struct macb *bp = queue->bp;

	desc = macb_rx_desc(queue, last_frag);
	len = desc->ctrl & bp->rx_frm_len_mask;

	netdev_vdbg(bp->dev, "macb_rx_frame frags %u - %u (len %u)\n",
		macb_rx_ring_wrap(bp, first_frag),
		macb_rx_ring_wrap(bp, last_frag), len);

	/* The ethernet header starts NET_IP_ALIGN bytes into the
	 * first buffer. Since the header is 14 bytes, this makes the
	 * payload word-aligned.
	 *
	 * Instead of calling skb_reserve(NET_IP_ALIGN), we just copy
	 * the two padding bytes into the skb so that we avoid hitting
	 * the slowpath in memcpy(), and pull them off afterwards.
	 */
	skb = netdev_alloc_skb(bp->dev, len + NET_IP_ALIGN);
	if (!skb) {
		bp->dev->stats.rx_dropped++;
		for (frag = first_frag; ; frag++) {
			desc = macb_rx_desc(queue, frag);
			desc->addr &= ~MACB_BIT(RX_USED);
			if (frag == last_frag)
				break;
		}

		/* Make descriptor updates visible to hardware */
		wmb();

		return 1;
	}

	offset = 0;
	len += NET_IP_ALIGN;
	skb_checksum_none_assert(skb);
	skb_put(skb, len);

	for (frag = first_frag; ; frag++) {
		unsigned int frag_len = bp->rx_buffer_size;

		if (offset + frag_len > len) {
			if (unlikely(frag != last_frag)) {
				dev_kfree_skb_any(skb);
				return -1;
			}
			frag_len = len - offset;
		}
		skb_copy_to_linear_data_offset(skb, offset,
					       macb_rx_buffer(queue, frag),
					       frag_len);
		offset += bp->rx_buffer_size;
		desc = macb_rx_desc(queue, frag);
		desc->addr &= ~MACB_BIT(RX_USED);

		if (frag == last_frag)
			break;
	}

	/* Validate MAC fcs if RX checsum offload disabled */
	if (!(bp->dev->features & NETIF_F_RXCSUM)) {
		if (macb_validate_hw_csum(skb)) {
			netdev_err(bp->dev, "incorrect FCS\n");
			bp->dev->stats.rx_dropped++;

			/* Make descriptor updates visible to hardware */
			wmb();

			return 1;
		}
	}

	/* Make descriptor updates visible to hardware */
	wmb();

	__skb_pull(skb, NET_IP_ALIGN);
	skb->protocol = eth_type_trans(skb, bp->dev);

	bp->dev->stats.rx_packets++;
	bp->dev->stats.rx_bytes += skb->len;
	netdev_vdbg(bp->dev, "received skb of length %u, csum: %08x\n",
		    skb->len, skb->csum);
	napi_gro_receive(napi, skb);

	return 0;
}

static inline void macb_init_rx_ring(struct macb_queue *queue)
{
	struct macb *bp = queue->bp;
	dma_addr_t addr;
	struct macb_dma_desc *desc = NULL;
	int i;

	addr = queue->rx_buffers_dma;
	for (i = 0; i < bp->rx_ring_size; i++) {
		desc = macb_rx_desc(queue, i);
		macb_set_addr(bp, desc, addr);
		desc->ctrl = 0;
		addr += bp->rx_buffer_size;
	}
	desc->addr |= MACB_BIT(RX_WRAP);
	queue->rx_tail = 0;
}

static int macb_rx(struct macb_queue *queue, struct napi_struct *napi,
		   int budget)
{
	struct macb *bp = queue->bp;
	bool reset_rx_queue = false;
	int received = 0;
	unsigned int tail;
	int first_frag = -1;

	for (tail = queue->rx_tail; budget > 0; tail++) {
		struct macb_dma_desc *desc = macb_rx_desc(queue, tail);
		u32 ctrl;

		/* Make hw descriptor updates visible to CPU */
		rmb();

		if (!(desc->addr & MACB_BIT(RX_USED)))
			break;

		/* Ensure ctrl is at least as up-to-date as addr */
		dma_rmb();

		ctrl = desc->ctrl;

		if (ctrl & MACB_BIT(RX_SOF)) {
			if (first_frag != -1)
				discard_partial_frame(queue, first_frag, tail);
			first_frag = tail;
		}

		if (ctrl & MACB_BIT(RX_EOF)) {
			int dropped;

			if (unlikely(first_frag == -1)) {
				reset_rx_queue = true;
				continue;
			}

			dropped = macb_rx_frame(queue, napi, first_frag, tail);
			first_frag = -1;
			if (unlikely(dropped < 0)) {
				reset_rx_queue = true;
				continue;
			}
			if (!dropped) {
				received++;
				budget--;
			}
		}
	}

	if (unlikely(reset_rx_queue)) {
		unsigned long flags;
		u32 ctrl;

		netdev_err(bp->dev, "RX queue corruption: reset it\n");

		spin_lock_irqsave(&bp->lock, flags);

		ctrl = macb_readl(bp, NCR);
		macb_writel(bp, NCR, ctrl & ~MACB_BIT(RE));

		macb_init_rx_ring(queue);
		queue_writel(queue, RBQP, queue->rx_ring_dma);

		macb_writel(bp, NCR, ctrl | MACB_BIT(RE));

		spin_unlock_irqrestore(&bp->lock, flags);
		return received;
	}

	if (first_frag != -1)
		queue->rx_tail = first_frag;
	else
		queue->rx_tail = tail;

	return received;
}

static bool macb_rx_pending(struct macb_queue *queue)
{
	struct macb *bp = queue->bp;
	unsigned int		entry;
	struct macb_dma_desc	*desc;

	entry = macb_rx_ring_wrap(bp, queue->rx_tail);
	desc = macb_rx_desc(queue, entry);

	/* Make hw descriptor updates visible to CPU */
	rmb();

	return (desc->addr & MACB_BIT(RX_USED)) != 0;
}

static int macb_rx_poll(struct napi_struct *napi, int budget)
{
	struct macb_queue *queue = container_of(napi, struct macb_queue, napi_rx);
	struct macb *bp = queue->bp;
	int work_done;

	work_done = bp->macbgem_ops.mog_rx(queue, napi, budget);

	netdev_vdbg(bp->dev, "RX poll: queue = %u, work_done = %d, budget = %d\n",
		    (unsigned int)(queue - bp->queues), work_done, budget);

	if (work_done < budget && napi_complete_done(napi, work_done)) {
		queue_writel(queue, IER, bp->rx_intr_mask);

		/* Packet completions only seem to propagate to raise
		 * interrupts when interrupts are enabled at the time, so if
		 * packets were received while interrupts were disabled,
		 * they will not cause another interrupt to be generated when
		 * interrupts are re-enabled.
		 * Check for this case here to avoid losing a wakeup. This can
		 * potentially race with the interrupt handler doing the same
		 * actions if an interrupt is raised just after enabling them,
		 * but this should be harmless.
		 */
		if (macb_rx_pending(queue)) {
			queue_writel(queue, IDR, bp->rx_intr_mask);
			if (bp->caps & MACB_CAPS_ISR_CLEAR_ON_WRITE)
				queue_writel(queue, ISR, MACB_BIT(RCOMP));
			netdev_vdbg(bp->dev, "poll: packets pending, reschedule\n");
			napi_schedule(napi);
		}
	}

	/* TODO: Handle errors */

	return work_done;
}

static void macb_tx_restart(struct macb_queue *queue)
{
	struct macb *bp = queue->bp;
	unsigned int head_idx, tbqp;

	spin_lock(&queue->tx_ptr_lock);

	if (queue->tx_head == queue->tx_tail)
		goto out_tx_ptr_unlock;

	tbqp = queue_readl(queue, TBQP) / macb_dma_desc_get_size(bp);
	tbqp = macb_adj_dma_desc_idx(bp, macb_tx_ring_wrap(bp, tbqp));
	head_idx = macb_adj_dma_desc_idx(bp, macb_tx_ring_wrap(bp, queue->tx_head));

	if (tbqp == head_idx)
		goto out_tx_ptr_unlock;

	spin_lock_irq(&bp->lock);
	macb_writel(bp, NCR, macb_readl(bp, NCR) | MACB_BIT(TSTART));
	spin_unlock_irq(&bp->lock);

out_tx_ptr_unlock:
	spin_unlock(&queue->tx_ptr_lock);
}

static bool macb_tx_complete_pending(struct macb_queue *queue)
{
	bool retval = false;

	spin_lock(&queue->tx_ptr_lock);
	if (queue->tx_head != queue->tx_tail) {
		/* Make hw descriptor updates visible to CPU */
		rmb();

		if (macb_tx_desc(queue, queue->tx_tail)->ctrl & MACB_BIT(TX_USED))
			retval = true;
	}
	spin_unlock(&queue->tx_ptr_lock);
	return retval;
}

static int macb_tx_poll(struct napi_struct *napi, int budget)
{
	struct macb_queue *queue = container_of(napi, struct macb_queue, napi_tx);
	struct macb *bp = queue->bp;
	int work_done;

	work_done = macb_tx_complete(queue, budget);

	rmb(); // ensure txubr_pending is up to date
	if (queue->txubr_pending) {
		queue->txubr_pending = false;
		netdev_vdbg(bp->dev, "poll: tx restart\n");
		macb_tx_restart(queue);
	}

	netdev_vdbg(bp->dev, "TX poll: queue = %u, work_done = %d, budget = %d\n",
		    (unsigned int)(queue - bp->queues), work_done, budget);

	if (work_done < budget && napi_complete_done(napi, work_done)) {
		queue_writel(queue, IER, MACB_BIT(TCOMP));

		/* Packet completions only seem to propagate to raise
		 * interrupts when interrupts are enabled at the time, so if
		 * packets were sent while interrupts were disabled,
		 * they will not cause another interrupt to be generated when
		 * interrupts are re-enabled.
		 * Check for this case here to avoid losing a wakeup. This can
		 * potentially race with the interrupt handler doing the same
		 * actions if an interrupt is raised just after enabling them,
		 * but this should be harmless.
		 */
		if (macb_tx_complete_pending(queue)) {
			queue_writel(queue, IDR, MACB_BIT(TCOMP));
			if (bp->caps & MACB_CAPS_ISR_CLEAR_ON_WRITE)
				queue_writel(queue, ISR, MACB_BIT(TCOMP));
			netdev_vdbg(bp->dev, "TX poll: packets pending, reschedule\n");
			napi_schedule(napi);
		}
	}

	return work_done;
}

static void macb_hresp_error_task(struct tasklet_struct *t)
{
	struct macb *bp = from_tasklet(bp, t, hresp_err_tasklet);
	struct net_device *dev = bp->dev;
	struct macb_queue *queue;
	unsigned int q;
	u32 ctrl;

	for (q = 0, queue = bp->queues; q < bp->num_queues; ++q, ++queue) {
		queue_writel(queue, IDR, bp->rx_intr_mask |
					 MACB_TX_INT_FLAGS |
					 MACB_BIT(HRESP));
	}
	ctrl = macb_readl(bp, NCR);
	ctrl &= ~(MACB_BIT(RE) | MACB_BIT(TE));
	macb_writel(bp, NCR, ctrl);

	netif_tx_stop_all_queues(dev);
	netif_carrier_off(dev);

	bp->macbgem_ops.mog_init_rings(bp);

	/* Initialize TX and RX buffers */
	macb_init_buffers(bp);

	/* Enable interrupts */
	for (q = 0, queue = bp->queues; q < bp->num_queues; ++q, ++queue)
		queue_writel(queue, IER,
			     bp->rx_intr_mask |
			     MACB_TX_INT_FLAGS |
			     MACB_BIT(HRESP));

	ctrl |= MACB_BIT(RE) | MACB_BIT(TE);
	macb_writel(bp, NCR, ctrl);

	netif_carrier_on(dev);
	netif_tx_start_all_queues(dev);
}

static irqreturn_t macb_interrupt(int irq, void *dev_id)
{
	struct macb_queue *queue = dev_id;
	struct macb *bp = queue->bp;
	struct net_device *dev = bp->dev;
	u32 status, ctrl;

	status = queue_readl(queue, ISR);

	if (unlikely(!status))
		return IRQ_NONE;

	spin_lock(&bp->lock);

	while (status) {
		if (status & MACB_BIT(WOL)) {
			if (bp->caps & MACB_CAPS_ISR_CLEAR_ON_WRITE)
				queue_writel(queue, ISR, MACB_BIT(WOL));
			break;
		}

		/* close possible race with dev_close */
		if (unlikely(!netif_running(dev))) {
			queue_writel(queue, IDR, -1);
			if (bp->caps & MACB_CAPS_ISR_CLEAR_ON_WRITE)
				queue_writel(queue, ISR, -1);
			break;
		}

		netdev_vdbg(bp->dev, "queue = %u, isr = 0x%08lx\n",
			    (unsigned int)(queue - bp->queues),
			    (unsigned long)status);

		if (status & bp->rx_intr_mask) {
			/* There's no point taking any more interrupts
			 * until we have processed the buffers. The
			 * scheduling call may fail if the poll routine
			 * is already scheduled, so disable interrupts
			 * now.
			 */
			queue_writel(queue, IDR, bp->rx_intr_mask);
			if (bp->caps & MACB_CAPS_ISR_CLEAR_ON_WRITE)
				queue_writel(queue, ISR, MACB_BIT(RCOMP));

			if (napi_schedule_prep(&queue->napi_rx)) {
				netdev_vdbg(bp->dev, "scheduling RX softirq\n");
				__napi_schedule(&queue->napi_rx);
			}
		}

		if (status & (MACB_BIT(TCOMP) |
			      MACB_BIT(TXUBR))) {
			queue_writel(queue, IDR, MACB_BIT(TCOMP));
			if (bp->caps & MACB_CAPS_ISR_CLEAR_ON_WRITE)
				queue_writel(queue, ISR, MACB_BIT(TCOMP) |
							 MACB_BIT(TXUBR));

			if (status & MACB_BIT(TXUBR)) {
				queue->txubr_pending = true;
				wmb(); // ensure softirq can see update
			}

			if (napi_schedule_prep(&queue->napi_tx)) {
				netdev_vdbg(bp->dev, "scheduling TX softirq\n");
				__napi_schedule(&queue->napi_tx);
			}
		}

		if (unlikely(status & (MACB_TX_ERR_FLAGS))) {
			queue_writel(queue, IDR, MACB_TX_INT_FLAGS);
			schedule_work(&queue->tx_error_task);

			if (bp->caps & MACB_CAPS_ISR_CLEAR_ON_WRITE)
				queue_writel(queue, ISR, MACB_TX_ERR_FLAGS);

			break;
		}

		/* Link change detection isn't possible with RMII, so we'll
		 * add that if/when we get our hands on a full-blown MII PHY.
		 */

		/* There is a hardware issue under heavy load where DMA can
		 * stop, this causes endless "used buffer descriptor read"
		 * interrupts but it can be cleared by re-enabling RX. See
		 * the at91rm9200 manual, section 41.3.1 or the Zynq manual
		 * section 16.7.4 for details. RXUBR is only enabled for
		 * these two versions.
		 */
		if (status & MACB_BIT(RXUBR)) {
			ctrl = macb_readl(bp, NCR);
			macb_writel(bp, NCR, ctrl & ~MACB_BIT(RE));
			wmb();
			macb_writel(bp, NCR, ctrl | MACB_BIT(RE));

			if (bp->caps & MACB_CAPS_ISR_CLEAR_ON_WRITE)
				queue_writel(queue, ISR, MACB_BIT(RXUBR));
		}

		if (status & MACB_BIT(ISR_ROVR)) {
			/* We missed at least one packet */
			if (macb_is_gem(bp))
				bp->hw_stats.gem.rx_overruns++;
			else
				bp->hw_stats.macb.rx_overruns++;

			if (bp->caps & MACB_CAPS_ISR_CLEAR_ON_WRITE)
				queue_writel(queue, ISR, MACB_BIT(ISR_ROVR));
		}

		if (status & MACB_BIT(HRESP)) {
			tasklet_schedule(&bp->hresp_err_tasklet);
			netdev_err(dev, "DMA bus error: HRESP not OK\n");

			if (bp->caps & MACB_CAPS_ISR_CLEAR_ON_WRITE)
				queue_writel(queue, ISR, MACB_BIT(HRESP));
		}
		status = queue_readl(queue, ISR);
	}

	spin_unlock(&bp->lock);

	return IRQ_HANDLED;
}

#ifdef CONFIG_NET_POLL_CONTROLLER
/* Polling receive - used by netconsole and other diagnostic tools
 * to allow network i/o with interrupts disabled.
 */
static void macb_poll_controller(struct net_device *dev)
{
	struct macb *bp = netdev_priv(dev);
	struct macb_queue *queue;
	unsigned long flags;
	unsigned int q;

	local_irq_save(flags);
	for (q = 0, queue = bp->queues; q < bp->num_queues; ++q, ++queue)
		macb_interrupt(dev->irq, queue);
	local_irq_restore(flags);
}
#endif

static unsigned int macb_tx_map(struct macb *bp,
				struct macb_queue *queue,
				struct sk_buff *skb,
				unsigned int hdrlen)
{
	dma_addr_t mapping;
	unsigned int len, entry, i, tx_head = queue->tx_head;
	struct macb_tx_skb *tx_skb = NULL;
	struct macb_dma_desc *desc;
	unsigned int offset, size, count = 0;
	unsigned int f, nr_frags = skb_shinfo(skb)->nr_frags;
	unsigned int eof = 1, mss_mfs = 0;
	u32 ctrl, lso_ctrl = 0, seq_ctrl = 0;

	/* LSO */
	if (skb_shinfo(skb)->gso_size != 0) {
		if (ip_hdr(skb)->protocol == IPPROTO_UDP)
			/* UDP - UFO */
			lso_ctrl = MACB_LSO_UFO_ENABLE;
		else
			/* TCP - TSO */
			lso_ctrl = MACB_LSO_TSO_ENABLE;
	}

	/* First, map non-paged data */
	len = skb_headlen(skb);

	/* first buffer length */
	size = hdrlen;

	offset = 0;
	while (len) {
		entry = macb_tx_ring_wrap(bp, tx_head);
		tx_skb = &queue->tx_skb[entry];

		mapping = dma_map_single(&bp->pdev->dev,
					 skb->data + offset,
					 size, DMA_TO_DEVICE);
		if (dma_mapping_error(&bp->pdev->dev, mapping))
			goto dma_error;

		/* Save info to properly release resources */
		tx_skb->skb = NULL;
		tx_skb->mapping = mapping;
		tx_skb->size = size;
		tx_skb->mapped_as_page = false;

		len -= size;
		offset += size;
		count++;
		tx_head++;

		size = min(len, bp->max_tx_length);
	}

	/* Then, map paged data from fragments */
	for (f = 0; f < nr_frags; f++) {
		const skb_frag_t *frag = &skb_shinfo(skb)->frags[f];

		len = skb_frag_size(frag);
		offset = 0;
		while (len) {
			size = min(len, bp->max_tx_length);
			entry = macb_tx_ring_wrap(bp, tx_head);
			tx_skb = &queue->tx_skb[entry];

			mapping = skb_frag_dma_map(&bp->pdev->dev, frag,
						   offset, size, DMA_TO_DEVICE);
			if (dma_mapping_error(&bp->pdev->dev, mapping))
				goto dma_error;

			/* Save info to properly release resources */
			tx_skb->skb = NULL;
			tx_skb->mapping = mapping;
			tx_skb->size = size;
			tx_skb->mapped_as_page = true;

			len -= size;
			offset += size;
			count++;
			tx_head++;
		}
	}

	/* Should never happen */
	if (unlikely(!tx_skb)) {
		netdev_err(bp->dev, "BUG! empty skb!\n");
		return 0;
	}

	/* This is the last buffer of the frame: save socket buffer */
	tx_skb->skb = skb;

	/* Update TX ring: update buffer descriptors in reverse order
	 * to avoid race condition
	 */

	/* Set 'TX_USED' bit in buffer descriptor at tx_head position
	 * to set the end of TX queue
	 */
	i = tx_head;
	entry = macb_tx_ring_wrap(bp, i);
	ctrl = MACB_BIT(TX_USED);
	desc = macb_tx_desc(queue, entry);
	desc->ctrl = ctrl;

	if (lso_ctrl) {
		if (lso_ctrl == MACB_LSO_UFO_ENABLE)
			/* include header and FCS in value given to h/w */
			mss_mfs = skb_shinfo(skb)->gso_size +
					skb_transport_offset(skb) +
					ETH_FCS_LEN;
		else /* TSO */ {
			mss_mfs = skb_shinfo(skb)->gso_size;
			/* TCP Sequence Number Source Select
			 * can be set only for TSO
			 */
			seq_ctrl = 0;
		}
	}

	do {
		i--;
		entry = macb_tx_ring_wrap(bp, i);
		tx_skb = &queue->tx_skb[entry];
		desc = macb_tx_desc(queue, entry);

		ctrl = (u32)tx_skb->size;
		if (eof) {
			ctrl |= MACB_BIT(TX_LAST);
			eof = 0;
		}
		if (unlikely(entry == (bp->tx_ring_size - 1)))
			ctrl |= MACB_BIT(TX_WRAP);

		/* First descriptor is header descriptor */
		if (i == queue->tx_head) {
			ctrl |= MACB_BF(TX_LSO, lso_ctrl);
			ctrl |= MACB_BF(TX_TCP_SEQ_SRC, seq_ctrl);
			if ((bp->dev->features & NETIF_F_HW_CSUM) &&
			    skb->ip_summed != CHECKSUM_PARTIAL && !lso_ctrl &&
			    !ptp_one_step_sync(skb))
				ctrl |= MACB_BIT(TX_NOCRC);
		} else
			/* Only set MSS/MFS on payload descriptors
			 * (second or later descriptor)
			 */
			ctrl |= MACB_BF(MSS_MFS, mss_mfs);

		/* Set TX buffer descriptor */
		macb_set_addr(bp, desc, tx_skb->mapping);
		/* desc->addr must be visible to hardware before clearing
		 * 'TX_USED' bit in desc->ctrl.
		 */
		wmb();
		desc->ctrl = ctrl;
	} while (i != queue->tx_head);

	queue->tx_head = tx_head;

	return count;

dma_error:
	netdev_err(bp->dev, "TX DMA map failed\n");

	for (i = queue->tx_head; i != tx_head; i++) {
		tx_skb = macb_tx_skb(queue, i);

		macb_tx_unmap(bp, tx_skb, 0);
	}

	return 0;
}

static netdev_features_t macb_features_check(struct sk_buff *skb,
					     struct net_device *dev,
					     netdev_features_t features)
{
	unsigned int nr_frags, f;
	unsigned int hdrlen;

	/* Validate LSO compatibility */

	/* there is only one buffer or protocol is not UDP */
	if (!skb_is_nonlinear(skb) || (ip_hdr(skb)->protocol != IPPROTO_UDP))
		return features;

	/* length of header */
	hdrlen = skb_transport_offset(skb);

	/* For UFO only:
	 * When software supplies two or more payload buffers all payload buffers
	 * apart from the last must be a multiple of 8 bytes in size.
	 */
	if (!IS_ALIGNED(skb_headlen(skb) - hdrlen, MACB_TX_LEN_ALIGN))
		return features & ~MACB_NETIF_LSO;

	nr_frags = skb_shinfo(skb)->nr_frags;
	/* No need to check last fragment */
	nr_frags--;
	for (f = 0; f < nr_frags; f++) {
		const skb_frag_t *frag = &skb_shinfo(skb)->frags[f];

		if (!IS_ALIGNED(skb_frag_size(frag), MACB_TX_LEN_ALIGN))
			return features & ~MACB_NETIF_LSO;
	}
	return features;
}

static inline int macb_clear_csum(struct sk_buff *skb)
{
	/* no change for packets without checksum offloading */
	if (skb->ip_summed != CHECKSUM_PARTIAL)
		return 0;

	/* make sure we can modify the header */
	if (unlikely(skb_cow_head(skb, 0)))
		return -1;

	/* initialize checksum field
	 * This is required - at least for Zynq, which otherwise calculates
	 * wrong UDP header checksums for UDP packets with UDP data len <=2
	 */
	*(__sum16 *)(skb_checksum_start(skb) + skb->csum_offset) = 0;
	return 0;
}

static int macb_pad_and_fcs(struct sk_buff **skb, struct net_device *ndev)
{
	bool cloned = skb_cloned(*skb) || skb_header_cloned(*skb) ||
		      skb_is_nonlinear(*skb);
	int padlen = ETH_ZLEN - (*skb)->len;
	int tailroom = skb_tailroom(*skb);
	struct sk_buff *nskb;
	u32 fcs;

	if (!(ndev->features & NETIF_F_HW_CSUM) ||
	    !((*skb)->ip_summed != CHECKSUM_PARTIAL) ||
	    skb_shinfo(*skb)->gso_size || ptp_one_step_sync(*skb))
		return 0;

	if (padlen <= 0) {
		/* FCS could be appeded to tailroom. */
		if (tailroom >= ETH_FCS_LEN)
			goto add_fcs;
		/* No room for FCS, need to reallocate skb. */
		else
			padlen = ETH_FCS_LEN;
	} else {
		/* Add room for FCS. */
		padlen += ETH_FCS_LEN;
	}

	if (cloned || tailroom < padlen) {
		nskb = skb_copy_expand(*skb, 0, padlen, GFP_ATOMIC);
		if (!nskb)
			return -ENOMEM;

		dev_consume_skb_any(*skb);
		*skb = nskb;
	}

	if (padlen > ETH_FCS_LEN)
		skb_put_zero(*skb, padlen - ETH_FCS_LEN);

add_fcs:
	/* set FCS to packet */
	fcs = crc32_le(~0, (*skb)->data, (*skb)->len);
	fcs = ~fcs;

	skb_put_u8(*skb, fcs		& 0xff);
	skb_put_u8(*skb, (fcs >> 8)	& 0xff);
	skb_put_u8(*skb, (fcs >> 16)	& 0xff);
	skb_put_u8(*skb, (fcs >> 24)	& 0xff);

	return 0;
}

static netdev_tx_t macb_start_xmit(struct sk_buff *skb, struct net_device *dev)
{
	u16 queue_index = skb_get_queue_mapping(skb);
	struct macb *bp = netdev_priv(dev);
	struct macb_queue *queue = &bp->queues[queue_index];
	unsigned int desc_cnt, nr_frags, frag_size, f;
	unsigned int hdrlen;
	bool is_lso;
	netdev_tx_t ret = NETDEV_TX_OK;

	if (macb_clear_csum(skb)) {
		dev_kfree_skb_any(skb);
		return ret;
	}

	if (macb_pad_and_fcs(&skb, dev)) {
		dev_kfree_skb_any(skb);
		return ret;
	}

#ifdef CONFIG_MACB_USE_HWSTAMP
	if ((skb_shinfo(skb)->tx_flags & SKBTX_HW_TSTAMP) &&
	    (bp->hw_dma_cap & HW_DMA_CAP_PTP))
		skb_shinfo(skb)->tx_flags |= SKBTX_IN_PROGRESS;
#endif

	is_lso = (skb_shinfo(skb)->gso_size != 0);

	if (is_lso) {
		/* length of headers */
		if (ip_hdr(skb)->protocol == IPPROTO_UDP)
			/* only queue eth + ip headers separately for UDP */
			hdrlen = skb_transport_offset(skb);
		else
			hdrlen = skb_tcp_all_headers(skb);
		if (skb_headlen(skb) < hdrlen) {
			netdev_err(bp->dev, "Error - LSO headers fragmented!!!\n");
			/* if this is required, would need to copy to single buffer */
			return NETDEV_TX_BUSY;
		}
	} else
		hdrlen = min(skb_headlen(skb), bp->max_tx_length);

#if defined(DEBUG) && defined(VERBOSE_DEBUG)
	netdev_vdbg(bp->dev,
		    "start_xmit: queue %hu len %u head %p data %p tail %p end %p\n",
		    queue_index, skb->len, skb->head, skb->data,
		    skb_tail_pointer(skb), skb_end_pointer(skb));
	print_hex_dump(KERN_DEBUG, "data: ", DUMP_PREFIX_OFFSET, 16, 1,
		       skb->data, 16, true);
#endif

	/* Count how many TX buffer descriptors are needed to send this
	 * socket buffer: skb fragments of jumbo frames may need to be
	 * split into many buffer descriptors.
	 */
	if (is_lso && (skb_headlen(skb) > hdrlen))
		/* extra header descriptor if also payload in first buffer */
		desc_cnt = DIV_ROUND_UP((skb_headlen(skb) - hdrlen), bp->max_tx_length) + 1;
	else
		desc_cnt = DIV_ROUND_UP(skb_headlen(skb), bp->max_tx_length);
	nr_frags = skb_shinfo(skb)->nr_frags;
	for (f = 0; f < nr_frags; f++) {
		frag_size = skb_frag_size(&skb_shinfo(skb)->frags[f]);
		desc_cnt += DIV_ROUND_UP(frag_size, bp->max_tx_length);
	}

	spin_lock_bh(&queue->tx_ptr_lock);

	/* This is a hard error, log it. */
	if (CIRC_SPACE(queue->tx_head, queue->tx_tail,
		       bp->tx_ring_size) < desc_cnt) {
		netif_stop_subqueue(dev, queue_index);
		netdev_dbg(bp->dev, "tx_head = %u, tx_tail = %u\n",
			   queue->tx_head, queue->tx_tail);
		ret = NETDEV_TX_BUSY;
		goto unlock;
	}

	/* Map socket buffer for DMA transfer */
	if (!macb_tx_map(bp, queue, skb, hdrlen)) {
		dev_kfree_skb_any(skb);
		goto unlock;
	}

	/* Make newly initialized descriptor visible to hardware */
	wmb();
	skb_tx_timestamp(skb);

	spin_lock_irq(&bp->lock);
	macb_writel(bp, NCR, macb_readl(bp, NCR) | MACB_BIT(TSTART));
	spin_unlock_irq(&bp->lock);

	if (CIRC_SPACE(queue->tx_head, queue->tx_tail, bp->tx_ring_size) < 1)
		netif_stop_subqueue(dev, queue_index);

unlock:
	spin_unlock_bh(&queue->tx_ptr_lock);

	return ret;
}

static void macb_init_rx_buffer_size(struct macb *bp, size_t size)
{
	if (!macb_is_gem(bp)) {
		bp->rx_buffer_size = MACB_RX_BUFFER_SIZE;
	} else {
		bp->rx_buffer_size = size;

		if (bp->rx_buffer_size % RX_BUFFER_MULTIPLE) {
			netdev_dbg(bp->dev,
				   "RX buffer must be multiple of %d bytes, expanding\n",
				   RX_BUFFER_MULTIPLE);
			bp->rx_buffer_size =
				roundup(bp->rx_buffer_size, RX_BUFFER_MULTIPLE);
		}
	}

	netdev_dbg(bp->dev, "mtu [%u] rx_buffer_size [%zu]\n",
		   bp->dev->mtu, bp->rx_buffer_size);
}

static void gem_free_rx_buffers(struct macb *bp)
{
	struct sk_buff		*skb;
	struct macb_dma_desc	*desc;
	struct macb_queue *queue;
	dma_addr_t		addr;
	unsigned int q;
	int i;

	for (q = 0, queue = bp->queues; q < bp->num_queues; ++q, ++queue) {
		if (!queue->rx_skbuff)
			continue;

		for (i = 0; i < bp->rx_ring_size; i++) {
			skb = queue->rx_skbuff[i];

			if (!skb)
				continue;

			desc = macb_rx_desc(queue, i);
			addr = macb_get_addr(bp, desc);

			dma_unmap_single(&bp->pdev->dev, addr, bp->rx_buffer_size,
					DMA_FROM_DEVICE);
			dev_kfree_skb_any(skb);
			skb = NULL;
		}

		kfree(queue->rx_skbuff);
		queue->rx_skbuff = NULL;
	}
}

static void macb_free_rx_buffers(struct macb *bp)
{
	struct macb_queue *queue = &bp->queues[0];

	if (queue->rx_buffers) {
		dma_free_coherent(&bp->pdev->dev,
				  bp->rx_ring_size * bp->rx_buffer_size,
				  queue->rx_buffers, queue->rx_buffers_dma);
		queue->rx_buffers = NULL;
	}
}

static void macb_free_consistent(struct macb *bp)
{
	struct macb_queue *queue;
	unsigned int q;
	int size;

	bp->macbgem_ops.mog_free_rx_buffers(bp);

	if (bp->rx_ring_tieoff) {
		dma_free_coherent(&bp->pdev->dev, macb_dma_desc_get_size(bp),
				  bp->rx_ring_tieoff, bp->rx_ring_tieoff_dma);
		bp->rx_ring_tieoff = NULL;
	}

	for (q = 0, queue = bp->queues; q < bp->num_queues; ++q, ++queue) {
		kfree(queue->tx_skb);
		queue->tx_skb = NULL;
		if (queue->tx_ring) {
			size = TX_RING_BYTES(bp) + bp->tx_bd_rd_prefetch;
			dma_free_coherent(&bp->pdev->dev, size,
					  queue->tx_ring, queue->tx_ring_dma);
			queue->tx_ring = NULL;
		}
		if (queue->rx_ring) {
			size = RX_RING_BYTES(bp) + bp->rx_bd_rd_prefetch;
			dma_free_coherent(&bp->pdev->dev, size,
					  queue->rx_ring, queue->rx_ring_dma);
			queue->rx_ring = NULL;
		}
	}
}

static int gem_alloc_rx_buffers(struct macb *bp)
{
	struct macb_queue *queue;
	unsigned int q;
	int size;

	for (q = 0, queue = bp->queues; q < bp->num_queues; ++q, ++queue) {
		size = bp->rx_ring_size * sizeof(struct sk_buff *);
		queue->rx_skbuff = kzalloc(size, GFP_KERNEL);
		if (!queue->rx_skbuff)
			return -ENOMEM;
		else
			netdev_dbg(bp->dev,
				   "Allocated %d RX struct sk_buff entries at %p\n",
				   bp->rx_ring_size, queue->rx_skbuff);
	}
	return 0;
}

static int macb_alloc_rx_buffers(struct macb *bp)
{
	struct macb_queue *queue = &bp->queues[0];
	int size;

	size = bp->rx_ring_size * bp->rx_buffer_size;
	queue->rx_buffers = dma_alloc_coherent(&bp->pdev->dev, size,
					    &queue->rx_buffers_dma, GFP_KERNEL);
	if (!queue->rx_buffers)
		return -ENOMEM;

	netdev_dbg(bp->dev,
		   "Allocated RX buffers of %d bytes at %08lx (mapped %p)\n",
		   size, (unsigned long)queue->rx_buffers_dma, queue->rx_buffers);
	return 0;
}

static int macb_alloc_consistent(struct macb *bp)
{
	struct macb_queue *queue;
	unsigned int q;
	int size;

	for (q = 0, queue = bp->queues; q < bp->num_queues; ++q, ++queue) {
		size = TX_RING_BYTES(bp) + bp->tx_bd_rd_prefetch;
		queue->tx_ring = dma_alloc_coherent(&bp->pdev->dev, size,
						    &queue->tx_ring_dma,
						    GFP_KERNEL);
		if (!queue->tx_ring)
			goto out_err;
		netdev_dbg(bp->dev,
			   "Allocated TX ring for queue %u of %d bytes at %08lx (mapped %p)\n",
			   q, size, (unsigned long)queue->tx_ring_dma,
			   queue->tx_ring);

		size = bp->tx_ring_size * sizeof(struct macb_tx_skb);
		queue->tx_skb = kmalloc(size, GFP_KERNEL);
		if (!queue->tx_skb)
			goto out_err;

		size = RX_RING_BYTES(bp) + bp->rx_bd_rd_prefetch;
		queue->rx_ring = dma_alloc_coherent(&bp->pdev->dev, size,
						 &queue->rx_ring_dma, GFP_KERNEL);
		if (!queue->rx_ring)
			goto out_err;
		netdev_dbg(bp->dev,
			   "Allocated RX ring of %d bytes at %08lx (mapped %p)\n",
			   size, (unsigned long)queue->rx_ring_dma, queue->rx_ring);
	}
	if (bp->macbgem_ops.mog_alloc_rx_buffers(bp))
		goto out_err;

	/* Required for tie off descriptor for PM cases */
<<<<<<< HEAD
	if (!(bp->caps & MACB_CAPS_QUEUE_DISABLE)) {
		bp->rx_ring_tieoff = dma_alloc_coherent(&bp->pdev->dev,
							macb_dma_desc_get_size(bp),
							&bp->rx_ring_tieoff_dma,
							GFP_KERNEL);
		if (!bp->rx_ring_tieoff)
			goto out_err;
	}
=======
	bp->rx_ring_tieoff = dma_alloc_coherent(&bp->pdev->dev,
						macb_dma_desc_get_size(bp),
						&bp->rx_ring_tieoff_dma,
						GFP_KERNEL);
	if (!bp->rx_ring_tieoff)
		goto out_err;
>>>>>>> 08485d4c

	return 0;

out_err:
	macb_free_consistent(bp);
	return -ENOMEM;
}

static void macb_init_tieoff(struct macb *bp)
{
	struct macb_dma_desc *d = bp->rx_ring_tieoff;

	if (bp->num_queues > 1) {
		/* Setup a wrapping descriptor with no free slots
		 * (WRAP and USED) to tie off/disable unused RX queues.
		 */
		macb_set_addr(bp, d, MACB_BIT(RX_WRAP) | MACB_BIT(RX_USED));
		d->ctrl = 0;
	}
}

static void gem_init_rings(struct macb *bp)
{
	struct macb_queue *queue;
	struct macb_dma_desc *desc = NULL;
	unsigned int q;
	int i;

	for (q = 0, queue = bp->queues; q < bp->num_queues; ++q, ++queue) {
		for (i = 0; i < bp->tx_ring_size; i++) {
			desc = macb_tx_desc(queue, i);
			macb_set_addr(bp, desc, 0);
			desc->ctrl = MACB_BIT(TX_USED);
		}
		desc->ctrl |= MACB_BIT(TX_WRAP);
		queue->tx_head = 0;
		queue->tx_tail = 0;

		queue->rx_tail = 0;
		queue->rx_prepared_head = 0;

		gem_rx_refill(queue);
	}
	macb_init_tieoff(bp);

	if (!(bp->caps & MACB_CAPS_QUEUE_DISABLE))
		macb_init_tieoff(bp);

}

static void macb_init_rings(struct macb *bp)
{
	int i;
	struct macb_dma_desc *desc = NULL;

	macb_init_rx_ring(&bp->queues[0]);

	for (i = 0; i < bp->tx_ring_size; i++) {
		desc = macb_tx_desc(&bp->queues[0], i);
		macb_set_addr(bp, desc, 0);
		desc->ctrl = MACB_BIT(TX_USED);
	}
	bp->queues[0].tx_head = 0;
	bp->queues[0].tx_tail = 0;
	desc->ctrl |= MACB_BIT(TX_WRAP);

	macb_init_tieoff(bp);
}

static void macb_reset_hw(struct macb *bp)
{
	struct macb_queue *queue;
	unsigned int q;
	u32 ctrl = macb_readl(bp, NCR);

	/* Disable RX and TX (XXX: Should we halt the transmission
	 * more gracefully?)
	 */
	ctrl &= ~(MACB_BIT(RE) | MACB_BIT(TE));

	/* Clear the stats registers (XXX: Update stats first?) */
	ctrl |= MACB_BIT(CLRSTAT);

	macb_writel(bp, NCR, ctrl);

	/* Clear all status flags */
	macb_writel(bp, TSR, -1);
	macb_writel(bp, RSR, -1);

	/* Disable RX partial store and forward and reset watermark value */
<<<<<<< HEAD
	if (bp->caps & MACB_CAPS_PARTIAL_STORE_FORWARD)
		gem_writel(bp, PBUFRXCUT, 0xFFF);
=======
	gem_writel(bp, PBUFRXCUT, 0);
>>>>>>> 08485d4c

	/* Disable all interrupts */
	for (q = 0, queue = bp->queues; q < bp->num_queues; ++q, ++queue) {
		queue_writel(queue, IDR, -1);
		queue_readl(queue, ISR);
		if (bp->caps & MACB_CAPS_ISR_CLEAR_ON_WRITE)
			queue_writel(queue, ISR, -1);
	}
}

static u32 gem_mdc_clk_div(struct macb *bp)
{
	u32 config;
	unsigned long pclk_hz = clk_get_rate(bp->pclk);

	if (pclk_hz <= 20000000)
		config = GEM_BF(CLK, GEM_CLK_DIV8);
	else if (pclk_hz <= 40000000)
		config = GEM_BF(CLK, GEM_CLK_DIV16);
	else if (pclk_hz <= 80000000)
		config = GEM_BF(CLK, GEM_CLK_DIV32);
	else if (pclk_hz <= 120000000)
		config = GEM_BF(CLK, GEM_CLK_DIV48);
	else if (pclk_hz <= 160000000)
		config = GEM_BF(CLK, GEM_CLK_DIV64);
	else if (pclk_hz <= 240000000)
		config = GEM_BF(CLK, GEM_CLK_DIV96);
	else if (pclk_hz <= 320000000)
		config = GEM_BF(CLK, GEM_CLK_DIV128);
	else
		config = GEM_BF(CLK, GEM_CLK_DIV224);

	return config;
}

static u32 macb_mdc_clk_div(struct macb *bp)
{
	u32 config;
	unsigned long pclk_hz;

	if (macb_is_gem(bp))
		return gem_mdc_clk_div(bp);

	pclk_hz = clk_get_rate(bp->pclk);
	if (pclk_hz <= 20000000)
		config = MACB_BF(CLK, MACB_CLK_DIV8);
	else if (pclk_hz <= 40000000)
		config = MACB_BF(CLK, MACB_CLK_DIV16);
	else if (pclk_hz <= 80000000)
		config = MACB_BF(CLK, MACB_CLK_DIV32);
	else
		config = MACB_BF(CLK, MACB_CLK_DIV64);

	return config;
}

/* Get the DMA bus width field of the network configuration register that we
 * should program.  We find the width from decoding the design configuration
 * register to find the maximum supported data bus width.
 */
static u32 macb_dbw(struct macb *bp)
{
	if (!macb_is_gem(bp))
		return 0;

	switch (GEM_BFEXT(DBWDEF, gem_readl(bp, DCFG1))) {
	case 4:
		return GEM_BF(DBW, GEM_DBW128);
	case 2:
		return GEM_BF(DBW, GEM_DBW64);
	case 1:
	default:
		return GEM_BF(DBW, GEM_DBW32);
	}
}

/* Configure the receive DMA engine
 * - use the correct receive buffer size
 * - set best burst length for DMA operations
 *   (if not supported by FIFO, it will fallback to default)
 * - set both rx/tx packet buffers to full memory size
 * These are configurable parameters for GEM.
 */
static void macb_configure_dma(struct macb *bp)
{
	struct macb_queue *queue;
	u32 buffer_size;
	unsigned int q;
	u32 dmacfg;

	buffer_size = bp->rx_buffer_size / RX_BUFFER_MULTIPLE;
	if (macb_is_gem(bp)) {
		dmacfg = gem_readl(bp, DMACFG) & ~GEM_BF(RXBS, -1L);
		for (q = 0, queue = bp->queues; q < bp->num_queues; ++q, ++queue) {
			if (q)
				queue_writel(queue, RBQS, buffer_size);
			else
				dmacfg |= GEM_BF(RXBS, buffer_size);
		}
		if (bp->dma_burst_length)
			dmacfg = GEM_BFINS(FBLDO, bp->dma_burst_length, dmacfg);
		dmacfg |= GEM_BIT(TXPBMS) | GEM_BF(RXBMS, -1L);
		dmacfg &= ~GEM_BIT(ENDIA_PKT);

		if (bp->native_io)
			dmacfg &= ~GEM_BIT(ENDIA_DESC);
		else
			dmacfg |= GEM_BIT(ENDIA_DESC); /* CPU in big endian */

		if (bp->dev->features & NETIF_F_HW_CSUM)
			dmacfg |= GEM_BIT(TXCOEN);
		else
			dmacfg &= ~GEM_BIT(TXCOEN);

		dmacfg &= ~GEM_BIT(ADDR64);
#ifdef CONFIG_ARCH_DMA_ADDR_T_64BIT
		if (bp->hw_dma_cap & HW_DMA_CAP_64B)
			dmacfg |= GEM_BIT(ADDR64);
#endif
#ifdef CONFIG_MACB_USE_HWSTAMP
		if (bp->hw_dma_cap & HW_DMA_CAP_PTP)
			dmacfg |= GEM_BIT(RXEXT) | GEM_BIT(TXEXT);
#endif
		netdev_dbg(bp->dev, "Cadence configure DMA with 0x%08x\n",
			   dmacfg);
		gem_writel(bp, DMACFG, dmacfg);
	}
}

static void macb_init_hw(struct macb *bp)
{
	u32 config;

	macb_reset_hw(bp);
	macb_set_hwaddr(bp);

	config = macb_mdc_clk_div(bp);
	config |= MACB_BF(RBOF, NET_IP_ALIGN);	/* Make eth data aligned */

	/* Do not discard Rx FCS if RX checsum offload disabled */
	if (bp->dev->features & NETIF_F_RXCSUM)
		config |= MACB_BIT(DRFCS);		/* Discard Rx FCS */

	if (bp->caps & MACB_CAPS_JUMBO)
		config |= MACB_BIT(JFRAME);	/* Enable jumbo frames */
	else
		config |= MACB_BIT(BIG);	/* Receive oversized frames */
	if (bp->dev->flags & IFF_PROMISC)
		config |= MACB_BIT(CAF);	/* Copy All Frames */
	else if (macb_is_gem(bp) && bp->dev->features & NETIF_F_RXCSUM)
		config |= GEM_BIT(RXCOEN);
	if (!(bp->dev->flags & IFF_BROADCAST))
		config |= MACB_BIT(NBC);	/* No BroadCast */
	config |= macb_dbw(bp);
	macb_writel(bp, NCFGR, config);
	if ((bp->caps & MACB_CAPS_JUMBO) && bp->jumbo_max_len)
		gem_writel(bp, JML, bp->jumbo_max_len);
	bp->rx_frm_len_mask = MACB_RX_FRMLEN_MASK;
	if (bp->caps & MACB_CAPS_JUMBO)
		bp->rx_frm_len_mask = MACB_RX_JFRMLEN_MASK;

	macb_configure_dma(bp);

	/* Enable RX partial store and forward and set watermark */
<<<<<<< HEAD
	if (bp->caps & MACB_CAPS_PARTIAL_STORE_FORWARD) {
		gem_writel(bp, PBUFRXCUT,
			   (gem_readl(bp, PBUFRXCUT) &
			   GEM_BF(WTRMRK, bp->rx_watermark)) |
			   GEM_BIT(ENCUTTHRU));
	}

=======
	if (bp->rx_watermark)
		gem_writel(bp, PBUFRXCUT, (bp->rx_watermark | GEM_BIT(ENCUTTHRU)));
>>>>>>> 08485d4c
}

/* The hash address register is 64 bits long and takes up two
 * locations in the memory map.  The least significant bits are stored
 * in EMAC_HSL and the most significant bits in EMAC_HSH.
 *
 * The unicast hash enable and the multicast hash enable bits in the
 * network configuration register enable the reception of hash matched
 * frames. The destination address is reduced to a 6 bit index into
 * the 64 bit hash register using the following hash function.  The
 * hash function is an exclusive or of every sixth bit of the
 * destination address.
 *
 * hi[5] = da[5] ^ da[11] ^ da[17] ^ da[23] ^ da[29] ^ da[35] ^ da[41] ^ da[47]
 * hi[4] = da[4] ^ da[10] ^ da[16] ^ da[22] ^ da[28] ^ da[34] ^ da[40] ^ da[46]
 * hi[3] = da[3] ^ da[09] ^ da[15] ^ da[21] ^ da[27] ^ da[33] ^ da[39] ^ da[45]
 * hi[2] = da[2] ^ da[08] ^ da[14] ^ da[20] ^ da[26] ^ da[32] ^ da[38] ^ da[44]
 * hi[1] = da[1] ^ da[07] ^ da[13] ^ da[19] ^ da[25] ^ da[31] ^ da[37] ^ da[43]
 * hi[0] = da[0] ^ da[06] ^ da[12] ^ da[18] ^ da[24] ^ da[30] ^ da[36] ^ da[42]
 *
 * da[0] represents the least significant bit of the first byte
 * received, that is, the multicast/unicast indicator, and da[47]
 * represents the most significant bit of the last byte received.  If
 * the hash index, hi[n], points to a bit that is set in the hash
 * register then the frame will be matched according to whether the
 * frame is multicast or unicast.  A multicast match will be signalled
 * if the multicast hash enable bit is set, da[0] is 1 and the hash
 * index points to a bit set in the hash register.  A unicast match
 * will be signalled if the unicast hash enable bit is set, da[0] is 0
 * and the hash index points to a bit set in the hash register.  To
 * receive all multicast frames, the hash register should be set with
 * all ones and the multicast hash enable bit should be set in the
 * network configuration register.
 */

static inline int hash_bit_value(int bitnr, __u8 *addr)
{
	if (addr[bitnr / 8] & (1 << (bitnr % 8)))
		return 1;
	return 0;
}

/* Return the hash index value for the specified address. */
static int hash_get_index(__u8 *addr)
{
	int i, j, bitval;
	int hash_index = 0;

	for (j = 0; j < 6; j++) {
		for (i = 0, bitval = 0; i < 8; i++)
			bitval ^= hash_bit_value(i * 6 + j, addr);

		hash_index |= (bitval << j);
	}

	return hash_index;
}

/* Add multicast addresses to the internal multicast-hash table. */
static void macb_sethashtable(struct net_device *dev)
{
	struct netdev_hw_addr *ha;
	unsigned long mc_filter[2];
	unsigned int bitnr;
	struct macb *bp = netdev_priv(dev);

	mc_filter[0] = 0;
	mc_filter[1] = 0;

	netdev_for_each_mc_addr(ha, dev) {
		bitnr = hash_get_index(ha->addr);
		mc_filter[bitnr >> 5] |= 1 << (bitnr & 31);
	}

	macb_or_gem_writel(bp, HRB, mc_filter[0]);
	macb_or_gem_writel(bp, HRT, mc_filter[1]);
}

/* Enable/Disable promiscuous and multicast modes. */
static void macb_set_rx_mode(struct net_device *dev)
{
	unsigned long cfg;
	struct macb *bp = netdev_priv(dev);

	cfg = macb_readl(bp, NCFGR);

	if (dev->flags & IFF_PROMISC) {
		/* Enable promiscuous mode */
		cfg |= MACB_BIT(CAF);

		/* Disable RX checksum offload */
		if (macb_is_gem(bp))
			cfg &= ~GEM_BIT(RXCOEN);
	} else {
		/* Disable promiscuous mode */
		cfg &= ~MACB_BIT(CAF);

		/* Enable RX checksum offload only if requested */
		if (macb_is_gem(bp) && dev->features & NETIF_F_RXCSUM)
			cfg |= GEM_BIT(RXCOEN);
	}

	if (dev->flags & IFF_ALLMULTI) {
		/* Enable all multicast mode */
		macb_or_gem_writel(bp, HRB, -1);
		macb_or_gem_writel(bp, HRT, -1);
		cfg |= MACB_BIT(NCFGR_MTI);
	} else if (!netdev_mc_empty(dev)) {
		/* Enable specific multicasts */
		macb_sethashtable(dev);
		cfg |= MACB_BIT(NCFGR_MTI);
	} else if (dev->flags & (~IFF_ALLMULTI)) {
		/* Disable all multicast mode */
		macb_or_gem_writel(bp, HRB, 0);
		macb_or_gem_writel(bp, HRT, 0);
		cfg &= ~MACB_BIT(NCFGR_MTI);
	}

	macb_writel(bp, NCFGR, cfg);
}

static int macb_open(struct net_device *dev)
{
	size_t bufsz = dev->mtu + ETH_HLEN + ETH_FCS_LEN + NET_IP_ALIGN;
	struct macb *bp = netdev_priv(dev);
	struct macb_queue *queue;
	unsigned int q;
	int err;

	netdev_dbg(bp->dev, "open\n");

	err = pm_runtime_resume_and_get(&bp->pdev->dev);
	if (err < 0)
		return err;

	/* RX buffers initialization */
	macb_init_rx_buffer_size(bp, bufsz);

	err = macb_alloc_consistent(bp);
	if (err) {
		netdev_err(dev, "Unable to allocate DMA memory (error %d)\n",
			   err);
		goto pm_exit;
	}

	for (q = 0, queue = bp->queues; q < bp->num_queues; ++q, ++queue) {
		napi_enable(&queue->napi_rx);
		napi_enable(&queue->napi_tx);
	}

	macb_init_hw(bp);

	err = phy_power_on(bp->sgmii_phy);
	if (err)
		goto reset_hw;

	err = macb_phylink_connect(bp);
	if (err)
		goto phy_off;

	netif_tx_start_all_queues(dev);

	if (bp->ptp_info)
		bp->ptp_info->ptp_init(dev);

	return 0;

phy_off:
	phy_power_off(bp->sgmii_phy);

reset_hw:
	macb_reset_hw(bp);
	for (q = 0, queue = bp->queues; q < bp->num_queues; ++q, ++queue) {
		napi_disable(&queue->napi_rx);
		napi_disable(&queue->napi_tx);
	}
	macb_free_consistent(bp);
pm_exit:
	pm_runtime_put_sync(&bp->pdev->dev);
	return err;
}

static int macb_close(struct net_device *dev)
{
	struct macb *bp = netdev_priv(dev);
	struct macb_queue *queue;
	unsigned long flags;
	unsigned int q;

	netif_tx_stop_all_queues(dev);

	for (q = 0, queue = bp->queues; q < bp->num_queues; ++q, ++queue) {
		napi_disable(&queue->napi_rx);
		napi_disable(&queue->napi_tx);
	}

	phylink_stop(bp->phylink);
	phylink_disconnect_phy(bp->phylink);

	phy_power_off(bp->sgmii_phy);

	spin_lock_irqsave(&bp->lock, flags);
	macb_reset_hw(bp);
	netif_carrier_off(dev);
	spin_unlock_irqrestore(&bp->lock, flags);

	macb_free_consistent(bp);

	if (bp->ptp_info)
		bp->ptp_info->ptp_remove(dev);

	pm_runtime_put(&bp->pdev->dev);

	return 0;
}

static int macb_change_mtu(struct net_device *dev, int new_mtu)
{
	if (netif_running(dev))
		return -EBUSY;

	dev->mtu = new_mtu;

	return 0;
}

static int macb_set_mac_addr(struct net_device *dev, void *addr)
{
	int err;

	err = eth_mac_addr(dev, addr);
	if (err < 0)
		return err;

	macb_set_hwaddr(netdev_priv(dev));
	return 0;
}

static void gem_update_stats(struct macb *bp)
{
	struct macb_queue *queue;
	unsigned int i, q, idx;
	unsigned long *stat;

	u32 *p = &bp->hw_stats.gem.tx_octets_31_0;

	for (i = 0; i < GEM_STATS_LEN; ++i, ++p) {
		u32 offset = gem_statistics[i].offset;
		u64 val = bp->macb_reg_readl(bp, offset);

		bp->ethtool_stats[i] += val;
		*p += val;

		if (offset == GEM_OCTTXL || offset == GEM_OCTRXL) {
			/* Add GEM_OCTTXH, GEM_OCTRXH */
			val = bp->macb_reg_readl(bp, offset + 4);
			bp->ethtool_stats[i] += ((u64)val) << 32;
			*(++p) += val;
		}
	}

	idx = GEM_STATS_LEN;
	for (q = 0, queue = bp->queues; q < bp->num_queues; ++q, ++queue)
		for (i = 0, stat = &queue->stats.first; i < QUEUE_STATS_LEN; ++i, ++stat)
			bp->ethtool_stats[idx++] = *stat;
}

static struct net_device_stats *gem_get_stats(struct macb *bp)
{
	struct gem_stats *hwstat = &bp->hw_stats.gem;
	struct net_device_stats *nstat = &bp->dev->stats;

	if (!netif_running(bp->dev))
		return nstat;

	gem_update_stats(bp);

	nstat->rx_errors = (hwstat->rx_frame_check_sequence_errors +
			    hwstat->rx_alignment_errors +
			    hwstat->rx_resource_errors +
			    hwstat->rx_overruns +
			    hwstat->rx_oversize_frames +
			    hwstat->rx_jabbers +
			    hwstat->rx_undersized_frames +
			    hwstat->rx_length_field_frame_errors);
	nstat->tx_errors = (hwstat->tx_late_collisions +
			    hwstat->tx_excessive_collisions +
			    hwstat->tx_underrun +
			    hwstat->tx_carrier_sense_errors);
	nstat->multicast = hwstat->rx_multicast_frames;
	nstat->collisions = (hwstat->tx_single_collision_frames +
			     hwstat->tx_multiple_collision_frames +
			     hwstat->tx_excessive_collisions);
	nstat->rx_length_errors = (hwstat->rx_oversize_frames +
				   hwstat->rx_jabbers +
				   hwstat->rx_undersized_frames +
				   hwstat->rx_length_field_frame_errors);
	nstat->rx_over_errors = hwstat->rx_resource_errors;
	nstat->rx_crc_errors = hwstat->rx_frame_check_sequence_errors;
	nstat->rx_frame_errors = hwstat->rx_alignment_errors;
	nstat->rx_fifo_errors = hwstat->rx_overruns;
	nstat->tx_aborted_errors = hwstat->tx_excessive_collisions;
	nstat->tx_carrier_errors = hwstat->tx_carrier_sense_errors;
	nstat->tx_fifo_errors = hwstat->tx_underrun;

	return nstat;
}

static void gem_get_ethtool_stats(struct net_device *dev,
				  struct ethtool_stats *stats, u64 *data)
{
	struct macb *bp;

	bp = netdev_priv(dev);
	gem_update_stats(bp);
	memcpy(data, &bp->ethtool_stats, sizeof(u64)
			* (GEM_STATS_LEN + QUEUE_STATS_LEN * MACB_MAX_QUEUES));
}

static int gem_get_sset_count(struct net_device *dev, int sset)
{
	struct macb *bp = netdev_priv(dev);

	switch (sset) {
	case ETH_SS_STATS:
		return GEM_STATS_LEN + bp->num_queues * QUEUE_STATS_LEN;
	default:
		return -EOPNOTSUPP;
	}
}

static void gem_get_ethtool_strings(struct net_device *dev, u32 sset, u8 *p)
{
	char stat_string[ETH_GSTRING_LEN];
	struct macb *bp = netdev_priv(dev);
	struct macb_queue *queue;
	unsigned int i;
	unsigned int q;

	switch (sset) {
	case ETH_SS_STATS:
		for (i = 0; i < GEM_STATS_LEN; i++, p += ETH_GSTRING_LEN)
			memcpy(p, gem_statistics[i].stat_string,
			       ETH_GSTRING_LEN);

		for (q = 0, queue = bp->queues; q < bp->num_queues; ++q, ++queue) {
			for (i = 0; i < QUEUE_STATS_LEN; i++, p += ETH_GSTRING_LEN) {
				snprintf(stat_string, ETH_GSTRING_LEN, "q%d_%s",
						q, queue_statistics[i].stat_string);
				memcpy(p, stat_string, ETH_GSTRING_LEN);
			}
		}
		break;
	}
}

static struct net_device_stats *macb_get_stats(struct net_device *dev)
{
	struct macb *bp = netdev_priv(dev);
	struct net_device_stats *nstat = &bp->dev->stats;
	struct macb_stats *hwstat = &bp->hw_stats.macb;

	if (macb_is_gem(bp))
		return gem_get_stats(bp);

	/* read stats from hardware */
	macb_update_stats(bp);

	/* Convert HW stats into netdevice stats */
	nstat->rx_errors = (hwstat->rx_fcs_errors +
			    hwstat->rx_align_errors +
			    hwstat->rx_resource_errors +
			    hwstat->rx_overruns +
			    hwstat->rx_oversize_pkts +
			    hwstat->rx_jabbers +
			    hwstat->rx_undersize_pkts +
			    hwstat->rx_length_mismatch);
	nstat->tx_errors = (hwstat->tx_late_cols +
			    hwstat->tx_excessive_cols +
			    hwstat->tx_underruns +
			    hwstat->tx_carrier_errors +
			    hwstat->sqe_test_errors);
	nstat->collisions = (hwstat->tx_single_cols +
			     hwstat->tx_multiple_cols +
			     hwstat->tx_excessive_cols);
	nstat->rx_length_errors = (hwstat->rx_oversize_pkts +
				   hwstat->rx_jabbers +
				   hwstat->rx_undersize_pkts +
				   hwstat->rx_length_mismatch);
	nstat->rx_over_errors = hwstat->rx_resource_errors +
				   hwstat->rx_overruns;
	nstat->rx_crc_errors = hwstat->rx_fcs_errors;
	nstat->rx_frame_errors = hwstat->rx_align_errors;
	nstat->rx_fifo_errors = hwstat->rx_overruns;
	/* XXX: What does "missed" mean? */
	nstat->tx_aborted_errors = hwstat->tx_excessive_cols;
	nstat->tx_carrier_errors = hwstat->tx_carrier_errors;
	nstat->tx_fifo_errors = hwstat->tx_underruns;
	/* Don't know about heartbeat or window errors... */

	return nstat;
}

static int macb_get_regs_len(struct net_device *netdev)
{
	return MACB_GREGS_NBR * sizeof(u32);
}

static void macb_get_regs(struct net_device *dev, struct ethtool_regs *regs,
			  void *p)
{
	struct macb *bp = netdev_priv(dev);
	unsigned int tail, head;
	u32 *regs_buff = p;

	regs->version = (macb_readl(bp, MID) & ((1 << MACB_REV_SIZE) - 1))
			| MACB_GREGS_VERSION;

	tail = macb_tx_ring_wrap(bp, bp->queues[0].tx_tail);
	head = macb_tx_ring_wrap(bp, bp->queues[0].tx_head);

	regs_buff[0]  = macb_readl(bp, NCR);
	regs_buff[1]  = macb_or_gem_readl(bp, NCFGR);
	regs_buff[2]  = macb_readl(bp, NSR);
	regs_buff[3]  = macb_readl(bp, TSR);
	regs_buff[4]  = macb_readl(bp, RBQP);
	regs_buff[5]  = macb_readl(bp, TBQP);
	regs_buff[6]  = macb_readl(bp, RSR);
	regs_buff[7]  = macb_readl(bp, IMR);

	regs_buff[8]  = tail;
	regs_buff[9]  = head;
	regs_buff[10] = macb_tx_dma(&bp->queues[0], tail);
	regs_buff[11] = macb_tx_dma(&bp->queues[0], head);

	if (!(bp->caps & MACB_CAPS_USRIO_DISABLED))
		regs_buff[12] = macb_or_gem_readl(bp, USRIO);
	if (macb_is_gem(bp))
		regs_buff[13] = gem_readl(bp, DMACFG);
}

static void macb_get_wol(struct net_device *netdev, struct ethtool_wolinfo *wol)
{
	struct macb *bp = netdev_priv(netdev);

	memset(wol, 0, sizeof(struct ethtool_wolinfo));
<<<<<<< HEAD

	if (bp->caps & MACB_CAPS_WOL) {
		wol->supported = WAKE_ARP;

=======

	if (bp->caps & MACB_CAPS_WOL) {
		wol->supported = WAKE_ARP;

>>>>>>> 08485d4c
		if (bp->wol)
			wol->wolopts |= WAKE_ARP;
	}
}

static int macb_set_wol(struct net_device *netdev, struct ethtool_wolinfo *wol)
{
	struct macb *bp = netdev_priv(netdev);

	if (!(bp->caps & MACB_CAPS_WOL) ||
	    (wol->wolopts & ~WAKE_ARP))
		return -EOPNOTSUPP;

	if (wol->wolopts & WAKE_ARP)
		bp->wol = 1;
	else
		bp->wol = 0;

	device_set_wakeup_enable(&bp->dev->dev, bp->wol);

	return 0;
}

static int macb_get_link_ksettings(struct net_device *netdev,
				   struct ethtool_link_ksettings *kset)
{
	struct macb *bp = netdev_priv(netdev);

	return phylink_ethtool_ksettings_get(bp->phylink, kset);
}

static int macb_set_link_ksettings(struct net_device *netdev,
				   const struct ethtool_link_ksettings *kset)
{
	struct macb *bp = netdev_priv(netdev);

	return phylink_ethtool_ksettings_set(bp->phylink, kset);
}

static void macb_get_ringparam(struct net_device *netdev,
			       struct ethtool_ringparam *ring,
			       struct kernel_ethtool_ringparam *kernel_ring,
			       struct netlink_ext_ack *extack)
{
	struct macb *bp = netdev_priv(netdev);

	ring->rx_max_pending = MAX_RX_RING_SIZE;
	ring->tx_max_pending = MAX_TX_RING_SIZE;

	ring->rx_pending = bp->rx_ring_size;
	ring->tx_pending = bp->tx_ring_size;
}

static int macb_set_ringparam(struct net_device *netdev,
			      struct ethtool_ringparam *ring,
			      struct kernel_ethtool_ringparam *kernel_ring,
			      struct netlink_ext_ack *extack)
{
	struct macb *bp = netdev_priv(netdev);
	u32 new_rx_size, new_tx_size;
	unsigned int reset = 0;

	if ((ring->rx_mini_pending) || (ring->rx_jumbo_pending))
		return -EINVAL;

	new_rx_size = clamp_t(u32, ring->rx_pending,
			      MIN_RX_RING_SIZE, MAX_RX_RING_SIZE);
	new_rx_size = roundup_pow_of_two(new_rx_size);

	new_tx_size = clamp_t(u32, ring->tx_pending,
			      MIN_TX_RING_SIZE, MAX_TX_RING_SIZE);
	new_tx_size = roundup_pow_of_two(new_tx_size);

	if ((new_tx_size == bp->tx_ring_size) &&
	    (new_rx_size == bp->rx_ring_size)) {
		/* nothing to do */
		return 0;
	}

	if (netif_running(bp->dev)) {
		reset = 1;
		macb_close(bp->dev);
	}

	bp->rx_ring_size = new_rx_size;
	bp->tx_ring_size = new_tx_size;

	if (reset)
		macb_open(bp->dev);

	return 0;
}

#ifdef CONFIG_MACB_USE_HWSTAMP
static unsigned int gem_get_tsu_rate(struct macb *bp)
{
	struct clk *tsu_clk;
	unsigned int tsu_rate;

	tsu_clk = devm_clk_get(&bp->pdev->dev, "tsu_clk");
	if (!IS_ERR(tsu_clk))
		tsu_rate = clk_get_rate(tsu_clk);
	/* try pclk instead */
	else if (!IS_ERR(bp->pclk)) {
		tsu_clk = bp->pclk;
		tsu_rate = clk_get_rate(tsu_clk);
	} else
		return -ENOTSUPP;
	return tsu_rate;
}

static s32 gem_get_ptp_max_adj(void)
{
	return 64000000;
}

static int gem_get_ts_info(struct net_device *dev,
			   struct ethtool_ts_info *info)
{
	struct macb *bp = netdev_priv(dev);

	if ((bp->hw_dma_cap & HW_DMA_CAP_PTP) == 0) {
		ethtool_op_get_ts_info(dev, info);
		return 0;
	}

	info->so_timestamping =
		SOF_TIMESTAMPING_TX_SOFTWARE |
		SOF_TIMESTAMPING_RX_SOFTWARE |
		SOF_TIMESTAMPING_SOFTWARE |
		SOF_TIMESTAMPING_TX_HARDWARE |
		SOF_TIMESTAMPING_RX_HARDWARE |
		SOF_TIMESTAMPING_RAW_HARDWARE;
	info->tx_types =
		(1 << HWTSTAMP_TX_ONESTEP_SYNC) |
		(1 << HWTSTAMP_TX_OFF) |
		(1 << HWTSTAMP_TX_ON);
	info->rx_filters =
		(1 << HWTSTAMP_FILTER_NONE) |
		(1 << HWTSTAMP_FILTER_ALL);

	info->phc_index = bp->ptp_clock ? ptp_clock_index(bp->ptp_clock) : -1;

	return 0;
}

static struct macb_ptp_info gem_ptp_info = {
	.ptp_init	 = gem_ptp_init,
	.ptp_remove	 = gem_ptp_remove,
	.get_ptp_max_adj = gem_get_ptp_max_adj,
	.get_tsu_rate	 = gem_get_tsu_rate,
	.get_ts_info	 = gem_get_ts_info,
	.get_hwtst	 = gem_get_hwtst,
	.set_hwtst	 = gem_set_hwtst,
};
#endif

static int macb_get_ts_info(struct net_device *netdev,
			    struct ethtool_ts_info *info)
{
	struct macb *bp = netdev_priv(netdev);

	if (bp->ptp_info)
		return bp->ptp_info->get_ts_info(netdev, info);

	return ethtool_op_get_ts_info(netdev, info);
}

static void gem_enable_flow_filters(struct macb *bp, bool enable)
{
	struct net_device *netdev = bp->dev;
	struct ethtool_rx_fs_item *item;
	u32 t2_scr;
	int num_t2_scr;

	if (!(netdev->features & NETIF_F_NTUPLE))
		return;

	num_t2_scr = GEM_BFEXT(T2SCR, gem_readl(bp, DCFG8));

	list_for_each_entry(item, &bp->rx_fs_list.list, list) {
		struct ethtool_rx_flow_spec *fs = &item->fs;
		struct ethtool_tcpip4_spec *tp4sp_m;

		if (fs->location >= num_t2_scr)
			continue;

		t2_scr = gem_readl_n(bp, SCRT2, fs->location);

		/* enable/disable screener regs for the flow entry */
		t2_scr = GEM_BFINS(ETHTEN, enable, t2_scr);

		/* only enable fields with no masking */
		tp4sp_m = &(fs->m_u.tcp_ip4_spec);

		if (enable && (tp4sp_m->ip4src == 0xFFFFFFFF))
			t2_scr = GEM_BFINS(CMPAEN, 1, t2_scr);
		else
			t2_scr = GEM_BFINS(CMPAEN, 0, t2_scr);

		if (enable && (tp4sp_m->ip4dst == 0xFFFFFFFF))
			t2_scr = GEM_BFINS(CMPBEN, 1, t2_scr);
		else
			t2_scr = GEM_BFINS(CMPBEN, 0, t2_scr);

		if (enable && ((tp4sp_m->psrc == 0xFFFF) || (tp4sp_m->pdst == 0xFFFF)))
			t2_scr = GEM_BFINS(CMPCEN, 1, t2_scr);
		else
			t2_scr = GEM_BFINS(CMPCEN, 0, t2_scr);

		gem_writel_n(bp, SCRT2, fs->location, t2_scr);
	}
}

static void gem_prog_cmp_regs(struct macb *bp, struct ethtool_rx_flow_spec *fs)
{
	struct ethtool_tcpip4_spec *tp4sp_v, *tp4sp_m;
	uint16_t index = fs->location;
	u32 w0, w1, t2_scr;
	bool cmp_a = false;
	bool cmp_b = false;
	bool cmp_c = false;

	if (!macb_is_gem(bp))
		return;

	tp4sp_v = &(fs->h_u.tcp_ip4_spec);
	tp4sp_m = &(fs->m_u.tcp_ip4_spec);

	/* ignore field if any masking set */
	if (tp4sp_m->ip4src == 0xFFFFFFFF) {
		/* 1st compare reg - IP source address */
		w0 = 0;
		w1 = 0;
		w0 = tp4sp_v->ip4src;
		w1 = GEM_BFINS(T2DISMSK, 1, w1); /* 32-bit compare */
		w1 = GEM_BFINS(T2CMPOFST, GEM_T2COMPOFST_ETYPE, w1);
		w1 = GEM_BFINS(T2OFST, ETYPE_SRCIP_OFFSET, w1);
		gem_writel_n(bp, T2CMPW0, T2CMP_OFST(GEM_IP4SRC_CMP(index)), w0);
		gem_writel_n(bp, T2CMPW1, T2CMP_OFST(GEM_IP4SRC_CMP(index)), w1);
		cmp_a = true;
	}

	/* ignore field if any masking set */
	if (tp4sp_m->ip4dst == 0xFFFFFFFF) {
		/* 2nd compare reg - IP destination address */
		w0 = 0;
		w1 = 0;
		w0 = tp4sp_v->ip4dst;
		w1 = GEM_BFINS(T2DISMSK, 1, w1); /* 32-bit compare */
		w1 = GEM_BFINS(T2CMPOFST, GEM_T2COMPOFST_ETYPE, w1);
		w1 = GEM_BFINS(T2OFST, ETYPE_DSTIP_OFFSET, w1);
		gem_writel_n(bp, T2CMPW0, T2CMP_OFST(GEM_IP4DST_CMP(index)), w0);
		gem_writel_n(bp, T2CMPW1, T2CMP_OFST(GEM_IP4DST_CMP(index)), w1);
		cmp_b = true;
	}

	/* ignore both port fields if masking set in both */
	if ((tp4sp_m->psrc == 0xFFFF) || (tp4sp_m->pdst == 0xFFFF)) {
		/* 3rd compare reg - source port, destination port */
		w0 = 0;
		w1 = 0;
		w1 = GEM_BFINS(T2CMPOFST, GEM_T2COMPOFST_IPHDR, w1);
		if (tp4sp_m->psrc == tp4sp_m->pdst) {
			w0 = GEM_BFINS(T2MASK, tp4sp_v->psrc, w0);
			w0 = GEM_BFINS(T2CMP, tp4sp_v->pdst, w0);
			w1 = GEM_BFINS(T2DISMSK, 1, w1); /* 32-bit compare */
			w1 = GEM_BFINS(T2OFST, IPHDR_SRCPORT_OFFSET, w1);
		} else {
			/* only one port definition */
			w1 = GEM_BFINS(T2DISMSK, 0, w1); /* 16-bit compare */
			w0 = GEM_BFINS(T2MASK, 0xFFFF, w0);
			if (tp4sp_m->psrc == 0xFFFF) { /* src port */
				w0 = GEM_BFINS(T2CMP, tp4sp_v->psrc, w0);
				w1 = GEM_BFINS(T2OFST, IPHDR_SRCPORT_OFFSET, w1);
			} else { /* dst port */
				w0 = GEM_BFINS(T2CMP, tp4sp_v->pdst, w0);
				w1 = GEM_BFINS(T2OFST, IPHDR_DSTPORT_OFFSET, w1);
			}
		}
		gem_writel_n(bp, T2CMPW0, T2CMP_OFST(GEM_PORT_CMP(index)), w0);
		gem_writel_n(bp, T2CMPW1, T2CMP_OFST(GEM_PORT_CMP(index)), w1);
		cmp_c = true;
	}

	t2_scr = 0;
	t2_scr = GEM_BFINS(QUEUE, (fs->ring_cookie) & 0xFF, t2_scr);
	t2_scr = GEM_BFINS(ETHT2IDX, SCRT2_ETHT, t2_scr);
	if (cmp_a)
		t2_scr = GEM_BFINS(CMPA, GEM_IP4SRC_CMP(index), t2_scr);
	if (cmp_b)
		t2_scr = GEM_BFINS(CMPB, GEM_IP4DST_CMP(index), t2_scr);
	if (cmp_c)
		t2_scr = GEM_BFINS(CMPC, GEM_PORT_CMP(index), t2_scr);
	gem_writel_n(bp, SCRT2, index, t2_scr);
}

static int gem_add_flow_filter(struct net_device *netdev,
		struct ethtool_rxnfc *cmd)
{
	struct macb *bp = netdev_priv(netdev);
	struct ethtool_rx_flow_spec *fs = &cmd->fs;
	struct ethtool_rx_fs_item *item, *newfs;
	unsigned long flags;
	int ret = -EINVAL;
	bool added = false;

	newfs = kmalloc(sizeof(*newfs), GFP_KERNEL);
	if (newfs == NULL)
		return -ENOMEM;
	memcpy(&newfs->fs, fs, sizeof(newfs->fs));

	netdev_dbg(netdev,
			"Adding flow filter entry,type=%u,queue=%u,loc=%u,src=%08X,dst=%08X,ps=%u,pd=%u\n",
			fs->flow_type, (int)fs->ring_cookie, fs->location,
			htonl(fs->h_u.tcp_ip4_spec.ip4src),
			htonl(fs->h_u.tcp_ip4_spec.ip4dst),
			be16_to_cpu(fs->h_u.tcp_ip4_spec.psrc),
			be16_to_cpu(fs->h_u.tcp_ip4_spec.pdst));

	spin_lock_irqsave(&bp->rx_fs_lock, flags);

	/* find correct place to add in list */
	list_for_each_entry(item, &bp->rx_fs_list.list, list) {
		if (item->fs.location > newfs->fs.location) {
			list_add_tail(&newfs->list, &item->list);
			added = true;
			break;
		} else if (item->fs.location == fs->location) {
			netdev_err(netdev, "Rule not added: location %d not free!\n",
					fs->location);
			ret = -EBUSY;
			goto err;
		}
	}
	if (!added)
		list_add_tail(&newfs->list, &bp->rx_fs_list.list);

	gem_prog_cmp_regs(bp, fs);
	bp->rx_fs_list.count++;
	/* enable filtering if NTUPLE on */
	gem_enable_flow_filters(bp, 1);

	spin_unlock_irqrestore(&bp->rx_fs_lock, flags);
	return 0;

err:
	spin_unlock_irqrestore(&bp->rx_fs_lock, flags);
	kfree(newfs);
	return ret;
}

static int gem_del_flow_filter(struct net_device *netdev,
		struct ethtool_rxnfc *cmd)
{
	struct macb *bp = netdev_priv(netdev);
	struct ethtool_rx_fs_item *item;
	struct ethtool_rx_flow_spec *fs;
	unsigned long flags;

	spin_lock_irqsave(&bp->rx_fs_lock, flags);

	list_for_each_entry(item, &bp->rx_fs_list.list, list) {
		if (item->fs.location == cmd->fs.location) {
			/* disable screener regs for the flow entry */
			fs = &(item->fs);
			netdev_dbg(netdev,
					"Deleting flow filter entry,type=%u,queue=%u,loc=%u,src=%08X,dst=%08X,ps=%u,pd=%u\n",
					fs->flow_type, (int)fs->ring_cookie, fs->location,
					htonl(fs->h_u.tcp_ip4_spec.ip4src),
					htonl(fs->h_u.tcp_ip4_spec.ip4dst),
					be16_to_cpu(fs->h_u.tcp_ip4_spec.psrc),
					be16_to_cpu(fs->h_u.tcp_ip4_spec.pdst));

			gem_writel_n(bp, SCRT2, fs->location, 0);

			list_del(&item->list);
			bp->rx_fs_list.count--;
			spin_unlock_irqrestore(&bp->rx_fs_lock, flags);
			kfree(item);
			return 0;
		}
	}

	spin_unlock_irqrestore(&bp->rx_fs_lock, flags);
	return -EINVAL;
}

static int gem_get_flow_entry(struct net_device *netdev,
		struct ethtool_rxnfc *cmd)
{
	struct macb *bp = netdev_priv(netdev);
	struct ethtool_rx_fs_item *item;

	list_for_each_entry(item, &bp->rx_fs_list.list, list) {
		if (item->fs.location == cmd->fs.location) {
			memcpy(&cmd->fs, &item->fs, sizeof(cmd->fs));
			return 0;
		}
	}
	return -EINVAL;
}

static int gem_get_all_flow_entries(struct net_device *netdev,
		struct ethtool_rxnfc *cmd, u32 *rule_locs)
{
	struct macb *bp = netdev_priv(netdev);
	struct ethtool_rx_fs_item *item;
	uint32_t cnt = 0;

	list_for_each_entry(item, &bp->rx_fs_list.list, list) {
		if (cnt == cmd->rule_cnt)
			return -EMSGSIZE;
		rule_locs[cnt] = item->fs.location;
		cnt++;
	}
	cmd->data = bp->max_tuples;
	cmd->rule_cnt = cnt;

	return 0;
}

static int gem_get_rxnfc(struct net_device *netdev, struct ethtool_rxnfc *cmd,
		u32 *rule_locs)
{
	struct macb *bp = netdev_priv(netdev);
	int ret = 0;

	switch (cmd->cmd) {
	case ETHTOOL_GRXRINGS:
		cmd->data = bp->num_queues;
		break;
	case ETHTOOL_GRXCLSRLCNT:
		cmd->rule_cnt = bp->rx_fs_list.count;
		break;
	case ETHTOOL_GRXCLSRULE:
		ret = gem_get_flow_entry(netdev, cmd);
		break;
	case ETHTOOL_GRXCLSRLALL:
		ret = gem_get_all_flow_entries(netdev, cmd, rule_locs);
		break;
	default:
		netdev_err(netdev,
			  "Command parameter %d is not supported\n", cmd->cmd);
		ret = -EOPNOTSUPP;
	}

	return ret;
}

static int gem_set_rxnfc(struct net_device *netdev, struct ethtool_rxnfc *cmd)
{
	struct macb *bp = netdev_priv(netdev);
	int ret;

	switch (cmd->cmd) {
	case ETHTOOL_SRXCLSRLINS:
		if ((cmd->fs.location >= bp->max_tuples)
				|| (cmd->fs.ring_cookie >= bp->num_queues)) {
			ret = -EINVAL;
			break;
		}
		ret = gem_add_flow_filter(netdev, cmd);
		break;
	case ETHTOOL_SRXCLSRLDEL:
		ret = gem_del_flow_filter(netdev, cmd);
		break;
	default:
		netdev_err(netdev,
			  "Command parameter %d is not supported\n", cmd->cmd);
		ret = -EOPNOTSUPP;
	}

	return ret;
}

static const struct ethtool_ops macb_ethtool_ops = {
	.get_regs_len		= macb_get_regs_len,
	.get_regs		= macb_get_regs,
	.get_link		= ethtool_op_get_link,
	.get_ts_info		= ethtool_op_get_ts_info,
	.get_link_ksettings     = macb_get_link_ksettings,
	.set_link_ksettings     = macb_set_link_ksettings,
	.get_ringparam		= macb_get_ringparam,
	.set_ringparam		= macb_set_ringparam,
};

static const struct ethtool_ops gem_ethtool_ops = {
	.get_regs_len		= macb_get_regs_len,
	.get_regs		= macb_get_regs,
	.get_link		= ethtool_op_get_link,
	.get_ts_info		= macb_get_ts_info,
	.get_ethtool_stats	= gem_get_ethtool_stats,
	.get_strings		= gem_get_ethtool_strings,
	.get_sset_count		= gem_get_sset_count,
	.get_link_ksettings     = macb_get_link_ksettings,
	.set_link_ksettings     = macb_set_link_ksettings,
	.get_ringparam		= macb_get_ringparam,
	.set_ringparam		= macb_set_ringparam,
	.get_rxnfc			= gem_get_rxnfc,
	.set_rxnfc			= gem_set_rxnfc,
	.get_wol		= macb_get_wol,
	.set_wol		= macb_set_wol,
};

static int macb_ioctl(struct net_device *dev, struct ifreq *rq, int cmd)
{
	struct macb *bp = netdev_priv(dev);

	if (!netif_running(dev))
		return -EINVAL;

	if (bp->ptp_info) {
		switch (cmd) {
		case SIOCSHWTSTAMP:
			return bp->ptp_info->set_hwtst(dev, rq, cmd);
		case SIOCGHWTSTAMP:
			return bp->ptp_info->get_hwtst(dev, rq);
		}
	}

	return phylink_mii_ioctl(bp->phylink, rq, cmd);
}

static inline void macb_set_txcsum_feature(struct macb *bp,
					   netdev_features_t features)
{
	u32 val;

	if (!macb_is_gem(bp))
		return;

	val = gem_readl(bp, DMACFG);
	if (features & NETIF_F_HW_CSUM)
		val |= GEM_BIT(TXCOEN);
	else
		val &= ~GEM_BIT(TXCOEN);

	gem_writel(bp, DMACFG, val);
}

static inline void macb_set_rxcsum_feature(struct macb *bp,
					   netdev_features_t features)
{
	struct net_device *netdev = bp->dev;
	u32 val;

	if (!macb_is_gem(bp))
		return;

	val = gem_readl(bp, NCFGR);
	if ((features & NETIF_F_RXCSUM) && !(netdev->flags & IFF_PROMISC))
		val |= GEM_BIT(RXCOEN);
	else
		val &= ~GEM_BIT(RXCOEN);

	gem_writel(bp, NCFGR, val);
}

static inline void macb_set_rxflow_feature(struct macb *bp,
					   netdev_features_t features)
{
	if (!macb_is_gem(bp))
		return;

	gem_enable_flow_filters(bp, !!(features & NETIF_F_NTUPLE));
}

static int macb_set_features(struct net_device *netdev,
			     netdev_features_t features)
{
	struct macb *bp = netdev_priv(netdev);
	netdev_features_t changed = features ^ netdev->features;

	/* TX checksum offload */
	if (changed & NETIF_F_HW_CSUM)
		macb_set_txcsum_feature(bp, features);

	/* RX checksum offload */
	if (changed & NETIF_F_RXCSUM)
		macb_set_rxcsum_feature(bp, features);

	/* RX Flow Filters */
	if (changed & NETIF_F_NTUPLE)
		macb_set_rxflow_feature(bp, features);

	return 0;
}

static void macb_restore_features(struct macb *bp)
{
	struct net_device *netdev = bp->dev;
	netdev_features_t features = netdev->features;
	struct ethtool_rx_fs_item *item;

	/* TX checksum offload */
	macb_set_txcsum_feature(bp, features);

	/* RX checksum offload */
	macb_set_rxcsum_feature(bp, features);

	/* RX Flow Filters */
	list_for_each_entry(item, &bp->rx_fs_list.list, list)
		gem_prog_cmp_regs(bp, &item->fs);

	macb_set_rxflow_feature(bp, features);
}

static const struct net_device_ops macb_netdev_ops = {
	.ndo_open		= macb_open,
	.ndo_stop		= macb_close,
	.ndo_start_xmit		= macb_start_xmit,
	.ndo_set_rx_mode	= macb_set_rx_mode,
	.ndo_get_stats		= macb_get_stats,
	.ndo_eth_ioctl		= macb_ioctl,
	.ndo_validate_addr	= eth_validate_addr,
	.ndo_change_mtu		= macb_change_mtu,
	.ndo_set_mac_address	= macb_set_mac_addr,
#ifdef CONFIG_NET_POLL_CONTROLLER
	.ndo_poll_controller	= macb_poll_controller,
#endif
	.ndo_set_features	= macb_set_features,
	.ndo_features_check	= macb_features_check,
};

/* Configure peripheral capabilities according to device tree
 * and integration options used
 */
static void macb_configure_caps(struct macb *bp,
				const struct macb_config *dt_conf)
{
	u32 dcfg;
	int retval;

	if (dt_conf)
		bp->caps = dt_conf->caps;

	/* By default we set to partial store and forward mode for zynqmp.
	 * Disable if not set in devicetree.
	 */
	if (bp->caps & MACB_CAPS_PARTIAL_STORE_FORWARD) {
		retval = of_property_read_u16(bp->pdev->dev.of_node,
					      "rx-watermark",
					      &bp->rx_watermark);

		/* Disable partial store and forward in case of error or
		 * invalid watermark value
		 */
		if (retval || bp->rx_watermark > 0xFFF) {
			dev_info(&bp->pdev->dev,
				 "Not enabling partial store and forward\n");
			bp->caps &= ~MACB_CAPS_PARTIAL_STORE_FORWARD;
		}
	}

	if (hw_is_gem(bp->regs, bp->native_io)) {
		bp->caps |= MACB_CAPS_MACB_IS_GEM;

		dcfg = gem_readl(bp, DCFG1);
		if (GEM_BFEXT(IRQCOR, dcfg) == 0)
			bp->caps |= MACB_CAPS_ISR_CLEAR_ON_WRITE;
		if (GEM_BFEXT(NO_PCS, dcfg) == 0)
			bp->caps |= MACB_CAPS_PCS;
		dcfg = gem_readl(bp, DCFG12);
		if (GEM_BFEXT(HIGH_SPEED, dcfg) == 1)
			bp->caps |= MACB_CAPS_HIGH_SPEED;
		dcfg = gem_readl(bp, DCFG2);
		if ((dcfg & (GEM_BIT(RX_PKT_BUFF) | GEM_BIT(TX_PKT_BUFF))) == 0)
			bp->caps |= MACB_CAPS_FIFO_MODE;
		if (gem_has_ptp(bp)) {
			if (!GEM_BFEXT(TSU, gem_readl(bp, DCFG5)))
				dev_err(&bp->pdev->dev,
					"GEM doesn't support hardware ptp.\n");
			else {
#ifdef CONFIG_MACB_USE_HWSTAMP
				bp->hw_dma_cap |= HW_DMA_CAP_PTP;
				bp->ptp_info = &gem_ptp_info;
#endif
			}
		}
	}

	dev_dbg(&bp->pdev->dev, "Cadence caps 0x%08x\n", bp->caps);
}

static void macb_probe_queues(void __iomem *mem,
			      bool native_io,
			      unsigned int *queue_mask,
			      unsigned int *num_queues)
{
	*queue_mask = 0x1;
	*num_queues = 1;

	/* is it macb or gem ?
	 *
	 * We need to read directly from the hardware here because
	 * we are early in the probe process and don't have the
	 * MACB_CAPS_MACB_IS_GEM flag positioned
	 */
	if (!hw_is_gem(mem, native_io))
		return;

	/* bit 0 is never set but queue 0 always exists */
	*queue_mask |= readl_relaxed(mem + GEM_DCFG6) & 0xff;
	*num_queues = hweight32(*queue_mask);
}

static void macb_clks_disable(struct clk *pclk, struct clk *hclk, struct clk *tx_clk,
			      struct clk *rx_clk, struct clk *tsu_clk)
{
	struct clk_bulk_data clks[] = {
		{ .clk = tsu_clk, },
		{ .clk = rx_clk, },
		{ .clk = pclk, },
		{ .clk = hclk, },
		{ .clk = tx_clk },
	};

	clk_bulk_disable_unprepare(ARRAY_SIZE(clks), clks);
}

static int macb_clk_init(struct platform_device *pdev, struct clk **pclk,
			 struct clk **hclk, struct clk **tx_clk,
			 struct clk **rx_clk, struct clk **tsu_clk)
{
	struct macb_platform_data *pdata;
	int err;

	pdata = dev_get_platdata(&pdev->dev);
	if (pdata) {
		*pclk = pdata->pclk;
		*hclk = pdata->hclk;
	} else {
		*pclk = devm_clk_get(&pdev->dev, "pclk");
		*hclk = devm_clk_get(&pdev->dev, "hclk");
	}

	if (IS_ERR_OR_NULL(*pclk))
		return dev_err_probe(&pdev->dev,
				     IS_ERR(*pclk) ? PTR_ERR(*pclk) : -ENODEV,
				     "failed to get pclk\n");

	if (IS_ERR_OR_NULL(*hclk))
		return dev_err_probe(&pdev->dev,
				     IS_ERR(*hclk) ? PTR_ERR(*hclk) : -ENODEV,
				     "failed to get hclk\n");

	*tx_clk = devm_clk_get_optional(&pdev->dev, "tx_clk");
	if (IS_ERR(*tx_clk))
		return PTR_ERR(*tx_clk);

	*rx_clk = devm_clk_get_optional(&pdev->dev, "rx_clk");
	if (IS_ERR(*rx_clk))
		return PTR_ERR(*rx_clk);

	*tsu_clk = devm_clk_get_optional(&pdev->dev, "tsu_clk");
	if (IS_ERR(*tsu_clk))
		return PTR_ERR(*tsu_clk);

	err = clk_prepare_enable(*pclk);
	if (err) {
		dev_err(&pdev->dev, "failed to enable pclk (%d)\n", err);
		return err;
	}

	err = clk_prepare_enable(*hclk);
	if (err) {
		dev_err(&pdev->dev, "failed to enable hclk (%d)\n", err);
		goto err_disable_pclk;
	}

	err = clk_prepare_enable(*tx_clk);
	if (err) {
		dev_err(&pdev->dev, "failed to enable tx_clk (%d)\n", err);
		goto err_disable_hclk;
	}

	err = clk_prepare_enable(*rx_clk);
	if (err) {
		dev_err(&pdev->dev, "failed to enable rx_clk (%d)\n", err);
		goto err_disable_txclk;
	}

	err = clk_prepare_enable(*tsu_clk);
	if (err) {
		dev_err(&pdev->dev, "failed to enable tsu_clk (%d)\n", err);
		goto err_disable_rxclk;
	}

	return 0;

err_disable_rxclk:
	clk_disable_unprepare(*rx_clk);

err_disable_txclk:
	clk_disable_unprepare(*tx_clk);

err_disable_hclk:
	clk_disable_unprepare(*hclk);

err_disable_pclk:
	clk_disable_unprepare(*pclk);

	return err;
}

static int macb_init(struct platform_device *pdev)
{
	struct net_device *dev = platform_get_drvdata(pdev);
	unsigned int hw_q, q;
	struct macb *bp = netdev_priv(dev);
	struct macb_queue *queue;
	int err;
	u32 val, reg;

	bp->tx_ring_size = DEFAULT_TX_RING_SIZE;
	bp->rx_ring_size = DEFAULT_RX_RING_SIZE;

	/* set the queue register mapping once for all: queue0 has a special
	 * register mapping but we don't want to test the queue index then
	 * compute the corresponding register offset at run time.
	 */
	for (hw_q = 0, q = 0; hw_q < MACB_MAX_QUEUES; ++hw_q) {
		if (!(bp->queue_mask & (1 << hw_q)))
			continue;

		queue = &bp->queues[q];
		queue->bp = bp;
		spin_lock_init(&queue->tx_ptr_lock);
		netif_napi_add(dev, &queue->napi_rx, macb_rx_poll);
		netif_napi_add(dev, &queue->napi_tx, macb_tx_poll);
		if (hw_q) {
			queue->ISR  = GEM_ISR(hw_q - 1);
			queue->IER  = GEM_IER(hw_q - 1);
			queue->IDR  = GEM_IDR(hw_q - 1);
			queue->IMR  = GEM_IMR(hw_q - 1);
			queue->TBQP = GEM_TBQP(hw_q - 1);
			queue->RBQP = GEM_RBQP(hw_q - 1);
			queue->RBQS = GEM_RBQS(hw_q - 1);
#ifdef CONFIG_ARCH_DMA_ADDR_T_64BIT
			if (bp->hw_dma_cap & HW_DMA_CAP_64B) {
				queue->TBQPH = GEM_TBQPH(hw_q - 1);
				queue->RBQPH = GEM_RBQPH(hw_q - 1);
			}
#endif
		} else {
			/* queue0 uses legacy registers */
			queue->ISR  = MACB_ISR;
			queue->IER  = MACB_IER;
			queue->IDR  = MACB_IDR;
			queue->IMR  = MACB_IMR;
			queue->TBQP = MACB_TBQP;
			queue->RBQP = MACB_RBQP;
#ifdef CONFIG_ARCH_DMA_ADDR_T_64BIT
			if (bp->hw_dma_cap & HW_DMA_CAP_64B) {
				queue->TBQPH = MACB_TBQPH;
				queue->RBQPH = MACB_RBQPH;
			}
#endif
		}

		/* get irq: here we use the linux queue index, not the hardware
		 * queue index. the queue irq definitions in the device tree
		 * must remove the optional gaps that could exist in the
		 * hardware queue mask.
		 */
		queue->irq = platform_get_irq(pdev, q);
		err = devm_request_irq(&pdev->dev, queue->irq, macb_interrupt,
				       IRQF_SHARED, dev->name, queue);
		if (err) {
			dev_err(&pdev->dev,
				"Unable to request IRQ %d (error %d)\n",
				queue->irq, err);
			return err;
		}

		INIT_WORK(&queue->tx_error_task, macb_tx_error_task);
		q++;
	}

	dev->netdev_ops = &macb_netdev_ops;

	/* setup appropriated routines according to adapter type */
	if (macb_is_gem(bp)) {
		bp->macbgem_ops.mog_alloc_rx_buffers = gem_alloc_rx_buffers;
		bp->macbgem_ops.mog_free_rx_buffers = gem_free_rx_buffers;
		bp->macbgem_ops.mog_init_rings = gem_init_rings;
		bp->macbgem_ops.mog_rx = gem_rx;
		dev->ethtool_ops = &gem_ethtool_ops;
	} else {
		bp->macbgem_ops.mog_alloc_rx_buffers = macb_alloc_rx_buffers;
		bp->macbgem_ops.mog_free_rx_buffers = macb_free_rx_buffers;
		bp->macbgem_ops.mog_init_rings = macb_init_rings;
		bp->macbgem_ops.mog_rx = macb_rx;
		dev->ethtool_ops = &macb_ethtool_ops;
	}

	dev->priv_flags |= IFF_LIVE_ADDR_CHANGE;

	/* Set features */
	dev->hw_features = NETIF_F_SG;

	/* Check LSO capability */
	if (GEM_BFEXT(PBUF_LSO, gem_readl(bp, DCFG6)))
		dev->hw_features |= MACB_NETIF_LSO;

	/* Checksum offload is only available on gem with packet buffer */
	if (macb_is_gem(bp) && !(bp->caps & MACB_CAPS_FIFO_MODE))
		dev->hw_features |= NETIF_F_HW_CSUM | NETIF_F_RXCSUM;
	if (bp->caps & MACB_CAPS_PARTIAL_STORE_FORWARD)
		dev->hw_features &= ~NETIF_F_RXCSUM;
	if (bp->caps & MACB_CAPS_SG_DISABLED)
		dev->hw_features &= ~NETIF_F_SG;
	dev->features = dev->hw_features;

	/* Check RX Flow Filters support.
	 * Max Rx flows set by availability of screeners & compare regs:
	 * each 4-tuple define requires 1 T2 screener reg + 3 compare regs
	 */
	reg = gem_readl(bp, DCFG8);
	bp->max_tuples = min((GEM_BFEXT(SCR2CMP, reg) / 3),
			GEM_BFEXT(T2SCR, reg));
	INIT_LIST_HEAD(&bp->rx_fs_list.list);
	if (bp->max_tuples > 0) {
		/* also needs one ethtype match to check IPv4 */
		if (GEM_BFEXT(SCR2ETH, reg) > 0) {
			/* program this reg now */
			reg = 0;
			reg = GEM_BFINS(ETHTCMP, (uint16_t)ETH_P_IP, reg);
			gem_writel_n(bp, ETHT, SCRT2_ETHT, reg);
			/* Filtering is supported in hw but don't enable it in kernel now */
			dev->hw_features |= NETIF_F_NTUPLE;
			/* init Rx flow definitions */
			bp->rx_fs_list.count = 0;
			spin_lock_init(&bp->rx_fs_lock);
		} else
			bp->max_tuples = 0;
	}

	if (!(bp->caps & MACB_CAPS_USRIO_DISABLED)) {
		val = 0;
		if (phy_interface_mode_is_rgmii(bp->phy_interface))
			val = bp->usrio->rgmii;
		else if (bp->phy_interface == PHY_INTERFACE_MODE_RMII &&
			 (bp->caps & MACB_CAPS_USRIO_DEFAULT_IS_MII_GMII))
			val = bp->usrio->rmii;
		else if (!(bp->caps & MACB_CAPS_USRIO_DEFAULT_IS_MII_GMII))
			val = bp->usrio->mii;

		if (bp->caps & MACB_CAPS_USRIO_HAS_CLKEN)
			val |= bp->usrio->refclk;

		macb_or_gem_writel(bp, USRIO, val);
	}

	/* Set MII management clock divider */
	val = macb_mdc_clk_div(bp);
	val |= macb_dbw(bp);
	if (bp->phy_interface == PHY_INTERFACE_MODE_SGMII)
		val |= GEM_BIT(SGMIIEN) | GEM_BIT(PCSSEL);
	macb_writel(bp, NCFGR, val);

	return 0;
}

static const struct macb_usrio_config macb_default_usrio = {
	.mii = MACB_BIT(MII),
	.rmii = MACB_BIT(RMII),
	.rgmii = GEM_BIT(RGMII),
	.refclk = MACB_BIT(CLKEN),
};

#if defined(CONFIG_OF)
/* 1518 rounded up */
#define AT91ETHER_MAX_RBUFF_SZ	0x600
/* max number of receive buffers */
#define AT91ETHER_MAX_RX_DESCR	9

static struct sifive_fu540_macb_mgmt *mgmt;

static int at91ether_alloc_coherent(struct macb *lp)
{
	struct macb_queue *q = &lp->queues[0];

	q->rx_ring = dma_alloc_coherent(&lp->pdev->dev,
					 (AT91ETHER_MAX_RX_DESCR *
					  macb_dma_desc_get_size(lp)),
					 &q->rx_ring_dma, GFP_KERNEL);
	if (!q->rx_ring)
		return -ENOMEM;

	q->rx_buffers = dma_alloc_coherent(&lp->pdev->dev,
					    AT91ETHER_MAX_RX_DESCR *
					    AT91ETHER_MAX_RBUFF_SZ,
					    &q->rx_buffers_dma, GFP_KERNEL);
	if (!q->rx_buffers) {
		dma_free_coherent(&lp->pdev->dev,
				  AT91ETHER_MAX_RX_DESCR *
				  macb_dma_desc_get_size(lp),
				  q->rx_ring, q->rx_ring_dma);
		q->rx_ring = NULL;
		return -ENOMEM;
	}

	return 0;
}

static void at91ether_free_coherent(struct macb *lp)
{
	struct macb_queue *q = &lp->queues[0];

	if (q->rx_ring) {
		dma_free_coherent(&lp->pdev->dev,
				  AT91ETHER_MAX_RX_DESCR *
				  macb_dma_desc_get_size(lp),
				  q->rx_ring, q->rx_ring_dma);
		q->rx_ring = NULL;
	}

	if (q->rx_buffers) {
		dma_free_coherent(&lp->pdev->dev,
				  AT91ETHER_MAX_RX_DESCR *
				  AT91ETHER_MAX_RBUFF_SZ,
				  q->rx_buffers, q->rx_buffers_dma);
		q->rx_buffers = NULL;
	}
}

/* Initialize and start the Receiver and Transmit subsystems */
static int at91ether_start(struct macb *lp)
{
	struct macb_queue *q = &lp->queues[0];
	struct macb_dma_desc *desc;
	dma_addr_t addr;
	u32 ctl;
	int i, ret;

	ret = at91ether_alloc_coherent(lp);
	if (ret)
		return ret;

	addr = q->rx_buffers_dma;
	for (i = 0; i < AT91ETHER_MAX_RX_DESCR; i++) {
		desc = macb_rx_desc(q, i);
		macb_set_addr(lp, desc, addr);
		desc->ctrl = 0;
		addr += AT91ETHER_MAX_RBUFF_SZ;
	}

	/* Set the Wrap bit on the last descriptor */
	desc->addr |= MACB_BIT(RX_WRAP);

	/* Reset buffer index */
	q->rx_tail = 0;

	/* Program address of descriptor list in Rx Buffer Queue register */
	macb_writel(lp, RBQP, q->rx_ring_dma);

	/* Enable Receive and Transmit */
	ctl = macb_readl(lp, NCR);
	macb_writel(lp, NCR, ctl | MACB_BIT(RE) | MACB_BIT(TE));

	/* Enable MAC interrupts */
	macb_writel(lp, IER, MACB_BIT(RCOMP)	|
			     MACB_BIT(RXUBR)	|
			     MACB_BIT(ISR_TUND)	|
			     MACB_BIT(ISR_RLE)	|
			     MACB_BIT(TCOMP)	|
			     MACB_BIT(ISR_ROVR)	|
			     MACB_BIT(HRESP));

	return 0;
}

static void at91ether_stop(struct macb *lp)
{
	u32 ctl;

	/* Disable MAC interrupts */
	macb_writel(lp, IDR, MACB_BIT(RCOMP)	|
			     MACB_BIT(RXUBR)	|
			     MACB_BIT(ISR_TUND)	|
			     MACB_BIT(ISR_RLE)	|
			     MACB_BIT(TCOMP)	|
			     MACB_BIT(ISR_ROVR) |
			     MACB_BIT(HRESP));

	/* Disable Receiver and Transmitter */
	ctl = macb_readl(lp, NCR);
	macb_writel(lp, NCR, ctl & ~(MACB_BIT(TE) | MACB_BIT(RE)));

	/* Free resources. */
	at91ether_free_coherent(lp);
}

/* Open the ethernet interface */
static int at91ether_open(struct net_device *dev)
{
	struct macb *lp = netdev_priv(dev);
	u32 ctl;
	int ret;

	ret = pm_runtime_resume_and_get(&lp->pdev->dev);
	if (ret < 0)
		return ret;

	/* Clear internal statistics */
	ctl = macb_readl(lp, NCR);
	macb_writel(lp, NCR, ctl | MACB_BIT(CLRSTAT));

	macb_set_hwaddr(lp);

	ret = at91ether_start(lp);
	if (ret)
		goto pm_exit;

	ret = macb_phylink_connect(lp);
	if (ret)
		goto stop;

	netif_start_queue(dev);

	return 0;

stop:
	at91ether_stop(lp);
pm_exit:
	pm_runtime_put_sync(&lp->pdev->dev);
	return ret;
}

/* Close the interface */
static int at91ether_close(struct net_device *dev)
{
	struct macb *lp = netdev_priv(dev);

	netif_stop_queue(dev);

	phylink_stop(lp->phylink);
	phylink_disconnect_phy(lp->phylink);

	at91ether_stop(lp);

	return pm_runtime_put(&lp->pdev->dev);
}

/* Transmit packet */
static netdev_tx_t at91ether_start_xmit(struct sk_buff *skb,
					struct net_device *dev)
{
	struct macb *lp = netdev_priv(dev);

	if (macb_readl(lp, TSR) & MACB_BIT(RM9200_BNQ)) {
		int desc = 0;

		netif_stop_queue(dev);

		/* Store packet information (to free when Tx completed) */
		lp->rm9200_txq[desc].skb = skb;
		lp->rm9200_txq[desc].size = skb->len;
		lp->rm9200_txq[desc].mapping = dma_map_single(&lp->pdev->dev, skb->data,
							      skb->len, DMA_TO_DEVICE);
		if (dma_mapping_error(&lp->pdev->dev, lp->rm9200_txq[desc].mapping)) {
			dev_kfree_skb_any(skb);
			dev->stats.tx_dropped++;
			netdev_err(dev, "%s: DMA mapping error\n", __func__);
			return NETDEV_TX_OK;
		}

		/* Set address of the data in the Transmit Address register */
		macb_writel(lp, TAR, lp->rm9200_txq[desc].mapping);
		/* Set length of the packet in the Transmit Control register */
		macb_writel(lp, TCR, skb->len);

	} else {
		netdev_err(dev, "%s called, but device is busy!\n", __func__);
		return NETDEV_TX_BUSY;
	}

	return NETDEV_TX_OK;
}

/* Extract received frame from buffer descriptors and sent to upper layers.
 * (Called from interrupt context)
 */
static void at91ether_rx(struct net_device *dev)
{
	struct macb *lp = netdev_priv(dev);
	struct macb_queue *q = &lp->queues[0];
	struct macb_dma_desc *desc;
	unsigned char *p_recv;
	struct sk_buff *skb;
	unsigned int pktlen;

	desc = macb_rx_desc(q, q->rx_tail);
	while (desc->addr & MACB_BIT(RX_USED)) {
		p_recv = q->rx_buffers + q->rx_tail * AT91ETHER_MAX_RBUFF_SZ;
		pktlen = MACB_BF(RX_FRMLEN, desc->ctrl);
		skb = netdev_alloc_skb(dev, pktlen + 2);
		if (skb) {
			skb_reserve(skb, 2);
			skb_put_data(skb, p_recv, pktlen);

			skb->protocol = eth_type_trans(skb, dev);
			dev->stats.rx_packets++;
			dev->stats.rx_bytes += pktlen;
			netif_rx(skb);
		} else {
			dev->stats.rx_dropped++;
		}

		if (desc->ctrl & MACB_BIT(RX_MHASH_MATCH))
			dev->stats.multicast++;

		/* reset ownership bit */
		desc->addr &= ~MACB_BIT(RX_USED);

		/* wrap after last buffer */
		if (q->rx_tail == AT91ETHER_MAX_RX_DESCR - 1)
			q->rx_tail = 0;
		else
			q->rx_tail++;

		desc = macb_rx_desc(q, q->rx_tail);
	}
}

/* MAC interrupt handler */
static irqreturn_t at91ether_interrupt(int irq, void *dev_id)
{
	struct net_device *dev = dev_id;
	struct macb *lp = netdev_priv(dev);
	u32 intstatus, ctl;
	unsigned int desc;

	/* MAC Interrupt Status register indicates what interrupts are pending.
	 * It is automatically cleared once read.
	 */
	intstatus = macb_readl(lp, ISR);

	/* Receive complete */
	if (intstatus & MACB_BIT(RCOMP))
		at91ether_rx(dev);

	/* Transmit complete */
	if (intstatus & MACB_BIT(TCOMP)) {
		/* The TCOM bit is set even if the transmission failed */
		if (intstatus & (MACB_BIT(ISR_TUND) | MACB_BIT(ISR_RLE)))
			dev->stats.tx_errors++;

		desc = 0;
		if (lp->rm9200_txq[desc].skb) {
			dev_consume_skb_irq(lp->rm9200_txq[desc].skb);
			lp->rm9200_txq[desc].skb = NULL;
			dma_unmap_single(&lp->pdev->dev, lp->rm9200_txq[desc].mapping,
					 lp->rm9200_txq[desc].size, DMA_TO_DEVICE);
			dev->stats.tx_packets++;
			dev->stats.tx_bytes += lp->rm9200_txq[desc].size;
		}
		netif_wake_queue(dev);
	}

	/* Work-around for EMAC Errata section 41.3.1 */
	if (intstatus & MACB_BIT(RXUBR)) {
		ctl = macb_readl(lp, NCR);
		macb_writel(lp, NCR, ctl & ~MACB_BIT(RE));
		wmb();
		macb_writel(lp, NCR, ctl | MACB_BIT(RE));
	}

	if (intstatus & MACB_BIT(ISR_ROVR))
		netdev_err(dev, "ROVR error\n");

	return IRQ_HANDLED;
}

#ifdef CONFIG_NET_POLL_CONTROLLER
static void at91ether_poll_controller(struct net_device *dev)
{
	unsigned long flags;

	local_irq_save(flags);
	at91ether_interrupt(dev->irq, dev);
	local_irq_restore(flags);
}
#endif

static const struct net_device_ops at91ether_netdev_ops = {
	.ndo_open		= at91ether_open,
	.ndo_stop		= at91ether_close,
	.ndo_start_xmit		= at91ether_start_xmit,
	.ndo_get_stats		= macb_get_stats,
	.ndo_set_rx_mode	= macb_set_rx_mode,
	.ndo_set_mac_address	= eth_mac_addr,
	.ndo_eth_ioctl		= macb_ioctl,
	.ndo_validate_addr	= eth_validate_addr,
#ifdef CONFIG_NET_POLL_CONTROLLER
	.ndo_poll_controller	= at91ether_poll_controller,
#endif
};

static int at91ether_clk_init(struct platform_device *pdev, struct clk **pclk,
			      struct clk **hclk, struct clk **tx_clk,
			      struct clk **rx_clk, struct clk **tsu_clk)
{
	int err;

	*hclk = NULL;
	*tx_clk = NULL;
	*rx_clk = NULL;
	*tsu_clk = NULL;

	*pclk = devm_clk_get(&pdev->dev, "ether_clk");
	if (IS_ERR(*pclk))
		return PTR_ERR(*pclk);

	err = clk_prepare_enable(*pclk);
	if (err) {
		dev_err(&pdev->dev, "failed to enable pclk (%d)\n", err);
		return err;
	}

	return 0;
}

static int at91ether_init(struct platform_device *pdev)
{
	struct net_device *dev = platform_get_drvdata(pdev);
	struct macb *bp = netdev_priv(dev);
	int err;

	bp->queues[0].bp = bp;

	dev->netdev_ops = &at91ether_netdev_ops;
	dev->ethtool_ops = &macb_ethtool_ops;

	err = devm_request_irq(&pdev->dev, dev->irq, at91ether_interrupt,
			       0, dev->name, dev);
	if (err)
		return err;

	macb_writel(bp, NCR, 0);

	macb_writel(bp, NCFGR, MACB_BF(CLK, MACB_CLK_DIV32) | MACB_BIT(BIG));

	return 0;
}

static unsigned long fu540_macb_tx_recalc_rate(struct clk_hw *hw,
					       unsigned long parent_rate)
{
	return mgmt->rate;
}

static long fu540_macb_tx_round_rate(struct clk_hw *hw, unsigned long rate,
				     unsigned long *parent_rate)
{
	if (WARN_ON(rate < 2500000))
		return 2500000;
	else if (rate == 2500000)
		return 2500000;
	else if (WARN_ON(rate < 13750000))
		return 2500000;
	else if (WARN_ON(rate < 25000000))
		return 25000000;
	else if (rate == 25000000)
		return 25000000;
	else if (WARN_ON(rate < 75000000))
		return 25000000;
	else if (WARN_ON(rate < 125000000))
		return 125000000;
	else if (rate == 125000000)
		return 125000000;

	WARN_ON(rate > 125000000);

	return 125000000;
}

static int fu540_macb_tx_set_rate(struct clk_hw *hw, unsigned long rate,
				  unsigned long parent_rate)
{
	rate = fu540_macb_tx_round_rate(hw, rate, &parent_rate);
	if (rate != 125000000)
		iowrite32(1, mgmt->reg);
	else
		iowrite32(0, mgmt->reg);
	mgmt->rate = rate;

	return 0;
}

static const struct clk_ops fu540_c000_ops = {
	.recalc_rate = fu540_macb_tx_recalc_rate,
	.round_rate = fu540_macb_tx_round_rate,
	.set_rate = fu540_macb_tx_set_rate,
};

static int fu540_c000_clk_init(struct platform_device *pdev, struct clk **pclk,
			       struct clk **hclk, struct clk **tx_clk,
			       struct clk **rx_clk, struct clk **tsu_clk)
{
	struct clk_init_data init;
	int err = 0;

	err = macb_clk_init(pdev, pclk, hclk, tx_clk, rx_clk, tsu_clk);
	if (err)
		return err;

	mgmt = devm_kzalloc(&pdev->dev, sizeof(*mgmt), GFP_KERNEL);
	if (!mgmt) {
		err = -ENOMEM;
		goto err_disable_clks;
	}

	init.name = "sifive-gemgxl-mgmt";
	init.ops = &fu540_c000_ops;
	init.flags = 0;
	init.num_parents = 0;

	mgmt->rate = 0;
	mgmt->hw.init = &init;

	*tx_clk = devm_clk_register(&pdev->dev, &mgmt->hw);
	if (IS_ERR(*tx_clk)) {
		err = PTR_ERR(*tx_clk);
		goto err_disable_clks;
	}

	err = clk_prepare_enable(*tx_clk);
	if (err) {
		dev_err(&pdev->dev, "failed to enable tx_clk (%u)\n", err);
		*tx_clk = NULL;
		goto err_disable_clks;
	} else {
		dev_info(&pdev->dev, "Registered clk switch '%s'\n", init.name);
	}

	return 0;

err_disable_clks:
	macb_clks_disable(*pclk, *hclk, *tx_clk, *rx_clk, *tsu_clk);

	return err;
}

static int fu540_c000_init(struct platform_device *pdev)
{
	mgmt->reg = devm_platform_ioremap_resource(pdev, 1);
	if (IS_ERR(mgmt->reg))
		return PTR_ERR(mgmt->reg);

	return macb_init(pdev);
}

static int init_reset_optional(struct platform_device *pdev)
{
	struct net_device *dev = platform_get_drvdata(pdev);
	struct macb *bp = netdev_priv(dev);
	int ret;

	if (bp->phy_interface == PHY_INTERFACE_MODE_SGMII) {
		/* Ensure PHY device used in SGMII mode is ready */
		bp->sgmii_phy = devm_phy_optional_get(&pdev->dev, NULL);

		if (IS_ERR(bp->sgmii_phy))
			return dev_err_probe(&pdev->dev, PTR_ERR(bp->sgmii_phy),
					     "failed to get SGMII PHY\n");

		ret = phy_init(bp->sgmii_phy);
		if (ret)
			return dev_err_probe(&pdev->dev, ret,
					     "failed to init SGMII PHY\n");

		ret = zynqmp_pm_is_function_supported(PM_IOCTL, IOCTL_SET_GEM_CONFIG);
		if (!ret) {
			u32 pm_info[2];

			ret = of_property_read_u32_array(pdev->dev.of_node, "power-domains",
							 pm_info, ARRAY_SIZE(pm_info));
			if (ret) {
				dev_err(&pdev->dev, "Failed to read power management information\n");
				goto err_out_phy_exit;
			}
			ret = zynqmp_pm_set_gem_config(pm_info[1], GEM_CONFIG_FIXED, 0);
			if (ret)
				goto err_out_phy_exit;

			ret = zynqmp_pm_set_gem_config(pm_info[1], GEM_CONFIG_SGMII_MODE, 1);
			if (ret)
				goto err_out_phy_exit;
		}

	}

	/* Fully reset controller at hardware level if mapped in device tree */
	ret = device_reset_optional(&pdev->dev);
	if (ret) {
		phy_exit(bp->sgmii_phy);
		return dev_err_probe(&pdev->dev, ret, "failed to reset controller");
	}

	ret = macb_init(pdev);

err_out_phy_exit:
	if (ret)
		phy_exit(bp->sgmii_phy);

	return ret;
}

static const struct macb_usrio_config sama7g5_usrio = {
	.mii = 0,
	.rmii = 1,
	.rgmii = 2,
	.refclk = BIT(2),
	.hdfctlen = BIT(6),
};

static const struct macb_config fu540_c000_config = {
	.caps = MACB_CAPS_GIGABIT_MODE_AVAILABLE | MACB_CAPS_JUMBO |
		MACB_CAPS_GEM_HAS_PTP,
	.dma_burst_length = 16,
	.clk_init = fu540_c000_clk_init,
	.init = fu540_c000_init,
	.jumbo_max_len = 10240,
	.usrio = &macb_default_usrio,
};

static const struct macb_config at91sam9260_config = {
	.caps = MACB_CAPS_USRIO_HAS_CLKEN | MACB_CAPS_USRIO_DEFAULT_IS_MII_GMII,
	.clk_init = macb_clk_init,
	.init = macb_init,
	.usrio = &macb_default_usrio,
};

static const struct macb_config sama5d3macb_config = {
	.caps = MACB_CAPS_SG_DISABLED |
		MACB_CAPS_USRIO_HAS_CLKEN | MACB_CAPS_USRIO_DEFAULT_IS_MII_GMII,
	.clk_init = macb_clk_init,
	.init = macb_init,
	.usrio = &macb_default_usrio,
};

static const struct macb_config pc302gem_config = {
	.caps = MACB_CAPS_SG_DISABLED | MACB_CAPS_GIGABIT_MODE_AVAILABLE,
	.dma_burst_length = 16,
	.clk_init = macb_clk_init,
	.init = macb_init,
	.usrio = &macb_default_usrio,
};

static const struct macb_config sama5d2_config = {
	.caps = MACB_CAPS_USRIO_DEFAULT_IS_MII_GMII,
	.dma_burst_length = 16,
	.clk_init = macb_clk_init,
	.init = macb_init,
	.usrio = &macb_default_usrio,
};

static const struct macb_config sama5d29_config = {
	.caps = MACB_CAPS_USRIO_DEFAULT_IS_MII_GMII | MACB_CAPS_GEM_HAS_PTP,
	.dma_burst_length = 16,
	.clk_init = macb_clk_init,
	.init = macb_init,
	.usrio = &macb_default_usrio,
};

static const struct macb_config sama5d3_config = {
	.caps = MACB_CAPS_SG_DISABLED | MACB_CAPS_GIGABIT_MODE_AVAILABLE |
		MACB_CAPS_USRIO_DEFAULT_IS_MII_GMII | MACB_CAPS_JUMBO,
	.dma_burst_length = 16,
	.clk_init = macb_clk_init,
	.init = macb_init,
	.jumbo_max_len = 10240,
	.usrio = &macb_default_usrio,
};

static const struct macb_config sama5d4_config = {
	.caps = MACB_CAPS_USRIO_DEFAULT_IS_MII_GMII,
	.dma_burst_length = 4,
	.clk_init = macb_clk_init,
	.init = macb_init,
	.usrio = &macb_default_usrio,
};

static const struct macb_config emac_config = {
	.caps = MACB_CAPS_NEEDS_RSTONUBR | MACB_CAPS_MACB_IS_EMAC,
	.clk_init = at91ether_clk_init,
	.init = at91ether_init,
	.usrio = &macb_default_usrio,
};

static const struct macb_config np4_config = {
	.caps = MACB_CAPS_USRIO_DISABLED,
	.clk_init = macb_clk_init,
	.init = macb_init,
	.usrio = &macb_default_usrio,
};

static const struct macb_config zynqmp_config = {
	.caps = MACB_CAPS_GIGABIT_MODE_AVAILABLE |
		MACB_CAPS_JUMBO |
<<<<<<< HEAD
		MACB_CAPS_GEM_HAS_PTP | MACB_CAPS_BD_RD_PREFETCH |
		MACB_CAPS_PARTIAL_STORE_FORWARD | MACB_CAPS_WOL,
=======
		MACB_CAPS_GEM_HAS_PTP | MACB_CAPS_BD_RD_PREFETCH,
		MACB_CAPS_WOL,
>>>>>>> 08485d4c
	.dma_burst_length = 16,
	.clk_init = macb_clk_init,
	.init = init_reset_optional,
	.jumbo_max_len = 10240,
	.usrio = &macb_default_usrio,
};

static const struct macb_config zynq_config = {
	.caps = MACB_CAPS_GIGABIT_MODE_AVAILABLE | MACB_CAPS_NO_GIGABIT_HALF |
		MACB_CAPS_NEEDS_RSTONUBR,
	.dma_burst_length = 16,
	.clk_init = macb_clk_init,
	.init = macb_init,
	.usrio = &macb_default_usrio,
};

static const struct macb_config mpfs_config = {
	.caps = MACB_CAPS_GIGABIT_MODE_AVAILABLE |
		MACB_CAPS_JUMBO |
		MACB_CAPS_GEM_HAS_PTP,
	.dma_burst_length = 16,
	.clk_init = macb_clk_init,
	.init = init_reset_optional,
	.usrio = &macb_default_usrio,
	.max_tx_length = 4040, /* Cadence Erratum 1686 */
	.jumbo_max_len = 4040,
};

static const struct macb_config sama7g5_gem_config = {
	.caps = MACB_CAPS_GIGABIT_MODE_AVAILABLE | MACB_CAPS_CLK_HW_CHG |
		MACB_CAPS_MIIONRGMII | MACB_CAPS_GEM_HAS_PTP,
	.dma_burst_length = 16,
	.clk_init = macb_clk_init,
	.init = macb_init,
	.usrio = &sama7g5_usrio,
};

static const struct macb_config sama7g5_emac_config = {
	.caps = MACB_CAPS_USRIO_DEFAULT_IS_MII_GMII |
		MACB_CAPS_USRIO_HAS_CLKEN | MACB_CAPS_MIIONRGMII |
		MACB_CAPS_GEM_HAS_PTP,
	.dma_burst_length = 16,
	.clk_init = macb_clk_init,
	.init = macb_init,
	.usrio = &sama7g5_usrio,
};

static const struct macb_config versal_config = {
	.caps = MACB_CAPS_GIGABIT_MODE_AVAILABLE | MACB_CAPS_JUMBO |
<<<<<<< HEAD
		MACB_CAPS_GEM_HAS_PTP | MACB_CAPS_BD_RD_PREFETCH | 
		MACB_CAPS_NEED_TSUCLK | MACB_CAPS_PARTIAL_STORE_FORWARD |
		MACB_CAPS_WOL | MACB_CAPS_QUEUE_DISABLE,
=======
		MACB_CAPS_GEM_HAS_PTP | MACB_CAPS_BD_RD_PREFETCH | MACB_CAPS_NEED_TSUCLK,
		MACB_CAPS_WOL,
>>>>>>> 08485d4c
	.dma_burst_length = 16,
	.clk_init = macb_clk_init,
	.init = init_reset_optional,
	.jumbo_max_len = 10240,
	.usrio = &macb_default_usrio,
};

static const struct of_device_id macb_dt_ids[] = {
	{ .compatible = "cdns,at91sam9260-macb", .data = &at91sam9260_config },
	{ .compatible = "cdns,macb" },
	{ .compatible = "cdns,np4-macb", .data = &np4_config },
	{ .compatible = "cdns,pc302-gem", .data = &pc302gem_config },
	{ .compatible = "cdns,gem", .data = &pc302gem_config },
	{ .compatible = "cdns,sam9x60-macb", .data = &at91sam9260_config },
	{ .compatible = "atmel,sama5d2-gem", .data = &sama5d2_config },
	{ .compatible = "atmel,sama5d29-gem", .data = &sama5d29_config },
	{ .compatible = "atmel,sama5d3-gem", .data = &sama5d3_config },
	{ .compatible = "atmel,sama5d3-macb", .data = &sama5d3macb_config },
	{ .compatible = "atmel,sama5d4-gem", .data = &sama5d4_config },
	{ .compatible = "cdns,at91rm9200-emac", .data = &emac_config },
	{ .compatible = "cdns,emac", .data = &emac_config },
	{ .compatible = "cdns,zynqmp-gem", .data = &zynqmp_config}, /* deprecated */
	{ .compatible = "cdns,zynq-gem", .data = &zynq_config }, /* deprecated */
	{ .compatible = "sifive,fu540-c000-gem", .data = &fu540_c000_config },
	{ .compatible = "microchip,mpfs-macb", .data = &mpfs_config },
	{ .compatible = "microchip,sama7g5-gem", .data = &sama7g5_gem_config },
	{ .compatible = "microchip,sama7g5-emac", .data = &sama7g5_emac_config },
	{ .compatible = "xlnx,zynqmp-gem", .data = &zynqmp_config},
	{ .compatible = "xlnx,zynq-gem", .data = &zynq_config },
	{ .compatible = "xlnx,versal-gem", .data = &versal_config},
	{ /* sentinel */ }
};
MODULE_DEVICE_TABLE(of, macb_dt_ids);
#endif /* CONFIG_OF */

static const struct macb_config default_gem_config = {
	.caps = MACB_CAPS_GIGABIT_MODE_AVAILABLE |
		MACB_CAPS_JUMBO |
		MACB_CAPS_GEM_HAS_PTP,
	.dma_burst_length = 16,
	.clk_init = macb_clk_init,
	.init = macb_init,
	.usrio = &macb_default_usrio,
	.jumbo_max_len = 10240,
};

static int macb_probe(struct platform_device *pdev)
{
	const struct macb_config *macb_config = &default_gem_config;
	int (*clk_init)(struct platform_device *, struct clk **,
			struct clk **, struct clk **,  struct clk **,
			struct clk **) = macb_config->clk_init;
	int (*init)(struct platform_device *) = macb_config->init;
	struct device_node *np = pdev->dev.of_node;
	struct clk *pclk, *hclk = NULL, *tx_clk = NULL, *rx_clk = NULL;
	struct clk *tsu_clk = NULL;
	unsigned int queue_mask, num_queues;
	bool native_io;
	phy_interface_t interface;
	struct net_device *dev;
	struct resource *regs;
	u32 wtrmrk_rst_val;
	void __iomem *mem;
	struct macb *bp;
	int err, val;

	mem = devm_platform_get_and_ioremap_resource(pdev, 0, &regs);
	if (IS_ERR(mem))
		return PTR_ERR(mem);

	if (np) {
		const struct of_device_id *match;

		match = of_match_node(macb_dt_ids, np);
		if (match && match->data) {
			macb_config = match->data;
			clk_init = macb_config->clk_init;
			init = macb_config->init;
		}
	}

	err = clk_init(pdev, &pclk, &hclk, &tx_clk, &rx_clk, &tsu_clk);
	if (err)
		return err;

	pm_runtime_set_autosuspend_delay(&pdev->dev, MACB_PM_TIMEOUT);
	pm_runtime_use_autosuspend(&pdev->dev);
	pm_runtime_get_noresume(&pdev->dev);
	pm_runtime_set_active(&pdev->dev);
	pm_runtime_enable(&pdev->dev);
	native_io = hw_is_native_io(mem);

	macb_probe_queues(mem, native_io, &queue_mask, &num_queues);
	dev = alloc_etherdev_mq(sizeof(*bp), num_queues);
	if (!dev) {
		err = -ENOMEM;
		goto err_disable_clocks;
	}

	dev->base_addr = regs->start;

	SET_NETDEV_DEV(dev, &pdev->dev);

	bp = netdev_priv(dev);
	bp->pdev = pdev;
	bp->dev = dev;
	bp->regs = mem;
	bp->native_io = native_io;
	if (native_io) {
		bp->macb_reg_readl = hw_readl_native;
		bp->macb_reg_writel = hw_writel_native;
	} else {
		bp->macb_reg_readl = hw_readl;
		bp->macb_reg_writel = hw_writel;
	}
	bp->num_queues = num_queues;
	bp->queue_mask = queue_mask;
	bp->dma_burst_length = macb_config->dma_burst_length;
	bp->pclk = pclk;
	bp->hclk = hclk;
	bp->tx_clk = tx_clk;
	bp->rx_clk = rx_clk;
	bp->tsu_clk = tsu_clk;
<<<<<<< HEAD
	bp->jumbo_max_len = macb_config->jumbo_max_len;
=======
	if (macb_config)
		bp->jumbo_max_len = macb_config->jumbo_max_len;

	if (!hw_is_gem(bp->regs, bp->native_io))
		bp->max_tx_length = MACB_MAX_TX_LEN;
	else if (macb_config->max_tx_length)
		bp->max_tx_length = macb_config->max_tx_length;
	else
		bp->max_tx_length = GEM_MAX_TX_LEN;
>>>>>>> 08485d4c

	bp->usrio = macb_config->usrio;

	/* By default we set to partial store and forward mode for zynqmp.
	 * Disable if not set in devicetree.
	 */
	if (GEM_BFEXT(PBUF_CUTTHRU, gem_readl(bp, DCFG6))) {
		err = of_property_read_u32(bp->pdev->dev.of_node,
					   "cdns,rx-watermark",
					   &bp->rx_watermark);

		if (!err) {
			/* Disable partial store and forward in case of error or
			 * invalid watermark value
			 */
			wtrmrk_rst_val = (1 << (GEM_BFEXT(RX_PBUF_ADDR, gem_readl(bp, DCFG2)))) - 1;
			if (bp->rx_watermark > wtrmrk_rst_val || !bp->rx_watermark) {
				dev_info(&bp->pdev->dev, "Invalid watermark value\n");
				bp->rx_watermark = 0;
			}
		}
	}
	spin_lock_init(&bp->lock);

	/* setup capabilities */
	macb_configure_caps(bp, macb_config);

#ifdef CONFIG_ARCH_DMA_ADDR_T_64BIT
	if (GEM_BFEXT(DAW64, gem_readl(bp, DCFG6))) {
		dma_set_mask_and_coherent(&pdev->dev, DMA_BIT_MASK(44));
		bp->hw_dma_cap |= HW_DMA_CAP_64B;
	}
#endif
	platform_set_drvdata(pdev, dev);

	dev->irq = platform_get_irq(pdev, 0);
	if (dev->irq < 0) {
		err = dev->irq;
		goto err_out_free_netdev;
	}

	/* MTU range: 68 - 1500 or 10240 */
	dev->min_mtu = GEM_MTU_MIN_SIZE;
	if ((bp->caps & MACB_CAPS_JUMBO) && bp->jumbo_max_len)
		dev->max_mtu = bp->jumbo_max_len - ETH_HLEN - ETH_FCS_LEN;
	else
		dev->max_mtu = ETH_DATA_LEN;

	if (bp->caps & MACB_CAPS_BD_RD_PREFETCH) {
		val = GEM_BFEXT(RXBD_RDBUFF, gem_readl(bp, DCFG10));
		if (val)
			bp->rx_bd_rd_prefetch = (2 << (val - 1)) *
						macb_dma_desc_get_size(bp);

		val = GEM_BFEXT(TXBD_RDBUFF, gem_readl(bp, DCFG10));
		if (val)
			bp->tx_bd_rd_prefetch = (2 << (val - 1)) *
						macb_dma_desc_get_size(bp);
	}

	bp->rx_intr_mask = MACB_RX_INT_FLAGS;
	if (bp->caps & MACB_CAPS_NEEDS_RSTONUBR)
		bp->rx_intr_mask |= MACB_BIT(RXUBR);

	err = of_get_ethdev_address(np, bp->dev);
	if (err == -EPROBE_DEFER)
		goto err_out_free_netdev;
	else if (err)
		macb_get_hwaddr(bp);

	err = of_get_phy_mode(np, &interface);
	if (err)
		/* not found in DT, MII by default */
		bp->phy_interface = PHY_INTERFACE_MODE_MII;
	else
		bp->phy_interface = interface;

	/* IP specific init */
	err = init(pdev);
	if (err)
		goto err_out_free_netdev;
	err = register_netdev(dev);
	if (err) {
		dev_err(&pdev->dev, "Cannot register net device, aborting.\n");
		goto err_out_free_netdev;
	}

	err = macb_mii_init(bp);
	if (err)
		goto err_out_unregister_netdev;

	netif_carrier_off(dev);

	tasklet_setup(&bp->hresp_err_tasklet, macb_hresp_error_task);

	if (bp->caps & MACB_CAPS_WOL)
		device_set_wakeup_capable(&bp->dev->dev, 1);

	netdev_info(dev, "Cadence %s rev 0x%08x at 0x%08lx irq %d (%pM)\n",
		    macb_is_gem(bp) ? "GEM" : "MACB", macb_readl(bp, MID),
		    dev->base_addr, dev->irq, dev->dev_addr);

	pm_runtime_mark_last_busy(&bp->pdev->dev);
	pm_runtime_put_autosuspend(&bp->pdev->dev);

	return 0;

err_out_unregister_netdev:
	unregister_netdev(dev);
	phy_exit(bp->sgmii_phy);

err_out_free_netdev:
	free_netdev(dev);

err_disable_clocks:
	macb_clks_disable(pclk, hclk, tx_clk, rx_clk, tsu_clk);
	pm_runtime_disable(&pdev->dev);
	pm_runtime_set_suspended(&pdev->dev);
	pm_runtime_dont_use_autosuspend(&pdev->dev);

	return err;
}

static int macb_remove(struct platform_device *pdev)
{
	struct net_device *dev;
	struct macb *bp;

	dev = platform_get_drvdata(pdev);

	if (dev) {
		bp = netdev_priv(dev);
		phy_exit(bp->sgmii_phy);
		mdiobus_unregister(bp->mii_bus);
		mdiobus_free(bp->mii_bus);

		unregister_netdev(dev);
		tasklet_kill(&bp->hresp_err_tasklet);
		pm_runtime_disable(&pdev->dev);
		pm_runtime_dont_use_autosuspend(&pdev->dev);
		if (!pm_runtime_suspended(&pdev->dev)) {
			macb_clks_disable(bp->pclk, bp->hclk, bp->tx_clk,
					  bp->rx_clk, bp->tsu_clk);
			pm_runtime_set_suspended(&pdev->dev);
		}
		phylink_destroy(bp->phylink);
		free_netdev(dev);
	}

	return 0;
}

static int __maybe_unused macb_suspend(struct device *dev)
{
	struct net_device *netdev = dev_get_drvdata(dev);
	struct macb *bp = netdev_priv(netdev);
	struct macb_queue *queue;
	unsigned long flags;
	unsigned int q;
	u32 ctrl, arpipmask;

	if (!device_may_wakeup(&bp->dev->dev))
		phy_exit(bp->sgmii_phy);

	if (!netif_running(netdev))
		return 0;

	if (device_may_wakeup(&bp->dev->dev)) {
		if (!bp->dev->ip_ptr->ifa_list) {
			netdev_err(netdev, "IP address not assigned\n");
			return -EOPNOTSUPP;
		}
		spin_lock_irqsave(&bp->lock, flags);
		ctrl = macb_readl(bp, NCR);
		ctrl &= ~(MACB_BIT(TE) | MACB_BIT(RE));
		macb_writel(bp, NCR, ctrl);
		/* Tie off RX queues */
		for (q = 0, queue = bp->queues; q < bp->num_queues;
		     ++q, ++queue) {
<<<<<<< HEAD
			if (bp->caps & MACB_CAPS_QUEUE_DISABLE)
				queue_writel(queue, RBQP, GEM_RBQP_DISABLE);
			else
				queue_writel(queue, RBQP,
					     lower_32_bits(bp->rx_ring_tieoff_dma));
=======
			queue_writel(queue, RBQP,
				     lower_32_bits(bp->rx_ring_tieoff_dma));
>>>>>>> 08485d4c
		}
		ctrl = macb_readl(bp, NCR);
		ctrl |= MACB_BIT(RE);
		macb_writel(bp, NCR, ctrl);
		gem_writel(bp, NCFGR, gem_readl(bp, NCFGR) & ~MACB_BIT(NBC));
		macb_writel(bp, TSR, -1);
		macb_writel(bp, RSR, -1);
		macb_readl(bp, ISR);
		if (bp->caps & MACB_CAPS_ISR_CLEAR_ON_WRITE)
			macb_writel(bp, ISR, -1);

		/* Enable WOL (Q0 only) and disable all other interrupts */
		macb_writel(bp, IER, MACB_BIT(WOL));
		for (q = 1, queue = bp->queues; q < bp->num_queues;
		     ++q, ++queue) {
			queue_writel(queue, IDR, bp->rx_intr_mask |
						 MACB_TX_INT_FLAGS |
						 MACB_BIT(HRESP));
		}

		arpipmask = cpu_to_be32p(&bp->dev->ip_ptr->ifa_list->ifa_local)
					 & 0xFFFF;
		gem_writel(bp, WOL, MACB_BIT(ARP) | arpipmask);
		spin_unlock_irqrestore(&bp->lock, flags);
		enable_irq_wake(bp->queues[0].irq);
	}

	netif_device_detach(netdev);
	for (q = 0, queue = bp->queues; q < bp->num_queues;
	     ++q, ++queue) {
		napi_disable(&queue->napi_rx);
		napi_disable(&queue->napi_tx);
	}

	if (!device_may_wakeup(&bp->dev->dev)) {
		rtnl_lock();
		phylink_stop(bp->phylink);
		rtnl_unlock();
		spin_lock_irqsave(&bp->lock, flags);
		macb_reset_hw(bp);
		spin_unlock_irqrestore(&bp->lock, flags);
	}

	if (!(bp->caps & MACB_CAPS_USRIO_DISABLED))
		bp->pm_data.usrio = macb_or_gem_readl(bp, USRIO);

	if (netdev->hw_features & NETIF_F_NTUPLE)
		bp->pm_data.scrt2 = gem_readl_n(bp, ETHT, SCRT2_ETHT);

	if (bp->ptp_info)
		bp->ptp_info->ptp_remove(netdev);
	if (!device_may_wakeup(&bp->dev->dev))
		pm_runtime_force_suspend(dev);

	return 0;
}

static int __maybe_unused macb_resume(struct device *dev)
{
	struct net_device *netdev = dev_get_drvdata(dev);
	struct macb *bp = netdev_priv(netdev);
	struct macb_queue *queue;
	unsigned long flags;
	unsigned int q;

	if (!device_may_wakeup(&bp->dev->dev))
		phy_init(bp->sgmii_phy);

	if (!netif_running(netdev))
		return 0;

	if (!device_may_wakeup(&bp->dev->dev))
		pm_runtime_force_resume(dev);

	if (device_may_wakeup(&bp->dev->dev)) {
		spin_lock_irqsave(&bp->lock, flags);
		macb_writel(bp, IDR, MACB_BIT(WOL));
		gem_writel(bp, WOL, 0);
		/* Clear Q0 ISR as WOL was enabled on Q0 */
		if (bp->caps & MACB_CAPS_ISR_CLEAR_ON_WRITE)
			macb_writel(bp, ISR, -1);
		disable_irq_wake(bp->queues[0].irq);
		spin_unlock_irqrestore(&bp->lock, flags);
		/* Now make sure we disable phy before moving
		 * to common restore path
		 */
		rtnl_lock();
		phylink_stop(bp->phylink);
		rtnl_unlock();
	}

	for (q = 0, queue = bp->queues; q < bp->num_queues;
	     ++q, ++queue) {
		napi_enable(&queue->napi_rx);
		napi_enable(&queue->napi_tx);
	}

	if (netdev->hw_features & NETIF_F_NTUPLE)
		gem_writel_n(bp, ETHT, SCRT2_ETHT, bp->pm_data.scrt2);

	if (!(bp->caps & MACB_CAPS_USRIO_DISABLED))
		macb_or_gem_writel(bp, USRIO, bp->pm_data.usrio);

	macb_writel(bp, NCR, MACB_BIT(MPE));
	macb_init_hw(bp);
	macb_set_rx_mode(netdev);
	macb_restore_features(bp);
	rtnl_lock();

	phylink_start(bp->phylink);
	rtnl_unlock();

	netif_device_attach(netdev);
	if (bp->ptp_info)
		bp->ptp_info->ptp_init(netdev);

	return 0;
}

static int __maybe_unused macb_runtime_suspend(struct device *dev)
{
	struct net_device *netdev = dev_get_drvdata(dev);
	struct macb *bp = netdev_priv(netdev);

	if (!(device_may_wakeup(&bp->dev->dev)))
		macb_clks_disable(bp->pclk, bp->hclk, bp->tx_clk, bp->rx_clk, bp->tsu_clk);
	else if (!(bp->caps & MACB_CAPS_NEED_TSUCLK))
		macb_clks_disable(NULL, NULL, NULL, NULL, bp->tsu_clk);

	return 0;
}

static int __maybe_unused macb_runtime_resume(struct device *dev)
{
	struct net_device *netdev = dev_get_drvdata(dev);
	struct macb *bp = netdev_priv(netdev);

	if (!(device_may_wakeup(&bp->dev->dev))) {
		clk_prepare_enable(bp->pclk);
		clk_prepare_enable(bp->hclk);
		clk_prepare_enable(bp->tx_clk);
		clk_prepare_enable(bp->rx_clk);
		clk_prepare_enable(bp->tsu_clk);
	} else if (!(bp->caps & MACB_CAPS_NEED_TSUCLK)) {
		clk_prepare_enable(bp->tsu_clk);
	}

	return 0;
}

static const struct dev_pm_ops macb_pm_ops = {
	SET_SYSTEM_SLEEP_PM_OPS(macb_suspend, macb_resume)
	SET_RUNTIME_PM_OPS(macb_runtime_suspend, macb_runtime_resume, NULL)
};

static struct platform_driver macb_driver = {
	.probe		= macb_probe,
	.remove		= macb_remove,
	.driver		= {
		.name		= "macb",
		.of_match_table	= of_match_ptr(macb_dt_ids),
		.pm	= &macb_pm_ops,
	},
};

module_platform_driver(macb_driver);

MODULE_LICENSE("GPL");
MODULE_DESCRIPTION("Cadence MACB/GEM Ethernet driver");
MODULE_AUTHOR("Haavard Skinnemoen (Atmel)");
MODULE_ALIAS("platform:macb");<|MERGE_RESOLUTION|>--- conflicted
+++ resolved
@@ -39,10 +39,6 @@
 #include <linux/ptp_classify.h>
 #include <linux/reset.h>
 #include <linux/firmware/xlnx-zynqmp.h>
-<<<<<<< HEAD
-#include <linux/crc32.h>
-=======
->>>>>>> 08485d4c
 #include <linux/inetdevice.h>
 #include "macb.h"
 
@@ -292,15 +288,10 @@
 	top = cpu_to_le16(*((u16 *)(bp->dev->dev_addr + 4)));
 	macb_or_gem_writel(bp, SA1T, top);
 
-<<<<<<< HEAD
-	gem_writel(bp, RXPTPUNI, bottom);
-	gem_writel(bp, TXPTPUNI, bottom);
-=======
 	if (gem_has_ptp(bp)) {
 		gem_writel(bp, RXPTPUNI, bottom);
 		gem_writel(bp, TXPTPUNI, bottom);
 	}
->>>>>>> 08485d4c
 
 	/* Clear unused address register sets */
 	macb_or_gem_writel(bp, SA2B, 0);
@@ -786,11 +777,6 @@
 
 	spin_unlock_irqrestore(&bp->lock, flags);
 
-<<<<<<< HEAD
-	/* Enable Rx and Tx */
-	macb_writel(bp, NCR, macb_readl(bp, NCR) | MACB_BIT(RE) | MACB_BIT(TE) |
-		    MACB_BIT(PTPUNI));
-=======
 	if (!(bp->caps & MACB_CAPS_MACB_IS_EMAC))
 		macb_set_tx_clk(bp, speed);
 
@@ -800,7 +786,6 @@
 		ctrl |= MACB_BIT(PTPUNI);
 
 	macb_writel(bp, NCR, ctrl | MACB_BIT(RE) | MACB_BIT(TE));
->>>>>>> 08485d4c
 
 	netif_tx_wake_all_queues(ndev);
 }
@@ -1150,7 +1135,6 @@
 	struct sk_buff		*skb;
 	unsigned int		tail;
 	unsigned long		flags;
-	bool			halt_timeout = false;
 
 	netdev_vdbg(bp->dev, "macb_tx_error_task: q = %u, t = %u, h = %u\n",
 		    (unsigned int)(queue - bp->queues),
@@ -1444,15 +1428,6 @@
 	 */
 }
 
-static int macb_validate_hw_csum(struct sk_buff *skb)
-{
-	u32 pkt_csum = *((u32 *)&skb->data[skb->len - ETH_FCS_LEN]);
-	u32 csum  = ~crc32_le(~0, skb_mac_header(skb),
-			skb->len + ETH_HLEN - ETH_FCS_LEN);
-
-	return (pkt_csum != csum);
-}
-
 static int gem_rx(struct macb_queue *queue, struct napi_struct *napi,
 		  int budget)
 {
@@ -1514,16 +1489,6 @@
 				 bp->rx_buffer_size, DMA_FROM_DEVICE);
 
 		skb->protocol = eth_type_trans(skb, bp->dev);
-
-		/* Validate MAC fcs if RX checsum offload disabled */
-		if (!(bp->dev->features & NETIF_F_RXCSUM)) {
-			if (macb_validate_hw_csum(skb)) {
-				netdev_err(bp->dev, "incorrect FCS\n");
-				bp->dev->stats.rx_dropped++;
-				break;
-			}
-		}
-
 		skb_checksum_none_assert(skb);
 		if (bp->dev->features & NETIF_F_RXCSUM &&
 		    !(bp->dev->flags & IFF_PROMISC) &&
@@ -1621,19 +1586,6 @@
 			break;
 	}
 
-	/* Validate MAC fcs if RX checsum offload disabled */
-	if (!(bp->dev->features & NETIF_F_RXCSUM)) {
-		if (macb_validate_hw_csum(skb)) {
-			netdev_err(bp->dev, "incorrect FCS\n");
-			bp->dev->stats.rx_dropped++;
-
-			/* Make descriptor updates visible to hardware */
-			wmb();
-
-			return 1;
-		}
-	}
-
 	/* Make descriptor updates visible to hardware */
 	wmb();
 
@@ -2614,23 +2566,12 @@
 		goto out_err;
 
 	/* Required for tie off descriptor for PM cases */
-<<<<<<< HEAD
-	if (!(bp->caps & MACB_CAPS_QUEUE_DISABLE)) {
-		bp->rx_ring_tieoff = dma_alloc_coherent(&bp->pdev->dev,
-							macb_dma_desc_get_size(bp),
-							&bp->rx_ring_tieoff_dma,
-							GFP_KERNEL);
-		if (!bp->rx_ring_tieoff)
-			goto out_err;
-	}
-=======
 	bp->rx_ring_tieoff = dma_alloc_coherent(&bp->pdev->dev,
 						macb_dma_desc_get_size(bp),
 						&bp->rx_ring_tieoff_dma,
 						GFP_KERNEL);
 	if (!bp->rx_ring_tieoff)
 		goto out_err;
->>>>>>> 08485d4c
 
 	return 0;
 
@@ -2676,9 +2617,6 @@
 	}
 	macb_init_tieoff(bp);
 
-	if (!(bp->caps & MACB_CAPS_QUEUE_DISABLE))
-		macb_init_tieoff(bp);
-
 }
 
 static void macb_init_rings(struct macb *bp)
@@ -2721,12 +2659,7 @@
 	macb_writel(bp, RSR, -1);
 
 	/* Disable RX partial store and forward and reset watermark value */
-<<<<<<< HEAD
-	if (bp->caps & MACB_CAPS_PARTIAL_STORE_FORWARD)
-		gem_writel(bp, PBUFRXCUT, 0xFFF);
-=======
 	gem_writel(bp, PBUFRXCUT, 0);
->>>>>>> 08485d4c
 
 	/* Disable all interrupts */
 	for (q = 0, queue = bp->queues; q < bp->num_queues; ++q, ++queue) {
@@ -2865,11 +2798,7 @@
 
 	config = macb_mdc_clk_div(bp);
 	config |= MACB_BF(RBOF, NET_IP_ALIGN);	/* Make eth data aligned */
-
-	/* Do not discard Rx FCS if RX checsum offload disabled */
-	if (bp->dev->features & NETIF_F_RXCSUM)
-		config |= MACB_BIT(DRFCS);		/* Discard Rx FCS */
-
+	config |= MACB_BIT(DRFCS);		/* Discard Rx FCS */
 	if (bp->caps & MACB_CAPS_JUMBO)
 		config |= MACB_BIT(JFRAME);	/* Enable jumbo frames */
 	else
@@ -2891,18 +2820,8 @@
 	macb_configure_dma(bp);
 
 	/* Enable RX partial store and forward and set watermark */
-<<<<<<< HEAD
-	if (bp->caps & MACB_CAPS_PARTIAL_STORE_FORWARD) {
-		gem_writel(bp, PBUFRXCUT,
-			   (gem_readl(bp, PBUFRXCUT) &
-			   GEM_BF(WTRMRK, bp->rx_watermark)) |
-			   GEM_BIT(ENCUTTHRU));
-	}
-
-=======
 	if (bp->rx_watermark)
 		gem_writel(bp, PBUFRXCUT, (bp->rx_watermark | GEM_BIT(ENCUTTHRU)));
->>>>>>> 08485d4c
 }
 
 /* The hash address register is 64 bits long and takes up two
@@ -3349,17 +3268,10 @@
 	struct macb *bp = netdev_priv(netdev);
 
 	memset(wol, 0, sizeof(struct ethtool_wolinfo));
-<<<<<<< HEAD
 
 	if (bp->caps & MACB_CAPS_WOL) {
 		wol->supported = WAKE_ARP;
 
-=======
-
-	if (bp->caps & MACB_CAPS_WOL) {
-		wol->supported = WAKE_ARP;
-
->>>>>>> 08485d4c
 		if (bp->wol)
 			wol->wolopts |= WAKE_ARP;
 	}
@@ -3992,28 +3904,9 @@
 				const struct macb_config *dt_conf)
 {
 	u32 dcfg;
-	int retval;
 
 	if (dt_conf)
 		bp->caps = dt_conf->caps;
-
-	/* By default we set to partial store and forward mode for zynqmp.
-	 * Disable if not set in devicetree.
-	 */
-	if (bp->caps & MACB_CAPS_PARTIAL_STORE_FORWARD) {
-		retval = of_property_read_u16(bp->pdev->dev.of_node,
-					      "rx-watermark",
-					      &bp->rx_watermark);
-
-		/* Disable partial store and forward in case of error or
-		 * invalid watermark value
-		 */
-		if (retval || bp->rx_watermark > 0xFFF) {
-			dev_info(&bp->pdev->dev,
-				 "Not enabling partial store and forward\n");
-			bp->caps &= ~MACB_CAPS_PARTIAL_STORE_FORWARD;
-		}
-	}
 
 	if (hw_is_gem(bp->regs, bp->native_io)) {
 		bp->caps |= MACB_CAPS_MACB_IS_GEM;
@@ -4269,8 +4162,6 @@
 	/* Checksum offload is only available on gem with packet buffer */
 	if (macb_is_gem(bp) && !(bp->caps & MACB_CAPS_FIFO_MODE))
 		dev->hw_features |= NETIF_F_HW_CSUM | NETIF_F_RXCSUM;
-	if (bp->caps & MACB_CAPS_PARTIAL_STORE_FORWARD)
-		dev->hw_features &= ~NETIF_F_RXCSUM;
 	if (bp->caps & MACB_CAPS_SG_DISABLED)
 		dev->hw_features &= ~NETIF_F_SG;
 	dev->features = dev->hw_features;
@@ -4963,13 +4854,8 @@
 static const struct macb_config zynqmp_config = {
 	.caps = MACB_CAPS_GIGABIT_MODE_AVAILABLE |
 		MACB_CAPS_JUMBO |
-<<<<<<< HEAD
-		MACB_CAPS_GEM_HAS_PTP | MACB_CAPS_BD_RD_PREFETCH |
-		MACB_CAPS_PARTIAL_STORE_FORWARD | MACB_CAPS_WOL,
-=======
 		MACB_CAPS_GEM_HAS_PTP | MACB_CAPS_BD_RD_PREFETCH,
 		MACB_CAPS_WOL,
->>>>>>> 08485d4c
 	.dma_burst_length = 16,
 	.clk_init = macb_clk_init,
 	.init = init_reset_optional,
@@ -5019,14 +4905,8 @@
 
 static const struct macb_config versal_config = {
 	.caps = MACB_CAPS_GIGABIT_MODE_AVAILABLE | MACB_CAPS_JUMBO |
-<<<<<<< HEAD
-		MACB_CAPS_GEM_HAS_PTP | MACB_CAPS_BD_RD_PREFETCH | 
-		MACB_CAPS_NEED_TSUCLK | MACB_CAPS_PARTIAL_STORE_FORWARD |
-		MACB_CAPS_WOL | MACB_CAPS_QUEUE_DISABLE,
-=======
 		MACB_CAPS_GEM_HAS_PTP | MACB_CAPS_BD_RD_PREFETCH | MACB_CAPS_NEED_TSUCLK,
 		MACB_CAPS_WOL,
->>>>>>> 08485d4c
 	.dma_burst_length = 16,
 	.clk_init = macb_clk_init,
 	.init = init_reset_optional,
@@ -5144,15 +5024,13 @@
 	}
 	bp->num_queues = num_queues;
 	bp->queue_mask = queue_mask;
-	bp->dma_burst_length = macb_config->dma_burst_length;
+	if (macb_config)
+		bp->dma_burst_length = macb_config->dma_burst_length;
 	bp->pclk = pclk;
 	bp->hclk = hclk;
 	bp->tx_clk = tx_clk;
 	bp->rx_clk = rx_clk;
 	bp->tsu_clk = tsu_clk;
-<<<<<<< HEAD
-	bp->jumbo_max_len = macb_config->jumbo_max_len;
-=======
 	if (macb_config)
 		bp->jumbo_max_len = macb_config->jumbo_max_len;
 
@@ -5162,7 +5040,6 @@
 		bp->max_tx_length = macb_config->max_tx_length;
 	else
 		bp->max_tx_length = GEM_MAX_TX_LEN;
->>>>>>> 08485d4c
 
 	bp->usrio = macb_config->usrio;
 
@@ -5342,16 +5219,8 @@
 		/* Tie off RX queues */
 		for (q = 0, queue = bp->queues; q < bp->num_queues;
 		     ++q, ++queue) {
-<<<<<<< HEAD
-			if (bp->caps & MACB_CAPS_QUEUE_DISABLE)
-				queue_writel(queue, RBQP, GEM_RBQP_DISABLE);
-			else
-				queue_writel(queue, RBQP,
-					     lower_32_bits(bp->rx_ring_tieoff_dma));
-=======
 			queue_writel(queue, RBQP,
 				     lower_32_bits(bp->rx_ring_tieoff_dma));
->>>>>>> 08485d4c
 		}
 		ctrl = macb_readl(bp, NCR);
 		ctrl |= MACB_BIT(RE);
