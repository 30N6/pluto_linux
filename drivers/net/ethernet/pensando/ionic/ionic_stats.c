// SPDX-License-Identifier: GPL-2.0
/* Copyright(c) 2017 - 2019 Pensando Systems, Inc */

#include <linux/ethtool.h>
#include <linux/kernel.h>
#include <linux/mutex.h>
#include <linux/netdevice.h>

#include "ionic.h"
#include "ionic_lif.h"
#include "ionic_stats.h"

static const struct ionic_stat_desc ionic_lif_stats_desc[] = {
	IONIC_LIF_STAT_DESC(tx_packets),
	IONIC_LIF_STAT_DESC(tx_bytes),
	IONIC_LIF_STAT_DESC(rx_packets),
	IONIC_LIF_STAT_DESC(rx_bytes),
	IONIC_LIF_STAT_DESC(tx_tso),
	IONIC_LIF_STAT_DESC(tx_tso_bytes),
	IONIC_LIF_STAT_DESC(tx_csum_none),
	IONIC_LIF_STAT_DESC(tx_csum),
	IONIC_LIF_STAT_DESC(rx_csum_none),
	IONIC_LIF_STAT_DESC(rx_csum_complete),
	IONIC_LIF_STAT_DESC(rx_csum_error),
	IONIC_LIF_STAT_DESC(hw_tx_dropped),
	IONIC_LIF_STAT_DESC(hw_rx_dropped),
	IONIC_LIF_STAT_DESC(hw_rx_over_errors),
	IONIC_LIF_STAT_DESC(hw_rx_missed_errors),
	IONIC_LIF_STAT_DESC(hw_tx_aborted_errors),
};

static const struct ionic_stat_desc ionic_port_stats_desc[] = {
	IONIC_PORT_STAT_DESC(frames_rx_ok),
	IONIC_PORT_STAT_DESC(frames_rx_all),
	IONIC_PORT_STAT_DESC(frames_rx_bad_fcs),
	IONIC_PORT_STAT_DESC(frames_rx_bad_all),
	IONIC_PORT_STAT_DESC(octets_rx_ok),
	IONIC_PORT_STAT_DESC(octets_rx_all),
	IONIC_PORT_STAT_DESC(frames_rx_unicast),
	IONIC_PORT_STAT_DESC(frames_rx_multicast),
	IONIC_PORT_STAT_DESC(frames_rx_broadcast),
	IONIC_PORT_STAT_DESC(frames_rx_pause),
	IONIC_PORT_STAT_DESC(frames_rx_bad_length),
	IONIC_PORT_STAT_DESC(frames_rx_undersized),
	IONIC_PORT_STAT_DESC(frames_rx_oversized),
	IONIC_PORT_STAT_DESC(frames_rx_fragments),
	IONIC_PORT_STAT_DESC(frames_rx_jabber),
	IONIC_PORT_STAT_DESC(frames_rx_pripause),
	IONIC_PORT_STAT_DESC(frames_rx_stomped_crc),
	IONIC_PORT_STAT_DESC(frames_rx_too_long),
	IONIC_PORT_STAT_DESC(frames_rx_vlan_good),
	IONIC_PORT_STAT_DESC(frames_rx_dropped),
	IONIC_PORT_STAT_DESC(frames_rx_less_than_64b),
	IONIC_PORT_STAT_DESC(frames_rx_64b),
	IONIC_PORT_STAT_DESC(frames_rx_65b_127b),
	IONIC_PORT_STAT_DESC(frames_rx_128b_255b),
	IONIC_PORT_STAT_DESC(frames_rx_256b_511b),
	IONIC_PORT_STAT_DESC(frames_rx_512b_1023b),
	IONIC_PORT_STAT_DESC(frames_rx_1024b_1518b),
	IONIC_PORT_STAT_DESC(frames_rx_1519b_2047b),
	IONIC_PORT_STAT_DESC(frames_rx_2048b_4095b),
	IONIC_PORT_STAT_DESC(frames_rx_4096b_8191b),
	IONIC_PORT_STAT_DESC(frames_rx_8192b_9215b),
	IONIC_PORT_STAT_DESC(frames_rx_other),
	IONIC_PORT_STAT_DESC(frames_tx_ok),
	IONIC_PORT_STAT_DESC(frames_tx_all),
	IONIC_PORT_STAT_DESC(frames_tx_bad),
	IONIC_PORT_STAT_DESC(octets_tx_ok),
	IONIC_PORT_STAT_DESC(octets_tx_total),
	IONIC_PORT_STAT_DESC(frames_tx_unicast),
	IONIC_PORT_STAT_DESC(frames_tx_multicast),
	IONIC_PORT_STAT_DESC(frames_tx_broadcast),
	IONIC_PORT_STAT_DESC(frames_tx_pause),
	IONIC_PORT_STAT_DESC(frames_tx_pripause),
	IONIC_PORT_STAT_DESC(frames_tx_vlan),
	IONIC_PORT_STAT_DESC(frames_tx_less_than_64b),
	IONIC_PORT_STAT_DESC(frames_tx_64b),
	IONIC_PORT_STAT_DESC(frames_tx_65b_127b),
	IONIC_PORT_STAT_DESC(frames_tx_128b_255b),
	IONIC_PORT_STAT_DESC(frames_tx_256b_511b),
	IONIC_PORT_STAT_DESC(frames_tx_512b_1023b),
	IONIC_PORT_STAT_DESC(frames_tx_1024b_1518b),
	IONIC_PORT_STAT_DESC(frames_tx_1519b_2047b),
	IONIC_PORT_STAT_DESC(frames_tx_2048b_4095b),
	IONIC_PORT_STAT_DESC(frames_tx_4096b_8191b),
	IONIC_PORT_STAT_DESC(frames_tx_8192b_9215b),
	IONIC_PORT_STAT_DESC(frames_tx_other),
	IONIC_PORT_STAT_DESC(frames_tx_pri_0),
	IONIC_PORT_STAT_DESC(frames_tx_pri_1),
	IONIC_PORT_STAT_DESC(frames_tx_pri_2),
	IONIC_PORT_STAT_DESC(frames_tx_pri_3),
	IONIC_PORT_STAT_DESC(frames_tx_pri_4),
	IONIC_PORT_STAT_DESC(frames_tx_pri_5),
	IONIC_PORT_STAT_DESC(frames_tx_pri_6),
	IONIC_PORT_STAT_DESC(frames_tx_pri_7),
	IONIC_PORT_STAT_DESC(frames_rx_pri_0),
	IONIC_PORT_STAT_DESC(frames_rx_pri_1),
	IONIC_PORT_STAT_DESC(frames_rx_pri_2),
	IONIC_PORT_STAT_DESC(frames_rx_pri_3),
	IONIC_PORT_STAT_DESC(frames_rx_pri_4),
	IONIC_PORT_STAT_DESC(frames_rx_pri_5),
	IONIC_PORT_STAT_DESC(frames_rx_pri_6),
	IONIC_PORT_STAT_DESC(frames_rx_pri_7),
	IONIC_PORT_STAT_DESC(tx_pripause_0_1us_count),
	IONIC_PORT_STAT_DESC(tx_pripause_1_1us_count),
	IONIC_PORT_STAT_DESC(tx_pripause_2_1us_count),
	IONIC_PORT_STAT_DESC(tx_pripause_3_1us_count),
	IONIC_PORT_STAT_DESC(tx_pripause_4_1us_count),
	IONIC_PORT_STAT_DESC(tx_pripause_5_1us_count),
	IONIC_PORT_STAT_DESC(tx_pripause_6_1us_count),
	IONIC_PORT_STAT_DESC(tx_pripause_7_1us_count),
	IONIC_PORT_STAT_DESC(rx_pripause_0_1us_count),
	IONIC_PORT_STAT_DESC(rx_pripause_1_1us_count),
	IONIC_PORT_STAT_DESC(rx_pripause_2_1us_count),
	IONIC_PORT_STAT_DESC(rx_pripause_3_1us_count),
	IONIC_PORT_STAT_DESC(rx_pripause_4_1us_count),
	IONIC_PORT_STAT_DESC(rx_pripause_5_1us_count),
	IONIC_PORT_STAT_DESC(rx_pripause_6_1us_count),
	IONIC_PORT_STAT_DESC(rx_pripause_7_1us_count),
	IONIC_PORT_STAT_DESC(rx_pause_1us_count),
	IONIC_PORT_STAT_DESC(frames_tx_truncated),
};

static const struct ionic_stat_desc ionic_tx_stats_desc[] = {
	IONIC_TX_STAT_DESC(pkts),
	IONIC_TX_STAT_DESC(bytes),
	IONIC_TX_STAT_DESC(clean),
	IONIC_TX_STAT_DESC(dma_map_err),
	IONIC_TX_STAT_DESC(linearize),
	IONIC_TX_STAT_DESC(frags),
	IONIC_TX_STAT_DESC(tso),
	IONIC_TX_STAT_DESC(tso_bytes),
	IONIC_TX_STAT_DESC(hwstamp_valid),
	IONIC_TX_STAT_DESC(hwstamp_invalid),
	IONIC_TX_STAT_DESC(csum_none),
	IONIC_TX_STAT_DESC(csum),
	IONIC_TX_STAT_DESC(vlan_inserted),
};

static const struct ionic_stat_desc ionic_rx_stats_desc[] = {
	IONIC_RX_STAT_DESC(pkts),
	IONIC_RX_STAT_DESC(bytes),
	IONIC_RX_STAT_DESC(dma_map_err),
	IONIC_RX_STAT_DESC(alloc_err),
	IONIC_RX_STAT_DESC(csum_none),
	IONIC_RX_STAT_DESC(csum_complete),
	IONIC_RX_STAT_DESC(csum_error),
	IONIC_RX_STAT_DESC(hwstamp_valid),
	IONIC_RX_STAT_DESC(hwstamp_invalid),
	IONIC_RX_STAT_DESC(dropped),
	IONIC_RX_STAT_DESC(vlan_stripped),
};


#define IONIC_NUM_LIF_STATS ARRAY_SIZE(ionic_lif_stats_desc)
#define IONIC_NUM_PORT_STATS ARRAY_SIZE(ionic_port_stats_desc)
#define IONIC_NUM_TX_STATS ARRAY_SIZE(ionic_tx_stats_desc)
#define IONIC_NUM_RX_STATS ARRAY_SIZE(ionic_rx_stats_desc)

#define MAX_Q(lif)   ((lif)->netdev->real_num_tx_queues)

static void ionic_add_lif_txq_stats(struct ionic_lif *lif, int q_num,
				    struct ionic_lif_sw_stats *stats)
{
	struct ionic_tx_stats *txstats = &lif->txqstats[q_num];

	stats->tx_packets += txstats->pkts;
	stats->tx_bytes += txstats->bytes;
	stats->tx_tso += txstats->tso;
	stats->tx_tso_bytes += txstats->tso_bytes;
	stats->tx_csum_none += txstats->csum_none;
	stats->tx_csum += txstats->csum;
	stats->tx_hwstamp_valid += txstats->hwstamp_valid;
	stats->tx_hwstamp_invalid += txstats->hwstamp_invalid;
}

static void ionic_add_lif_rxq_stats(struct ionic_lif *lif, int q_num,
				    struct ionic_lif_sw_stats *stats)
{
	struct ionic_rx_stats *rxstats = &lif->rxqstats[q_num];

	stats->rx_packets += rxstats->pkts;
	stats->rx_bytes += rxstats->bytes;
	stats->rx_csum_none += rxstats->csum_none;
	stats->rx_csum_complete += rxstats->csum_complete;
	stats->rx_csum_error += rxstats->csum_error;
	stats->rx_hwstamp_valid += rxstats->hwstamp_valid;
	stats->rx_hwstamp_invalid += rxstats->hwstamp_invalid;
}

static void ionic_get_lif_stats(struct ionic_lif *lif,
				struct ionic_lif_sw_stats *stats)
{
	struct rtnl_link_stats64 ns;
	int q_num;

	memset(stats, 0, sizeof(*stats));

	for (q_num = 0; q_num < MAX_Q(lif); q_num++) {
		ionic_add_lif_txq_stats(lif, q_num, stats);
		ionic_add_lif_rxq_stats(lif, q_num, stats);
	}

	if (lif->hwstamp_txq)
		ionic_add_lif_txq_stats(lif, lif->hwstamp_txq->q.index, stats);

	if (lif->hwstamp_rxq)
		ionic_add_lif_rxq_stats(lif, lif->hwstamp_rxq->q.index, stats);

	ionic_get_stats64(lif->netdev, &ns);
	stats->hw_tx_dropped = ns.tx_dropped;
	stats->hw_rx_dropped = ns.rx_dropped;
	stats->hw_rx_over_errors = ns.rx_over_errors;
	stats->hw_rx_missed_errors = ns.rx_missed_errors;
	stats->hw_tx_aborted_errors = ns.tx_aborted_errors;
}

static u64 ionic_sw_stats_get_count(struct ionic_lif *lif)
{
	u64 total = 0, tx_queues = MAX_Q(lif), rx_queues = MAX_Q(lif);

	if (lif->hwstamp_txq)
		tx_queues += 1;

	if (lif->hwstamp_rxq)
		rx_queues += 1;

	total += IONIC_NUM_LIF_STATS;
	total += IONIC_NUM_PORT_STATS;

	total += tx_queues * IONIC_NUM_TX_STATS;
	total += rx_queues * IONIC_NUM_RX_STATS;

	return total;
}

static void ionic_sw_stats_get_tx_strings(struct ionic_lif *lif, u8 **buf,
					  int q_num)
{
	int i;

	for (i = 0; i < IONIC_NUM_TX_STATS; i++)
		ethtool_sprintf(buf, "tx_%d_%s", q_num,
				ionic_tx_stats_desc[i].name);
}

static void ionic_sw_stats_get_rx_strings(struct ionic_lif *lif, u8 **buf,
					  int q_num)
{
	int i;

	for (i = 0; i < IONIC_NUM_RX_STATS; i++)
		ethtool_sprintf(buf, "rx_%d_%s", q_num,
				ionic_rx_stats_desc[i].name);
}

static void ionic_sw_stats_get_strings(struct ionic_lif *lif, u8 **buf)
{
	int i, q_num;

	for (i = 0; i < IONIC_NUM_LIF_STATS; i++)
		ethtool_sprintf(buf, ionic_lif_stats_desc[i].name);

	for (i = 0; i < IONIC_NUM_PORT_STATS; i++)
		ethtool_sprintf(buf, ionic_port_stats_desc[i].name);

	for (q_num = 0; q_num < MAX_Q(lif); q_num++)
		ionic_sw_stats_get_tx_strings(lif, buf, q_num);

	if (lif->hwstamp_txq)
		ionic_sw_stats_get_tx_strings(lif, buf, lif->hwstamp_txq->q.index);

	for (q_num = 0; q_num < MAX_Q(lif); q_num++)
		ionic_sw_stats_get_rx_strings(lif, buf, q_num);

	if (lif->hwstamp_rxq)
		ionic_sw_stats_get_rx_strings(lif, buf, lif->hwstamp_rxq->q.index);
}

static void ionic_sw_stats_get_txq_values(struct ionic_lif *lif, u64 **buf,
					  int q_num)
{
	struct ionic_tx_stats *txstats;
	int i;

	txstats = &lif->txqstats[q_num];

	for (i = 0; i < IONIC_NUM_TX_STATS; i++) {
		**buf = IONIC_READ_STAT64(txstats, &ionic_tx_stats_desc[i]);
		(*buf)++;
	}
<<<<<<< HEAD

	if (!test_bit(IONIC_LIF_F_UP, lif->state) ||
	    !test_bit(IONIC_LIF_F_SW_DEBUG_STATS, lif->state))
		return;

	txqcq = lif->txqcqs[q_num];
	for (i = 0; i < IONIC_NUM_TX_Q_STATS; i++) {
		**buf = IONIC_READ_STAT64(&txqcq->q,
					  &ionic_txq_stats_desc[i]);
		(*buf)++;
	}
	for (i = 0; i < IONIC_NUM_DBG_CQ_STATS; i++) {
		**buf = IONIC_READ_STAT64(&txqcq->cq,
					  &ionic_dbg_cq_stats_desc[i]);
		(*buf)++;
	}
	for (i = 0; i < IONIC_NUM_DBG_INTR_STATS; i++) {
		**buf = IONIC_READ_STAT64(&txqcq->intr,
					  &ionic_dbg_intr_stats_desc[i]);
		(*buf)++;
	}
	for (i = 0; i < IONIC_MAX_NUM_SG_CNTR; i++) {
		**buf = txstats->sg_cntr[i];
		(*buf)++;
	}
=======
>>>>>>> df0cc57e
}

static void ionic_sw_stats_get_rxq_values(struct ionic_lif *lif, u64 **buf,
					  int q_num)
{
	struct ionic_rx_stats *rxstats;
	int i;

	rxstats = &lif->rxqstats[q_num];

	for (i = 0; i < IONIC_NUM_RX_STATS; i++) {
		**buf = IONIC_READ_STAT64(rxstats, &ionic_rx_stats_desc[i]);
		(*buf)++;
	}
}

static void ionic_sw_stats_get_values(struct ionic_lif *lif, u64 **buf)
{
	struct ionic_port_stats *port_stats;
	struct ionic_lif_sw_stats lif_stats;
	int i, q_num;

	ionic_get_lif_stats(lif, &lif_stats);

	for (i = 0; i < IONIC_NUM_LIF_STATS; i++) {
		**buf = IONIC_READ_STAT64(&lif_stats, &ionic_lif_stats_desc[i]);
		(*buf)++;
	}

	port_stats = &lif->ionic->idev.port_info->stats;
	for (i = 0; i < IONIC_NUM_PORT_STATS; i++) {
		**buf = IONIC_READ_STAT_LE64(port_stats,
					     &ionic_port_stats_desc[i]);
		(*buf)++;
	}

	for (q_num = 0; q_num < MAX_Q(lif); q_num++)
		ionic_sw_stats_get_txq_values(lif, buf, q_num);

	if (lif->hwstamp_txq)
		ionic_sw_stats_get_txq_values(lif, buf, lif->hwstamp_txq->q.index);

	for (q_num = 0; q_num < MAX_Q(lif); q_num++)
		ionic_sw_stats_get_rxq_values(lif, buf, q_num);

	if (lif->hwstamp_rxq)
		ionic_sw_stats_get_rxq_values(lif, buf, lif->hwstamp_rxq->q.index);
}

const struct ionic_stats_group_intf ionic_stats_groups[] = {
	/* SW Stats group */
	{
		.get_strings = ionic_sw_stats_get_strings,
		.get_values = ionic_sw_stats_get_values,
		.get_count = ionic_sw_stats_get_count,
	},
	/* Add more stat groups here */
};

const int ionic_num_stats_grps = ARRAY_SIZE(ionic_stats_groups);<|MERGE_RESOLUTION|>--- conflicted
+++ resolved
@@ -289,34 +289,6 @@
 		**buf = IONIC_READ_STAT64(txstats, &ionic_tx_stats_desc[i]);
 		(*buf)++;
 	}
-<<<<<<< HEAD
-
-	if (!test_bit(IONIC_LIF_F_UP, lif->state) ||
-	    !test_bit(IONIC_LIF_F_SW_DEBUG_STATS, lif->state))
-		return;
-
-	txqcq = lif->txqcqs[q_num];
-	for (i = 0; i < IONIC_NUM_TX_Q_STATS; i++) {
-		**buf = IONIC_READ_STAT64(&txqcq->q,
-					  &ionic_txq_stats_desc[i]);
-		(*buf)++;
-	}
-	for (i = 0; i < IONIC_NUM_DBG_CQ_STATS; i++) {
-		**buf = IONIC_READ_STAT64(&txqcq->cq,
-					  &ionic_dbg_cq_stats_desc[i]);
-		(*buf)++;
-	}
-	for (i = 0; i < IONIC_NUM_DBG_INTR_STATS; i++) {
-		**buf = IONIC_READ_STAT64(&txqcq->intr,
-					  &ionic_dbg_intr_stats_desc[i]);
-		(*buf)++;
-	}
-	for (i = 0; i < IONIC_MAX_NUM_SG_CNTR; i++) {
-		**buf = txstats->sg_cntr[i];
-		(*buf)++;
-	}
-=======
->>>>>>> df0cc57e
 }
 
 static void ionic_sw_stats_get_rxq_values(struct ionic_lif *lif, u64 **buf,
