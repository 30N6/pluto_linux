--- conflicted
+++ resolved
@@ -37,12 +37,9 @@
 	if (vma->obj->pin_count)
 		return false;
 
-<<<<<<< HEAD
-=======
 	if (WARN_ON(!list_empty(&vma->exec_list)))
 		return false;
 
->>>>>>> d8ec26d7
 	list_add(&vma->exec_list, unwind);
 	return drm_mm_scan_add_block(&vma->node);
 }
@@ -91,10 +88,7 @@
 	} else
 		drm_mm_init_scan(&vm->mm, min_size, alignment, cache_level);
 
-<<<<<<< HEAD
-=======
 search_again:
->>>>>>> d8ec26d7
 	/* First see if there is a large enough contiguous idle region... */
 	list_for_each_entry(vma, &vm->inactive_list, mm_list) {
 		if (mark_free(vma, &unwind_list))
@@ -211,10 +205,6 @@
 {
 	drm_i915_private_t *dev_priv = dev->dev_private;
 	struct i915_address_space *vm;
-<<<<<<< HEAD
-	struct i915_vma *vma, *next;
-=======
->>>>>>> d8ec26d7
 	bool lists_empty = true;
 	int ret;
 
@@ -241,16 +231,8 @@
 	i915_gem_retire_requests(dev);
 
 	/* Having flushed everything, unbind() should never raise an error */
-<<<<<<< HEAD
-	list_for_each_entry(vm, &dev_priv->vm_list, global_link) {
-		list_for_each_entry_safe(vma, next, &vm->inactive_list, mm_list)
-			if (vma->obj->pin_count == 0)
-				WARN_ON(i915_vma_unbind(vma));
-	}
-=======
 	list_for_each_entry(vm, &dev_priv->vm_list, global_link)
 		WARN_ON(i915_gem_evict_vm(vm, false));
->>>>>>> d8ec26d7
 
 	return 0;
 }