/*
 * Copyright 2014 Advanced Micro Devices, Inc.
 *
 * Permission is hereby granted, free of charge, to any person obtaining a
 * copy of this software and associated documentation files (the "Software"),
 * to deal in the Software without restriction, including without limitation
 * the rights to use, copy, modify, merge, publish, distribute, sublicense,
 * and/or sell copies of the Software, and to permit persons to whom the
 * Software is furnished to do so, subject to the following conditions:
 *
 * The above copyright notice and this permission notice shall be included in
 * all copies or substantial portions of the Software.
 *
 * THE SOFTWARE IS PROVIDED "AS IS", WITHOUT WARRANTY OF ANY KIND, EXPRESS OR
 * IMPLIED, INCLUDING BUT NOT LIMITED TO THE WARRANTIES OF MERCHANTABILITY,
 * FITNESS FOR A PARTICULAR PURPOSE AND NONINFRINGEMENT.  IN NO EVENT SHALL
 * THE COPYRIGHT HOLDER(S) OR AUTHOR(S) BE LIABLE FOR ANY CLAIM, DAMAGES OR
 * OTHER LIABILITY, WHETHER IN AN ACTION OF CONTRACT, TORT OR OTHERWISE,
 * ARISING FROM, OUT OF OR IN CONNECTION WITH THE SOFTWARE OR THE USE OR
 * OTHER DEALINGS IN THE SOFTWARE.
 *
 */

#ifndef __AMDGPU_GFX_H__
#define __AMDGPU_GFX_H__

/*
 * GFX stuff
 */
#include "clearstate_defs.h"
#include "amdgpu_ring.h"
#include "amdgpu_rlc.h"
#include "amdgpu_imu.h"
#include "soc15.h"
#include "amdgpu_ras.h"

/* GFX current status */
#define AMDGPU_GFX_NORMAL_MODE			0x00000000L
#define AMDGPU_GFX_SAFE_MODE			0x00000001L
#define AMDGPU_GFX_PG_DISABLED_MODE		0x00000002L
#define AMDGPU_GFX_CG_DISABLED_MODE		0x00000004L
#define AMDGPU_GFX_LBPW_DISABLED_MODE		0x00000008L

#define AMDGPU_MAX_GFX_QUEUES KGD_MAX_QUEUES
#define AMDGPU_MAX_COMPUTE_QUEUES KGD_MAX_QUEUES

enum amdgpu_gfx_pipe_priority {
	AMDGPU_GFX_PIPE_PRIO_NORMAL = AMDGPU_RING_PRIO_1,
	AMDGPU_GFX_PIPE_PRIO_HIGH = AMDGPU_RING_PRIO_2
};

#define AMDGPU_GFX_QUEUE_PRIORITY_MINIMUM  0
#define AMDGPU_GFX_QUEUE_PRIORITY_MAXIMUM  15

struct amdgpu_mec {
	struct amdgpu_bo	*hpd_eop_obj;
	u64			hpd_eop_gpu_addr;
	struct amdgpu_bo	*mec_fw_obj;
	u64			mec_fw_gpu_addr;
	struct amdgpu_bo	*mec_fw_data_obj;
	u64			mec_fw_data_gpu_addr;

	u32 num_mec;
	u32 num_pipe_per_mec;
	u32 num_queue_per_pipe;
	void			*mqd_backup[AMDGPU_MAX_COMPUTE_RINGS + 1];

	/* These are the resources for which amdgpu takes ownership */
	DECLARE_BITMAP(queue_bitmap, AMDGPU_MAX_COMPUTE_QUEUES);
};

enum amdgpu_unmap_queues_action {
	PREEMPT_QUEUES = 0,
	RESET_QUEUES,
	DISABLE_PROCESS_QUEUES,
	PREEMPT_QUEUES_NO_UNMAP,
};

struct kiq_pm4_funcs {
	/* Support ASIC-specific kiq pm4 packets*/
	void (*kiq_set_resources)(struct amdgpu_ring *kiq_ring,
					uint64_t queue_mask);
	void (*kiq_map_queues)(struct amdgpu_ring *kiq_ring,
					struct amdgpu_ring *ring);
	void (*kiq_unmap_queues)(struct amdgpu_ring *kiq_ring,
				 struct amdgpu_ring *ring,
				 enum amdgpu_unmap_queues_action action,
				 u64 gpu_addr, u64 seq);
	void (*kiq_query_status)(struct amdgpu_ring *kiq_ring,
					struct amdgpu_ring *ring,
					u64 addr,
					u64 seq);
	void (*kiq_invalidate_tlbs)(struct amdgpu_ring *kiq_ring,
				uint16_t pasid, uint32_t flush_type,
				bool all_hub);
	/* Packet sizes */
	int set_resources_size;
	int map_queues_size;
	int unmap_queues_size;
	int query_status_size;
	int invalidate_tlbs_size;
};

struct amdgpu_kiq {
	u64			eop_gpu_addr;
	struct amdgpu_bo	*eop_obj;
	spinlock_t              ring_lock;
	struct amdgpu_ring	ring;
	struct amdgpu_irq_src	irq;
	const struct kiq_pm4_funcs *pmf;
};

/*
 * GFX configurations
 */
#define AMDGPU_GFX_MAX_SE 4
#define AMDGPU_GFX_MAX_SH_PER_SE 2

struct amdgpu_rb_config {
	uint32_t rb_backend_disable;
	uint32_t user_rb_backend_disable;
	uint32_t raster_config;
	uint32_t raster_config_1;
};

struct gb_addr_config {
	uint16_t pipe_interleave_size;
	uint8_t num_pipes;
	uint8_t max_compress_frags;
	uint8_t num_banks;
	uint8_t num_se;
	uint8_t num_rb_per_se;
	uint8_t num_pkrs;
};

struct amdgpu_gfx_config {
	unsigned max_shader_engines;
	unsigned max_tile_pipes;
	unsigned max_cu_per_sh;
	unsigned max_sh_per_se;
	unsigned max_backends_per_se;
	unsigned max_texture_channel_caches;
	unsigned max_gprs;
	unsigned max_gs_threads;
	unsigned max_hw_contexts;
	unsigned sc_prim_fifo_size_frontend;
	unsigned sc_prim_fifo_size_backend;
	unsigned sc_hiz_tile_fifo_size;
	unsigned sc_earlyz_tile_fifo_size;

	unsigned num_tile_pipes;
	unsigned backend_enable_mask;
	unsigned mem_max_burst_length_bytes;
	unsigned mem_row_size_in_kb;
	unsigned shader_engine_tile_size;
	unsigned num_gpus;
	unsigned multi_gpu_tile_size;
	unsigned mc_arb_ramcfg;
	unsigned num_banks;
	unsigned num_ranks;
	unsigned gb_addr_config;
	unsigned num_rbs;
	unsigned gs_vgt_table_depth;
	unsigned gs_prim_buffer_depth;

	uint32_t tile_mode_array[32];
	uint32_t macrotile_mode_array[16];

	struct gb_addr_config gb_addr_config_fields;
	struct amdgpu_rb_config rb_config[AMDGPU_GFX_MAX_SE][AMDGPU_GFX_MAX_SH_PER_SE];

	/* gfx configure feature */
	uint32_t double_offchip_lds_buf;
	/* cached value of DB_DEBUG2 */
	uint32_t db_debug2;
	/* gfx10 specific config */
	uint32_t num_sc_per_sh;
	uint32_t num_packer_per_sc;
	uint32_t pa_sc_tile_steering_override;
	uint64_t tcc_disabled_mask;
	uint32_t gc_num_tcp_per_sa;
	uint32_t gc_num_sdp_interface;
	uint32_t gc_num_tcps;
	uint32_t gc_num_tcp_per_wpg;
	uint32_t gc_tcp_l1_size;
	uint32_t gc_num_sqc_per_wgp;
	uint32_t gc_l1_instruction_cache_size_per_sqc;
	uint32_t gc_l1_data_cache_size_per_sqc;
	uint32_t gc_gl1c_per_sa;
	uint32_t gc_gl1c_size_per_instance;
	uint32_t gc_gl2c_per_gpu;
};

struct amdgpu_cu_info {
	uint32_t simd_per_cu;
	uint32_t max_waves_per_simd;
	uint32_t wave_front_size;
	uint32_t max_scratch_slots_per_cu;
	uint32_t lds_size;

	/* total active CU number */
	uint32_t number;
	uint32_t ao_cu_mask;
	uint32_t ao_cu_bitmap[4][4];
	uint32_t bitmap[4][4];
};

struct amdgpu_gfx_ras {
	struct amdgpu_ras_block_object  ras_block;
	void (*enable_watchdog_timer)(struct amdgpu_device *adev);
	bool (*query_utcl2_poison_status)(struct amdgpu_device *adev);
};

struct amdgpu_gfx_funcs {
	/* get the gpu clock counter */
	uint64_t (*get_gpu_clock_counter)(struct amdgpu_device *adev);
	void (*select_se_sh)(struct amdgpu_device *adev, u32 se_num,
			     u32 sh_num, u32 instance);
	void (*read_wave_data)(struct amdgpu_device *adev, uint32_t simd,
			       uint32_t wave, uint32_t *dst, int *no_fields);
	void (*read_wave_vgprs)(struct amdgpu_device *adev, uint32_t simd,
				uint32_t wave, uint32_t thread, uint32_t start,
				uint32_t size, uint32_t *dst);
	void (*read_wave_sgprs)(struct amdgpu_device *adev, uint32_t simd,
				uint32_t wave, uint32_t start, uint32_t size,
				uint32_t *dst);
	void (*select_me_pipe_q)(struct amdgpu_device *adev, u32 me, u32 pipe,
				 u32 queue, u32 vmid);
	void (*init_spm_golden)(struct amdgpu_device *adev);
	void (*update_perfmon_mgcg)(struct amdgpu_device *adev, bool enable);
};

struct sq_work {
	struct work_struct	work;
	unsigned ih_data;
};

struct amdgpu_pfp {
	struct amdgpu_bo		*pfp_fw_obj;
	uint64_t			pfp_fw_gpu_addr;
	uint32_t			*pfp_fw_ptr;

	struct amdgpu_bo		*pfp_fw_data_obj;
	uint64_t			pfp_fw_data_gpu_addr;
	uint32_t			*pfp_fw_data_ptr;
};

struct amdgpu_ce {
	struct amdgpu_bo		*ce_fw_obj;
	uint64_t			ce_fw_gpu_addr;
	uint32_t			*ce_fw_ptr;
};

struct amdgpu_me {
	struct amdgpu_bo		*me_fw_obj;
	uint64_t			me_fw_gpu_addr;
	uint32_t			*me_fw_ptr;

	struct amdgpu_bo		*me_fw_data_obj;
	uint64_t			me_fw_data_gpu_addr;
	uint32_t			*me_fw_data_ptr;

	uint32_t			num_me;
	uint32_t			num_pipe_per_me;
	uint32_t			num_queue_per_pipe;
	void				*mqd_backup[AMDGPU_MAX_GFX_RINGS];

	/* These are the resources for which amdgpu takes ownership */
	DECLARE_BITMAP(queue_bitmap, AMDGPU_MAX_GFX_QUEUES);
};

struct amdgpu_gfx {
	struct mutex			gpu_clock_mutex;
	struct amdgpu_gfx_config	config;
	struct amdgpu_rlc		rlc;
	struct amdgpu_pfp		pfp;
	struct amdgpu_ce		ce;
	struct amdgpu_me		me;
	struct amdgpu_mec		mec;
	struct amdgpu_kiq		kiq;
	struct amdgpu_imu		imu;
	bool				rs64_enable; /* firmware format */
	const struct firmware		*me_fw;	/* ME firmware */
	uint32_t			me_fw_version;
	const struct firmware		*pfp_fw; /* PFP firmware */
	uint32_t			pfp_fw_version;
	const struct firmware		*ce_fw;	/* CE firmware */
	uint32_t			ce_fw_version;
	const struct firmware		*rlc_fw; /* RLC firmware */
	uint32_t			rlc_fw_version;
	const struct firmware		*mec_fw; /* MEC firmware */
	uint32_t			mec_fw_version;
	const struct firmware		*mec2_fw; /* MEC2 firmware */
	uint32_t			mec2_fw_version;
	const struct firmware		*imu_fw; /* IMU firmware */
	uint32_t			imu_fw_version;
	uint32_t			me_feature_version;
	uint32_t			ce_feature_version;
	uint32_t			pfp_feature_version;
	uint32_t			rlc_feature_version;
	uint32_t			rlc_srlc_fw_version;
	uint32_t			rlc_srlc_feature_version;
	uint32_t			rlc_srlg_fw_version;
	uint32_t			rlc_srlg_feature_version;
	uint32_t			rlc_srls_fw_version;
	uint32_t			rlc_srls_feature_version;
	uint32_t			mec_feature_version;
	uint32_t			mec2_feature_version;
	bool				mec_fw_write_wait;
	bool				me_fw_write_wait;
	bool				cp_fw_write_wait;
	struct amdgpu_ring		gfx_ring[AMDGPU_MAX_GFX_RINGS];
	unsigned			num_gfx_rings;
	struct amdgpu_ring		compute_ring[AMDGPU_MAX_COMPUTE_RINGS];
	unsigned			num_compute_rings;
	struct amdgpu_irq_src		eop_irq;
	struct amdgpu_irq_src		priv_reg_irq;
	struct amdgpu_irq_src		priv_inst_irq;
	struct amdgpu_irq_src		cp_ecc_error_irq;
	struct amdgpu_irq_src		sq_irq;
	struct sq_work			sq_work;

	/* gfx status */
	uint32_t			gfx_current_status;
	/* ce ram size*/
	unsigned			ce_ram_size;
	struct amdgpu_cu_info		cu_info;
	const struct amdgpu_gfx_funcs	*funcs;

	/* reset mask */
	uint32_t                        grbm_soft_reset;
	uint32_t                        srbm_soft_reset;

	/* gfx off */
	bool                            gfx_off_state; /* true: enabled, false: disabled */
	struct mutex                    gfx_off_mutex;
	uint32_t                        gfx_off_req_count; /* default 1, enable gfx off: dec 1, disable gfx off: add 1 */
	struct delayed_work             gfx_off_delay_work;

	/* pipe reservation */
	struct mutex			pipe_reserve_mutex;
	DECLARE_BITMAP			(pipe_reserve_bitmap, AMDGPU_MAX_COMPUTE_QUEUES);

	/*ras */
<<<<<<< HEAD
	struct ras_common_if			*ras_if;
	struct amdgpu_gfx_ras	*ras;
=======
	struct ras_common_if		*ras_if;
	struct amdgpu_gfx_ras		*ras;

	bool				is_poweron;
>>>>>>> 88084a3d
};

#define amdgpu_gfx_get_gpu_clock_counter(adev) (adev)->gfx.funcs->get_gpu_clock_counter((adev))
#define amdgpu_gfx_select_se_sh(adev, se, sh, instance) (adev)->gfx.funcs->select_se_sh((adev), (se), (sh), (instance))
#define amdgpu_gfx_select_me_pipe_q(adev, me, pipe, q, vmid) (adev)->gfx.funcs->select_me_pipe_q((adev), (me), (pipe), (q), (vmid))
#define amdgpu_gfx_init_spm_golden(adev) (adev)->gfx.funcs->init_spm_golden((adev))

/**
 * amdgpu_gfx_create_bitmask - create a bitmask
 *
 * @bit_width: length of the mask
 *
 * create a variable length bit mask.
 * Returns the bitmask.
 */
static inline u32 amdgpu_gfx_create_bitmask(u32 bit_width)
{
	return (u32)((1ULL << bit_width) - 1);
}

void amdgpu_gfx_parse_disable_cu(unsigned *mask, unsigned max_se,
				 unsigned max_sh);

int amdgpu_gfx_kiq_init_ring(struct amdgpu_device *adev,
			     struct amdgpu_ring *ring,
			     struct amdgpu_irq_src *irq);

void amdgpu_gfx_kiq_free_ring(struct amdgpu_ring *ring);

void amdgpu_gfx_kiq_fini(struct amdgpu_device *adev);
int amdgpu_gfx_kiq_init(struct amdgpu_device *adev,
			unsigned hpd_size);

int amdgpu_gfx_mqd_sw_init(struct amdgpu_device *adev,
			   unsigned mqd_size);
void amdgpu_gfx_mqd_sw_fini(struct amdgpu_device *adev);
int amdgpu_gfx_disable_kcq(struct amdgpu_device *adev);
int amdgpu_gfx_enable_kcq(struct amdgpu_device *adev);

void amdgpu_gfx_compute_queue_acquire(struct amdgpu_device *adev);
void amdgpu_gfx_graphics_queue_acquire(struct amdgpu_device *adev);

int amdgpu_gfx_mec_queue_to_bit(struct amdgpu_device *adev, int mec,
				int pipe, int queue);
void amdgpu_queue_mask_bit_to_mec_queue(struct amdgpu_device *adev, int bit,
				 int *mec, int *pipe, int *queue);
bool amdgpu_gfx_is_mec_queue_enabled(struct amdgpu_device *adev, int mec,
				     int pipe, int queue);
bool amdgpu_gfx_is_high_priority_compute_queue(struct amdgpu_device *adev,
					       struct amdgpu_ring *ring);
int amdgpu_gfx_me_queue_to_bit(struct amdgpu_device *adev, int me,
			       int pipe, int queue);
void amdgpu_gfx_bit_to_me_queue(struct amdgpu_device *adev, int bit,
				int *me, int *pipe, int *queue);
bool amdgpu_gfx_is_me_queue_enabled(struct amdgpu_device *adev, int me,
				    int pipe, int queue);
void amdgpu_gfx_off_ctrl(struct amdgpu_device *adev, bool enable);
int amdgpu_get_gfx_off_status(struct amdgpu_device *adev, uint32_t *value);
int amdgpu_gfx_ras_late_init(struct amdgpu_device *adev, struct ras_common_if *ras_block);
int amdgpu_gfx_process_ras_data_cb(struct amdgpu_device *adev,
		void *err_data,
		struct amdgpu_iv_entry *entry);
int amdgpu_gfx_cp_ecc_error_irq(struct amdgpu_device *adev,
				  struct amdgpu_irq_src *source,
				  struct amdgpu_iv_entry *entry);
uint32_t amdgpu_kiq_rreg(struct amdgpu_device *adev, uint32_t reg);
void amdgpu_kiq_wreg(struct amdgpu_device *adev, uint32_t reg, uint32_t v);
int amdgpu_gfx_get_num_kcq(struct amdgpu_device *adev);
#endif<|MERGE_RESOLUTION|>--- conflicted
+++ resolved
@@ -342,15 +342,10 @@
 	DECLARE_BITMAP			(pipe_reserve_bitmap, AMDGPU_MAX_COMPUTE_QUEUES);
 
 	/*ras */
-<<<<<<< HEAD
-	struct ras_common_if			*ras_if;
-	struct amdgpu_gfx_ras	*ras;
-=======
 	struct ras_common_if		*ras_if;
 	struct amdgpu_gfx_ras		*ras;
 
 	bool				is_poweron;
->>>>>>> 88084a3d
 };
 
 #define amdgpu_gfx_get_gpu_clock_counter(adev) (adev)->gfx.funcs->get_gpu_clock_counter((adev))
