--- conflicted
+++ resolved
@@ -295,11 +295,7 @@
 
 	if (r->flags & ~(DRM_MODE_FB_INTERLACED | DRM_MODE_FB_MODIFIERS |
 	    DRM_MODE_FB_ALTERNATE_TOP | DRM_MODE_FB_ALTERNATE_BOTTOM)) {
-<<<<<<< HEAD
-		DRM_DEBUG_KMS("bad framebuffer flags 0x%08x\n", r->flags);
-=======
 		drm_dbg_kms(dev, "bad framebuffer flags 0x%08x\n", r->flags);
->>>>>>> d82b0891
 		return ERR_PTR(-EINVAL);
 	}
 
