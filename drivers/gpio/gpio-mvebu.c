--- conflicted
+++ resolved
@@ -676,15 +676,10 @@
 	else
 		state->duty_cycle = 1;
 
-<<<<<<< HEAD
-	regmap_read(mvpwm->regs, mvebu_pwmreg_blink_off_duration(mvpwm), &u);
-	val = (unsigned long long) u * NSEC_PER_SEC;
-=======
 	val = (unsigned long long) u; /* on duration */
 	regmap_read(mvpwm->regs, mvebu_pwmreg_blink_off_duration(mvpwm), &u);
 	val += (unsigned long long) u; /* period = on + off duration */
 	val *= NSEC_PER_SEC;
->>>>>>> 6ee1d745
 	do_div(val, mvpwm->clk_rate);
 	if (val > UINT_MAX)
 		state->period = UINT_MAX;
