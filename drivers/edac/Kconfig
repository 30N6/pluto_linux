--- conflicted
+++ resolved
@@ -492,13 +492,6 @@
 	  Support for error detection and correction on the Synopsys DDR
 	  memory controller.
 
-config EDAC_ZYNQMP_OCM
-	tristate "Xilinx ZynqMP OCM Controller"
-	depends on ARCH_ZYNQMP
-	help
-	  Support for error detection and correction on the xilinx ZynqMP OCM
-	  controller.
-
 config EDAC_XGENE
 	tristate "APM X-Gene SoC"
 	depends on (ARM64 || COMPILE_TEST)
@@ -549,11 +542,6 @@
 	  Support for error detection and correction on the
 	  SoCs with ARM DMC-520 DRAM controller.
 
-<<<<<<< HEAD
-config EDAC_XILINX_DDR
-	tristate "Xilinx Versal DDR Memory Controller"
-	depends on ARCH_ZYNQMP
-=======
 config EDAC_ZYNQMP
 	tristate "Xilinx ZynqMP OCM Controller"
 	depends on ARCH_ZYNQMP || COMPILE_TEST
@@ -576,21 +564,14 @@
 config EDAC_VERSAL
 	tristate "Xilinx Versal DDR Memory Controller"
 	depends on ARCH_ZYNQMP || COMPILE_TEST
->>>>>>> 08485d4c
 	help
 	  Support for error detection and correction on the Xilinx Versal DDR
 	  memory controller.
 
-<<<<<<< HEAD
-	  Report both Single Bit Errors (CE) and Double Bit Errors (UE).
-	  Support injecting both Correctable and UnCorrectable errors for debug
-	  purpose using sysfs entries.
-=======
 	  Report both single bit errors (CE) and double bit errors (UE).
 	  Support injecting both correctable and uncorrectable errors
 	  for debugging purposes.
 
->>>>>>> 08485d4c
 
 config EDAC_XILINX_XILSEM
 	tristate "Xilinx Versal XilSEM Controller"
