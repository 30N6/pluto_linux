// SPDX-License-Identifier: GPL-2.0
/*
 * (C) Copyright 2002-2004, 2007 Greg Kroah-Hartman <greg@kroah.com>
 * (C) Copyright 2007 Novell Inc.
 */

#include <linux/pci.h>
#include <linux/module.h>
#include <linux/init.h>
#include <linux/device.h>
#include <linux/mempolicy.h>
#include <linux/string.h>
#include <linux/slab.h>
#include <linux/sched.h>
#include <linux/cpu.h>
#include <linux/pm_runtime.h>
#include <linux/suspend.h>
#include <linux/kexec.h>
#include <linux/of_device.h>
#include <linux/acpi.h>
#include "pci.h"
#include "pcie/portdrv.h"

struct pci_dynid {
	struct list_head node;
	struct pci_device_id id;
};

/**
 * pci_add_dynid - add a new PCI device ID to this driver and re-probe devices
 * @drv: target pci driver
 * @vendor: PCI vendor ID
 * @device: PCI device ID
 * @subvendor: PCI subvendor ID
 * @subdevice: PCI subdevice ID
 * @class: PCI class
 * @class_mask: PCI class mask
 * @driver_data: private driver data
 *
 * Adds a new dynamic pci device ID to this driver and causes the
 * driver to probe for all devices again.  @drv must have been
 * registered prior to calling this function.
 *
 * CONTEXT:
 * Does GFP_KERNEL allocation.
 *
 * RETURNS:
 * 0 on success, -errno on failure.
 */
int pci_add_dynid(struct pci_driver *drv,
		  unsigned int vendor, unsigned int device,
		  unsigned int subvendor, unsigned int subdevice,
		  unsigned int class, unsigned int class_mask,
		  unsigned long driver_data)
{
	struct pci_dynid *dynid;

	dynid = kzalloc(sizeof(*dynid), GFP_KERNEL);
	if (!dynid)
		return -ENOMEM;

	dynid->id.vendor = vendor;
	dynid->id.device = device;
	dynid->id.subvendor = subvendor;
	dynid->id.subdevice = subdevice;
	dynid->id.class = class;
	dynid->id.class_mask = class_mask;
	dynid->id.driver_data = driver_data;

	spin_lock(&drv->dynids.lock);
	list_add_tail(&dynid->node, &drv->dynids.list);
	spin_unlock(&drv->dynids.lock);

	return driver_attach(&drv->driver);
}
EXPORT_SYMBOL_GPL(pci_add_dynid);

static void pci_free_dynids(struct pci_driver *drv)
{
	struct pci_dynid *dynid, *n;

	spin_lock(&drv->dynids.lock);
	list_for_each_entry_safe(dynid, n, &drv->dynids.list, node) {
		list_del(&dynid->node);
		kfree(dynid);
	}
	spin_unlock(&drv->dynids.lock);
}

/**
 * store_new_id - sysfs frontend to pci_add_dynid()
 * @driver: target device driver
 * @buf: buffer for scanning device ID data
 * @count: input size
 *
 * Allow PCI IDs to be added to an existing driver via sysfs.
 */
static ssize_t new_id_store(struct device_driver *driver, const char *buf,
			    size_t count)
{
	struct pci_driver *pdrv = to_pci_driver(driver);
	const struct pci_device_id *ids = pdrv->id_table;
	u32 vendor, device, subvendor = PCI_ANY_ID,
		subdevice = PCI_ANY_ID, class = 0, class_mask = 0;
	unsigned long driver_data = 0;
	int fields = 0;
	int retval = 0;

	fields = sscanf(buf, "%x %x %x %x %x %x %lx",
			&vendor, &device, &subvendor, &subdevice,
			&class, &class_mask, &driver_data);
	if (fields < 2)
		return -EINVAL;

	if (fields != 7) {
		struct pci_dev *pdev = kzalloc(sizeof(*pdev), GFP_KERNEL);
		if (!pdev)
			return -ENOMEM;

		pdev->vendor = vendor;
		pdev->device = device;
		pdev->subsystem_vendor = subvendor;
		pdev->subsystem_device = subdevice;
		pdev->class = class;

		if (pci_match_id(pdrv->id_table, pdev))
			retval = -EEXIST;

		kfree(pdev);

		if (retval)
			return retval;
	}

	/* Only accept driver_data values that match an existing id_table
	   entry */
	if (ids) {
		retval = -EINVAL;
		while (ids->vendor || ids->subvendor || ids->class_mask) {
			if (driver_data == ids->driver_data) {
				retval = 0;
				break;
			}
			ids++;
		}
		if (retval)	/* No match */
			return retval;
	}

	retval = pci_add_dynid(pdrv, vendor, device, subvendor, subdevice,
			       class, class_mask, driver_data);
	if (retval)
		return retval;
	return count;
}
static DRIVER_ATTR_WO(new_id);

/**
 * store_remove_id - remove a PCI device ID from this driver
 * @driver: target device driver
 * @buf: buffer for scanning device ID data
 * @count: input size
 *
 * Removes a dynamic pci device ID to this driver.
 */
static ssize_t remove_id_store(struct device_driver *driver, const char *buf,
			       size_t count)
{
	struct pci_dynid *dynid, *n;
	struct pci_driver *pdrv = to_pci_driver(driver);
	u32 vendor, device, subvendor = PCI_ANY_ID,
		subdevice = PCI_ANY_ID, class = 0, class_mask = 0;
	int fields = 0;
	size_t retval = -ENODEV;

	fields = sscanf(buf, "%x %x %x %x %x %x",
			&vendor, &device, &subvendor, &subdevice,
			&class, &class_mask);
	if (fields < 2)
		return -EINVAL;

	spin_lock(&pdrv->dynids.lock);
	list_for_each_entry_safe(dynid, n, &pdrv->dynids.list, node) {
		struct pci_device_id *id = &dynid->id;
		if ((id->vendor == vendor) &&
		    (id->device == device) &&
		    (subvendor == PCI_ANY_ID || id->subvendor == subvendor) &&
		    (subdevice == PCI_ANY_ID || id->subdevice == subdevice) &&
		    !((id->class ^ class) & class_mask)) {
			list_del(&dynid->node);
			kfree(dynid);
			retval = count;
			break;
		}
	}
	spin_unlock(&pdrv->dynids.lock);

	return retval;
}
static DRIVER_ATTR_WO(remove_id);

static struct attribute *pci_drv_attrs[] = {
	&driver_attr_new_id.attr,
	&driver_attr_remove_id.attr,
	NULL,
};
ATTRIBUTE_GROUPS(pci_drv);

/**
 * pci_match_id - See if a pci device matches a given pci_id table
 * @ids: array of PCI device id structures to search in
 * @dev: the PCI device structure to match against.
 *
 * Used by a driver to check whether a PCI device present in the
 * system is in its list of supported devices.  Returns the matching
 * pci_device_id structure or %NULL if there is no match.
 *
 * Deprecated, don't use this as it will not catch any dynamic ids
 * that a driver might want to check for.
 */
const struct pci_device_id *pci_match_id(const struct pci_device_id *ids,
					 struct pci_dev *dev)
{
	if (ids) {
		while (ids->vendor || ids->subvendor || ids->class_mask) {
			if (pci_match_one_device(ids, dev))
				return ids;
			ids++;
		}
	}
	return NULL;
}
EXPORT_SYMBOL(pci_match_id);

static const struct pci_device_id pci_device_id_any = {
	.vendor = PCI_ANY_ID,
	.device = PCI_ANY_ID,
	.subvendor = PCI_ANY_ID,
	.subdevice = PCI_ANY_ID,
};

/**
 * pci_match_device - Tell if a PCI device structure has a matching PCI device id structure
 * @drv: the PCI driver to match against
 * @dev: the PCI device structure to match against
 *
 * Used by a driver to check whether a PCI device present in the
 * system is in its list of supported devices.  Returns the matching
 * pci_device_id structure or %NULL if there is no match.
 */
static const struct pci_device_id *pci_match_device(struct pci_driver *drv,
						    struct pci_dev *dev)
{
	struct pci_dynid *dynid;
	const struct pci_device_id *found_id = NULL;

	/* When driver_override is set, only bind to the matching driver */
	if (dev->driver_override && strcmp(dev->driver_override, drv->name))
		return NULL;

	/* Look at the dynamic ids first, before the static ones */
	spin_lock(&drv->dynids.lock);
	list_for_each_entry(dynid, &drv->dynids.list, node) {
		if (pci_match_one_device(&dynid->id, dev)) {
			found_id = &dynid->id;
			break;
		}
	}
	spin_unlock(&drv->dynids.lock);

	if (!found_id)
		found_id = pci_match_id(drv->id_table, dev);

	/* driver_override will always match, send a dummy id */
	if (!found_id && dev->driver_override)
		found_id = &pci_device_id_any;

	return found_id;
}

struct drv_dev_and_id {
	struct pci_driver *drv;
	struct pci_dev *dev;
	const struct pci_device_id *id;
};

static long local_pci_probe(void *_ddi)
{
	struct drv_dev_and_id *ddi = _ddi;
	struct pci_dev *pci_dev = ddi->dev;
	struct pci_driver *pci_drv = ddi->drv;
	struct device *dev = &pci_dev->dev;
	int rc;

	/*
	 * Unbound PCI devices are always put in D0, regardless of
	 * runtime PM status.  During probe, the device is set to
	 * active and the usage count is incremented.  If the driver
	 * supports runtime PM, it should call pm_runtime_put_noidle(),
	 * or any other runtime PM helper function decrementing the usage
	 * count, in its probe routine and pm_runtime_get_noresume() in
	 * its remove routine.
	 */
	pm_runtime_get_sync(dev);
	pci_dev->driver = pci_drv;
	rc = pci_drv->probe(pci_dev, ddi->id);
	if (!rc)
		return rc;
	if (rc < 0) {
		pci_dev->driver = NULL;
		pm_runtime_put_sync(dev);
		return rc;
	}
	/*
	 * Probe function should return < 0 for failure, 0 for success
	 * Treat values > 0 as success, but warn.
	 */
	dev_warn(dev, "Driver probe function unexpectedly returned %d\n", rc);
	return 0;
}

static bool pci_physfn_is_probed(struct pci_dev *dev)
{
#ifdef CONFIG_PCI_IOV
	return dev->is_virtfn && dev->physfn->is_probed;
#else
	return false;
#endif
}

static int pci_call_probe(struct pci_driver *drv, struct pci_dev *dev,
			  const struct pci_device_id *id)
{
	int error, node, cpu;
	struct drv_dev_and_id ddi = { drv, dev, id };

	/*
	 * Execute driver initialization on node where the device is
	 * attached.  This way the driver likely allocates its local memory
	 * on the right node.
	 */
	node = dev_to_node(&dev->dev);
	dev->is_probed = 1;

	cpu_hotplug_disable();

	/*
	 * Prevent nesting work_on_cpu() for the case where a Virtual Function
	 * device is probed from work_on_cpu() of the Physical device.
	 */
	if (node < 0 || node >= MAX_NUMNODES || !node_online(node) ||
	    pci_physfn_is_probed(dev))
		cpu = nr_cpu_ids;
	else
		cpu = cpumask_any_and(cpumask_of_node(node), cpu_online_mask);

	if (cpu < nr_cpu_ids)
		error = work_on_cpu(cpu, local_pci_probe, &ddi);
	else
		error = local_pci_probe(&ddi);

	dev->is_probed = 0;
	cpu_hotplug_enable();
	return error;
}

/**
 * __pci_device_probe - check if a driver wants to claim a specific PCI device
 * @drv: driver to call to check if it wants the PCI device
 * @pci_dev: PCI device being probed
 *
 * returns 0 on success, else error.
 * side-effect: pci_dev->driver is set to drv when drv claims pci_dev.
 */
static int __pci_device_probe(struct pci_driver *drv, struct pci_dev *pci_dev)
{
	const struct pci_device_id *id;
	int error = 0;

	if (!pci_dev->driver && drv->probe) {
		error = -ENODEV;

		id = pci_match_device(drv, pci_dev);
		if (id)
			error = pci_call_probe(drv, pci_dev, id);
	}
	return error;
}

int __weak pcibios_alloc_irq(struct pci_dev *dev)
{
	return 0;
}

void __weak pcibios_free_irq(struct pci_dev *dev)
{
}

#ifdef CONFIG_PCI_IOV
static inline bool pci_device_can_probe(struct pci_dev *pdev)
{
	return (!pdev->is_virtfn || pdev->physfn->sriov->drivers_autoprobe);
}
#else
static inline bool pci_device_can_probe(struct pci_dev *pdev)
{
	return true;
}
#endif

static int pci_device_probe(struct device *dev)
{
	int error;
	struct pci_dev *pci_dev = to_pci_dev(dev);
	struct pci_driver *drv = to_pci_driver(dev->driver);

	pci_assign_irq(pci_dev);

	error = pcibios_alloc_irq(pci_dev);
	if (error < 0)
		return error;

	pci_dev_get(pci_dev);
	if (pci_device_can_probe(pci_dev)) {
		error = __pci_device_probe(drv, pci_dev);
		if (error) {
			pcibios_free_irq(pci_dev);
			pci_dev_put(pci_dev);
		}
	}

	return error;
}

static int pci_device_remove(struct device *dev)
{
	struct pci_dev *pci_dev = to_pci_dev(dev);
	struct pci_driver *drv = pci_dev->driver;

	if (drv) {
		if (drv->remove) {
			pm_runtime_get_sync(dev);
			drv->remove(pci_dev);
			pm_runtime_put_noidle(dev);
		}
		pcibios_free_irq(pci_dev);
		pci_dev->driver = NULL;
		pci_iov_remove(pci_dev);
	}

	/* Undo the runtime PM settings in local_pci_probe() */
	pm_runtime_put_sync(dev);

	/*
	 * If the device is still on, set the power state as "unknown",
	 * since it might change by the next time we load the driver.
	 */
	if (pci_dev->current_state == PCI_D0)
		pci_dev->current_state = PCI_UNKNOWN;

	/*
	 * We would love to complain here if pci_dev->is_enabled is set, that
	 * the driver should have called pci_disable_device(), but the
	 * unfortunate fact is there are too many odd BIOS and bridge setups
	 * that don't like drivers doing that all of the time.
	 * Oh well, we can dream of sane hardware when we sleep, no matter how
	 * horrible the crap we have to deal with is when we are awake...
	 */

	pci_dev_put(pci_dev);
	return 0;
}

static void pci_device_shutdown(struct device *dev)
{
	struct pci_dev *pci_dev = to_pci_dev(dev);
	struct pci_driver *drv = pci_dev->driver;

	pm_runtime_resume(dev);

	if (drv && drv->shutdown)
		drv->shutdown(pci_dev);

	/*
	 * If this is a kexec reboot, turn off Bus Master bit on the
	 * device to tell it to not continue to do DMA. Don't touch
	 * devices in D3cold or unknown states.
	 * If it is not a kexec reboot, firmware will hit the PCI
	 * devices with big hammer and stop their DMA any way.
	 */
	if (kexec_in_progress && (pci_dev->current_state <= PCI_D3hot))
		pci_clear_master(pci_dev);
}

#ifdef CONFIG_PM

/* Auxiliary functions used for system resume and run-time resume. */

/**
 * pci_restore_standard_config - restore standard config registers of PCI device
 * @pci_dev: PCI device to handle
 */
static int pci_restore_standard_config(struct pci_dev *pci_dev)
{
	pci_update_current_state(pci_dev, PCI_UNKNOWN);

	if (pci_dev->current_state != PCI_D0) {
		int error = pci_set_power_state(pci_dev, PCI_D0);
		if (error)
			return error;
	}

	pci_restore_state(pci_dev);
	pci_pme_restore(pci_dev);
	return 0;
}

#endif

#ifdef CONFIG_PM_SLEEP

static void pci_pm_default_resume_early(struct pci_dev *pci_dev)
{
	pci_power_up(pci_dev);
	pci_restore_state(pci_dev);
	pci_pme_restore(pci_dev);
}

/*
 * Default "suspend" method for devices that have no driver provided suspend,
 * or not even a driver at all (second part).
 */
static void pci_pm_set_unknown_state(struct pci_dev *pci_dev)
{
	/*
	 * mark its power state as "unknown", since we don't know if
	 * e.g. the BIOS will change its device state when we suspend.
	 */
	if (pci_dev->current_state == PCI_D0)
		pci_dev->current_state = PCI_UNKNOWN;
}

/*
 * Default "resume" method for devices that have no driver provided resume,
 * or not even a driver at all (second part).
 */
static int pci_pm_reenable_device(struct pci_dev *pci_dev)
{
	int retval;

	/* if the device was enabled before suspend, reenable */
	retval = pci_reenable_device(pci_dev);
	/*
	 * if the device was busmaster before the suspend, make it busmaster
	 * again
	 */
	if (pci_dev->is_busmaster)
		pci_set_master(pci_dev);

	return retval;
}

static int pci_legacy_suspend(struct device *dev, pm_message_t state)
{
	struct pci_dev *pci_dev = to_pci_dev(dev);
	struct pci_driver *drv = pci_dev->driver;

	if (drv && drv->suspend) {
		pci_power_t prev = pci_dev->current_state;
		int error;

		error = drv->suspend(pci_dev, state);
		suspend_report_result(drv->suspend, error);
		if (error)
			return error;

		if (!pci_dev->state_saved && pci_dev->current_state != PCI_D0
		    && pci_dev->current_state != PCI_UNKNOWN) {
			WARN_ONCE(pci_dev->current_state != prev,
				"PCI PM: Device state not saved by %pS\n",
				drv->suspend);
		}
	}

	pci_fixup_device(pci_fixup_suspend, pci_dev);

	return 0;
}

static int pci_legacy_suspend_late(struct device *dev, pm_message_t state)
{
	struct pci_dev *pci_dev = to_pci_dev(dev);
	struct pci_driver *drv = pci_dev->driver;

	if (drv && drv->suspend_late) {
		pci_power_t prev = pci_dev->current_state;
		int error;

		error = drv->suspend_late(pci_dev, state);
		suspend_report_result(drv->suspend_late, error);
		if (error)
			return error;

		if (!pci_dev->state_saved && pci_dev->current_state != PCI_D0
		    && pci_dev->current_state != PCI_UNKNOWN) {
			WARN_ONCE(pci_dev->current_state != prev,
				"PCI PM: Device state not saved by %pS\n",
				drv->suspend_late);
			goto Fixup;
		}
	}

	if (!pci_dev->state_saved)
		pci_save_state(pci_dev);

	pci_pm_set_unknown_state(pci_dev);

Fixup:
	pci_fixup_device(pci_fixup_suspend_late, pci_dev);

	return 0;
}

static int pci_legacy_resume_early(struct device *dev)
{
	struct pci_dev *pci_dev = to_pci_dev(dev);
	struct pci_driver *drv = pci_dev->driver;

	return drv && drv->resume_early ?
			drv->resume_early(pci_dev) : 0;
}

static int pci_legacy_resume(struct device *dev)
{
	struct pci_dev *pci_dev = to_pci_dev(dev);
	struct pci_driver *drv = pci_dev->driver;

	pci_fixup_device(pci_fixup_resume, pci_dev);

	return drv && drv->resume ?
			drv->resume(pci_dev) : pci_pm_reenable_device(pci_dev);
}

/* Auxiliary functions used by the new power management framework */

static void pci_pm_default_resume(struct pci_dev *pci_dev)
{
	pci_fixup_device(pci_fixup_resume, pci_dev);
	pci_enable_wake(pci_dev, PCI_D0, false);
}

static void pci_pm_default_suspend(struct pci_dev *pci_dev)
{
	/* Disable non-bridge devices without PM support */
	if (!pci_has_subordinate(pci_dev))
		pci_disable_enabled_device(pci_dev);
}

static bool pci_has_legacy_pm_support(struct pci_dev *pci_dev)
{
	struct pci_driver *drv = pci_dev->driver;
	bool ret = drv && (drv->suspend || drv->suspend_late || drv->resume
		|| drv->resume_early);

	/*
	 * Legacy PM support is used by default, so warn if the new framework is
	 * supported as well.  Drivers are supposed to support either the
	 * former, or the latter, but not both at the same time.
	 */
	WARN(ret && drv->driver.pm, "driver %s device %04x:%04x\n",
		drv->name, pci_dev->vendor, pci_dev->device);

	return ret;
}

/* New power management framework */

static int pci_pm_prepare(struct device *dev)
{
	struct device_driver *drv = dev->driver;
	struct pci_dev *pci_dev = to_pci_dev(dev);

	if (drv && drv->pm && drv->pm->prepare) {
		int error = drv->pm->prepare(dev);
		if (error < 0)
			return error;

		if (!error && dev_pm_test_driver_flags(dev, DPM_FLAG_SMART_PREPARE))
			return 0;
	}
	if (pci_dev_need_resume(pci_dev))
		return 0;

	/*
	 * The PME setting needs to be adjusted here in case the direct-complete
	 * optimization is used with respect to this device.
	 */
	pci_dev_adjust_pme(pci_dev);
	return 1;
}

static void pci_pm_complete(struct device *dev)
{
	struct pci_dev *pci_dev = to_pci_dev(dev);

	pci_dev_complete_resume(pci_dev);
	pm_generic_complete(dev);

	/* Resume device if platform firmware has put it in reset-power-on */
	if (pm_runtime_suspended(dev) && pm_resume_via_firmware()) {
		pci_power_t pre_sleep_state = pci_dev->current_state;

		pci_refresh_power_state(pci_dev);
		/*
		 * On platforms with ACPI this check may also trigger for
		 * devices sharing power resources if one of those power
		 * resources has been activated as a result of a change of the
		 * power state of another device sharing it.  However, in that
		 * case it is also better to resume the device, in general.
		 */
		if (pci_dev->current_state < pre_sleep_state)
			pm_request_resume(dev);
	}
}

#else /* !CONFIG_PM_SLEEP */

#define pci_pm_prepare	NULL
#define pci_pm_complete	NULL

#endif /* !CONFIG_PM_SLEEP */

#ifdef CONFIG_SUSPEND
static void pcie_pme_root_status_cleanup(struct pci_dev *pci_dev)
{
	/*
	 * Some BIOSes forget to clear Root PME Status bits after system
	 * wakeup, which breaks ACPI-based runtime wakeup on PCI Express.
	 * Clear those bits now just in case (shouldn't hurt).
	 */
	if (pci_is_pcie(pci_dev) &&
	    (pci_pcie_type(pci_dev) == PCI_EXP_TYPE_ROOT_PORT ||
	     pci_pcie_type(pci_dev) == PCI_EXP_TYPE_RC_EC))
		pcie_clear_root_pme_status(pci_dev);
}

static int pci_pm_suspend(struct device *dev)
{
	struct pci_dev *pci_dev = to_pci_dev(dev);
	const struct dev_pm_ops *pm = dev->driver ? dev->driver->pm : NULL;

	pci_dev->skip_bus_pm = false;

	if (pci_has_legacy_pm_support(pci_dev))
		return pci_legacy_suspend(dev, PMSG_SUSPEND);

	if (!pm) {
		pci_pm_default_suspend(pci_dev);
		return 0;
	}

	/*
	 * PCI devices suspended at run time may need to be resumed at this
	 * point, because in general it may be necessary to reconfigure them for
	 * system suspend.  Namely, if the device is expected to wake up the
	 * system from the sleep state, it may have to be reconfigured for this
	 * purpose, or if the device is not expected to wake up the system from
	 * the sleep state, it should be prevented from signaling wakeup events
	 * going forward.
	 *
	 * Also if the driver of the device does not indicate that its system
	 * suspend callbacks can cope with runtime-suspended devices, it is
	 * better to resume the device from runtime suspend here.
	 */
	if (!dev_pm_test_driver_flags(dev, DPM_FLAG_SMART_SUSPEND) ||
	    pci_dev_need_resume(pci_dev)) {
		pm_runtime_resume(dev);
		pci_dev->state_saved = false;
	} else {
		pci_dev_adjust_pme(pci_dev);
	}

	if (pm->suspend) {
		pci_power_t prev = pci_dev->current_state;
		int error;

		error = pm->suspend(dev);
		suspend_report_result(pm->suspend, error);
		if (error)
			return error;

		if (!pci_dev->state_saved && pci_dev->current_state != PCI_D0
		    && pci_dev->current_state != PCI_UNKNOWN) {
			WARN_ONCE(pci_dev->current_state != prev,
				"PCI PM: State of device not saved by %pS\n",
				pm->suspend);
		}
	}

	return 0;
}

static int pci_pm_suspend_late(struct device *dev)
{
	if (dev_pm_smart_suspend_and_suspended(dev))
		return 0;

	pci_fixup_device(pci_fixup_suspend, to_pci_dev(dev));

	return pm_generic_suspend_late(dev);
}

static int pci_pm_suspend_noirq(struct device *dev)
{
	struct pci_dev *pci_dev = to_pci_dev(dev);
	const struct dev_pm_ops *pm = dev->driver ? dev->driver->pm : NULL;

	if (dev_pm_smart_suspend_and_suspended(dev)) {
		dev->power.may_skip_resume = true;
		return 0;
	}

	if (pci_has_legacy_pm_support(pci_dev))
		return pci_legacy_suspend_late(dev, PMSG_SUSPEND);

	if (!pm) {
		pci_save_state(pci_dev);
		goto Fixup;
	}

	if (pm->suspend_noirq) {
		pci_power_t prev = pci_dev->current_state;
		int error;

		error = pm->suspend_noirq(dev);
		suspend_report_result(pm->suspend_noirq, error);
		if (error)
			return error;

		if (!pci_dev->state_saved && pci_dev->current_state != PCI_D0
		    && pci_dev->current_state != PCI_UNKNOWN) {
			WARN_ONCE(pci_dev->current_state != prev,
				"PCI PM: State of device not saved by %pS\n",
				pm->suspend_noirq);
			goto Fixup;
		}
	}

	if (pci_dev->skip_bus_pm) {
		/*
<<<<<<< HEAD
		 * The function is running for the second time in a row without
		 * going through full resume, which is possible only during
		 * suspend-to-idle in a spurious wakeup case.  Moreover, the
		 * device was originally left in D0, so its power state should
		 * not be changed here and the device register values saved
		 * originally should be restored on resume again.
		 */
		pci_dev->state_saved = true;
	} else if (pci_dev->state_saved) {
		if (pci_dev->current_state == PCI_D0)
			pci_dev->skip_bus_pm = true;
	} else {
=======
		 * Either the device is a bridge with a child in D0 below it, or
		 * the function is running for the second time in a row without
		 * going through full resume, which is possible only during
		 * suspend-to-idle in a spurious wakeup case.  The device should
		 * be in D0 at this point, but if it is a bridge, it may be
		 * necessary to save its state.
		 */
		if (!pci_dev->state_saved)
			pci_save_state(pci_dev);
	} else if (!pci_dev->state_saved) {
>>>>>>> 4ff96fb5
		pci_save_state(pci_dev);
		if (pci_power_manageable(pci_dev))
			pci_prepare_to_sleep(pci_dev);
	}

	dev_dbg(dev, "PCI PM: Suspend power state: %s\n",
		pci_power_name(pci_dev->current_state));

	if (pci_dev->current_state == PCI_D0) {
		pci_dev->skip_bus_pm = true;
		/*
		 * Per PCI PM r1.2, table 6-1, a bridge must be in D0 if any
		 * downstream device is in D0, so avoid changing the power state
		 * of the parent bridge by setting the skip_bus_pm flag for it.
		 */
		if (pci_dev->bus->self)
			pci_dev->bus->self->skip_bus_pm = true;
	}

	if (pci_dev->skip_bus_pm && pm_suspend_no_platform()) {
		dev_dbg(dev, "PCI PM: Skipped\n");
		goto Fixup;
	}

	pci_pm_set_unknown_state(pci_dev);

	/*
	 * Some BIOSes from ASUS have a bug: If a USB EHCI host controller's
	 * PCI COMMAND register isn't 0, the BIOS assumes that the controller
	 * hasn't been quiesced and tries to turn it off.  If the controller
	 * is already in D3, this can hang or cause memory corruption.
	 *
	 * Since the value of the COMMAND register doesn't matter once the
	 * device has been suspended, we can safely set it to 0 here.
	 */
	if (pci_dev->class == PCI_CLASS_SERIAL_USB_EHCI)
		pci_write_config_word(pci_dev, PCI_COMMAND, 0);

Fixup:
	pci_fixup_device(pci_fixup_suspend_late, pci_dev);

	/*
	 * If the target system sleep state is suspend-to-idle, it is sufficient
	 * to check whether or not the device's wakeup settings are good for
	 * runtime PM.  Otherwise, the pm_resume_via_firmware() check will cause
	 * pci_pm_complete() to take care of fixing up the device's state
	 * anyway, if need be.
	 */
	dev->power.may_skip_resume = device_may_wakeup(dev) ||
					!device_can_wakeup(dev);

	return 0;
}

static int pci_pm_resume_noirq(struct device *dev)
{
	struct pci_dev *pci_dev = to_pci_dev(dev);
	struct device_driver *drv = dev->driver;
	int error = 0;

	if (dev_pm_may_skip_resume(dev))
		return 0;

	/*
	 * Devices with DPM_FLAG_SMART_SUSPEND may be left in runtime suspend
	 * during system suspend, so update their runtime PM status to "active"
	 * as they are going to be put into D0 shortly.
	 */
	if (dev_pm_smart_suspend_and_suspended(dev))
		pm_runtime_set_active(dev);

	/*
	 * In the suspend-to-idle case, devices left in D0 during suspend will
	 * stay in D0, so it is not necessary to restore or update their
	 * configuration here and attempting to put them into D0 again is
	 * pointless, so avoid doing that.
	 */
	if (!(pci_dev->skip_bus_pm && pm_suspend_no_platform()))
		pci_pm_default_resume_early(pci_dev);

	pci_fixup_device(pci_fixup_resume_early, pci_dev);

	if (pci_has_legacy_pm_support(pci_dev))
		return pci_legacy_resume_early(dev);

	pcie_pme_root_status_cleanup(pci_dev);

	if (drv && drv->pm && drv->pm->resume_noirq)
		error = drv->pm->resume_noirq(dev);

	return error;
}

static int pci_pm_resume(struct device *dev)
{
	struct pci_dev *pci_dev = to_pci_dev(dev);
	const struct dev_pm_ops *pm = dev->driver ? dev->driver->pm : NULL;
	int error = 0;

	/*
	 * This is necessary for the suspend error path in which resume is
	 * called without restoring the standard config registers of the device.
	 */
	if (pci_dev->state_saved)
		pci_restore_standard_config(pci_dev);

	if (pci_has_legacy_pm_support(pci_dev))
		return pci_legacy_resume(dev);

	pci_pm_default_resume(pci_dev);

	if (pm) {
		if (pm->resume)
			error = pm->resume(dev);
	} else {
		pci_pm_reenable_device(pci_dev);
	}

	return error;
}

#else /* !CONFIG_SUSPEND */

#define pci_pm_suspend		NULL
#define pci_pm_suspend_late	NULL
#define pci_pm_suspend_noirq	NULL
#define pci_pm_resume		NULL
#define pci_pm_resume_noirq	NULL

#endif /* !CONFIG_SUSPEND */

#ifdef CONFIG_HIBERNATE_CALLBACKS


/*
 * pcibios_pm_ops - provide arch-specific hooks when a PCI device is doing
 * a hibernate transition
 */
struct dev_pm_ops __weak pcibios_pm_ops;

static int pci_pm_freeze(struct device *dev)
{
	struct pci_dev *pci_dev = to_pci_dev(dev);
	const struct dev_pm_ops *pm = dev->driver ? dev->driver->pm : NULL;

	if (pci_has_legacy_pm_support(pci_dev))
		return pci_legacy_suspend(dev, PMSG_FREEZE);

	if (!pm) {
		pci_pm_default_suspend(pci_dev);
		return 0;
	}

	/*
	 * Resume all runtime-suspended devices before creating a snapshot
	 * image of system memory, because the restore kernel generally cannot
	 * be expected to always handle them consistently and they need to be
	 * put into the runtime-active metastate during system resume anyway,
	 * so it is better to ensure that the state saved in the image will be
	 * always consistent with that.
	 */
	pm_runtime_resume(dev);
	pci_dev->state_saved = false;

	if (pm->freeze) {
		int error;

		error = pm->freeze(dev);
		suspend_report_result(pm->freeze, error);
		if (error)
			return error;
	}

	return 0;
}

static int pci_pm_freeze_noirq(struct device *dev)
{
	struct pci_dev *pci_dev = to_pci_dev(dev);
	struct device_driver *drv = dev->driver;

	if (pci_has_legacy_pm_support(pci_dev))
		return pci_legacy_suspend_late(dev, PMSG_FREEZE);

	if (drv && drv->pm && drv->pm->freeze_noirq) {
		int error;

		error = drv->pm->freeze_noirq(dev);
		suspend_report_result(drv->pm->freeze_noirq, error);
		if (error)
			return error;
	}

	if (!pci_dev->state_saved)
		pci_save_state(pci_dev);

	pci_pm_set_unknown_state(pci_dev);

	if (pcibios_pm_ops.freeze_noirq)
		return pcibios_pm_ops.freeze_noirq(dev);

	return 0;
}

static int pci_pm_thaw_noirq(struct device *dev)
{
	struct pci_dev *pci_dev = to_pci_dev(dev);
	struct device_driver *drv = dev->driver;
	int error = 0;

	if (pcibios_pm_ops.thaw_noirq) {
		error = pcibios_pm_ops.thaw_noirq(dev);
		if (error)
			return error;
	}

	if (pci_has_legacy_pm_support(pci_dev))
		return pci_legacy_resume_early(dev);

	/*
	 * pci_restore_state() requires the device to be in D0 (because of MSI
	 * restoration among other things), so force it into D0 in case the
	 * driver's "freeze" callbacks put it into a low-power state directly.
	 */
	pci_set_power_state(pci_dev, PCI_D0);
	pci_restore_state(pci_dev);

	if (drv && drv->pm && drv->pm->thaw_noirq)
		error = drv->pm->thaw_noirq(dev);

	return error;
}

static int pci_pm_thaw(struct device *dev)
{
	struct pci_dev *pci_dev = to_pci_dev(dev);
	const struct dev_pm_ops *pm = dev->driver ? dev->driver->pm : NULL;
	int error = 0;

	if (pci_has_legacy_pm_support(pci_dev))
		return pci_legacy_resume(dev);

	if (pm) {
		if (pm->thaw)
			error = pm->thaw(dev);
	} else {
		pci_pm_reenable_device(pci_dev);
	}

	pci_dev->state_saved = false;

	return error;
}

static int pci_pm_poweroff(struct device *dev)
{
	struct pci_dev *pci_dev = to_pci_dev(dev);
	const struct dev_pm_ops *pm = dev->driver ? dev->driver->pm : NULL;

	if (pci_has_legacy_pm_support(pci_dev))
		return pci_legacy_suspend(dev, PMSG_HIBERNATE);

	if (!pm) {
		pci_pm_default_suspend(pci_dev);
		return 0;
	}

	/* The reason to do that is the same as in pci_pm_suspend(). */
	if (!dev_pm_test_driver_flags(dev, DPM_FLAG_SMART_SUSPEND) ||
	    pci_dev_need_resume(pci_dev)) {
		pm_runtime_resume(dev);
		pci_dev->state_saved = false;
	} else {
		pci_dev_adjust_pme(pci_dev);
	}

	if (pm->poweroff) {
		int error;

		error = pm->poweroff(dev);
		suspend_report_result(pm->poweroff, error);
		if (error)
			return error;
	}

	return 0;
}

static int pci_pm_poweroff_late(struct device *dev)
{
	if (dev_pm_smart_suspend_and_suspended(dev))
		return 0;

	pci_fixup_device(pci_fixup_suspend, to_pci_dev(dev));

	return pm_generic_poweroff_late(dev);
}

static int pci_pm_poweroff_noirq(struct device *dev)
{
	struct pci_dev *pci_dev = to_pci_dev(dev);
	struct device_driver *drv = dev->driver;

	if (dev_pm_smart_suspend_and_suspended(dev))
		return 0;

	if (pci_has_legacy_pm_support(to_pci_dev(dev)))
		return pci_legacy_suspend_late(dev, PMSG_HIBERNATE);

	if (!drv || !drv->pm) {
		pci_fixup_device(pci_fixup_suspend_late, pci_dev);
		return 0;
	}

	if (drv->pm->poweroff_noirq) {
		int error;

		error = drv->pm->poweroff_noirq(dev);
		suspend_report_result(drv->pm->poweroff_noirq, error);
		if (error)
			return error;
	}

	if (!pci_dev->state_saved && !pci_has_subordinate(pci_dev))
		pci_prepare_to_sleep(pci_dev);

	/*
	 * The reason for doing this here is the same as for the analogous code
	 * in pci_pm_suspend_noirq().
	 */
	if (pci_dev->class == PCI_CLASS_SERIAL_USB_EHCI)
		pci_write_config_word(pci_dev, PCI_COMMAND, 0);

	pci_fixup_device(pci_fixup_suspend_late, pci_dev);

	if (pcibios_pm_ops.poweroff_noirq)
		return pcibios_pm_ops.poweroff_noirq(dev);

	return 0;
}

static int pci_pm_restore_noirq(struct device *dev)
{
	struct pci_dev *pci_dev = to_pci_dev(dev);
	struct device_driver *drv = dev->driver;
	int error = 0;

	if (pcibios_pm_ops.restore_noirq) {
		error = pcibios_pm_ops.restore_noirq(dev);
		if (error)
			return error;
	}

	pci_pm_default_resume_early(pci_dev);
	pci_fixup_device(pci_fixup_resume_early, pci_dev);

	if (pci_has_legacy_pm_support(pci_dev))
		return pci_legacy_resume_early(dev);

	if (drv && drv->pm && drv->pm->restore_noirq)
		error = drv->pm->restore_noirq(dev);

	return error;
}

static int pci_pm_restore(struct device *dev)
{
	struct pci_dev *pci_dev = to_pci_dev(dev);
	const struct dev_pm_ops *pm = dev->driver ? dev->driver->pm : NULL;
	int error = 0;

	/*
	 * This is necessary for the hibernation error path in which restore is
	 * called without restoring the standard config registers of the device.
	 */
	if (pci_dev->state_saved)
		pci_restore_standard_config(pci_dev);

	if (pci_has_legacy_pm_support(pci_dev))
		return pci_legacy_resume(dev);

	pci_pm_default_resume(pci_dev);

	if (pm) {
		if (pm->restore)
			error = pm->restore(dev);
	} else {
		pci_pm_reenable_device(pci_dev);
	}

	return error;
}

#else /* !CONFIG_HIBERNATE_CALLBACKS */

#define pci_pm_freeze		NULL
#define pci_pm_freeze_noirq	NULL
#define pci_pm_thaw		NULL
#define pci_pm_thaw_noirq	NULL
#define pci_pm_poweroff		NULL
#define pci_pm_poweroff_late	NULL
#define pci_pm_poweroff_noirq	NULL
#define pci_pm_restore		NULL
#define pci_pm_restore_noirq	NULL

#endif /* !CONFIG_HIBERNATE_CALLBACKS */

#ifdef CONFIG_PM

static int pci_pm_runtime_suspend(struct device *dev)
{
	struct pci_dev *pci_dev = to_pci_dev(dev);
	const struct dev_pm_ops *pm = dev->driver ? dev->driver->pm : NULL;
	pci_power_t prev = pci_dev->current_state;
	int error;

	/*
	 * If pci_dev->driver is not set (unbound), we leave the device in D0,
	 * but it may go to D3cold when the bridge above it runtime suspends.
	 * Save its config space in case that happens.
	 */
	if (!pci_dev->driver) {
		pci_save_state(pci_dev);
		return 0;
	}

	pci_dev->state_saved = false;
	if (pm && pm->runtime_suspend) {
		error = pm->runtime_suspend(dev);
		/*
		 * -EBUSY and -EAGAIN is used to request the runtime PM core
		 * to schedule a new suspend, so log the event only with debug
		 * log level.
		 */
		if (error == -EBUSY || error == -EAGAIN) {
			dev_dbg(dev, "can't suspend now (%ps returned %d)\n",
				pm->runtime_suspend, error);
			return error;
		} else if (error) {
			dev_err(dev, "can't suspend (%ps returned %d)\n",
				pm->runtime_suspend, error);
			return error;
		}
	}

	pci_fixup_device(pci_fixup_suspend, pci_dev);

	if (pm && pm->runtime_suspend
	    && !pci_dev->state_saved && pci_dev->current_state != PCI_D0
	    && pci_dev->current_state != PCI_UNKNOWN) {
		WARN_ONCE(pci_dev->current_state != prev,
			"PCI PM: State of device not saved by %pS\n",
			pm->runtime_suspend);
		return 0;
	}

	if (!pci_dev->state_saved) {
		pci_save_state(pci_dev);
		pci_finish_runtime_suspend(pci_dev);
	}

	return 0;
}

static int pci_pm_runtime_resume(struct device *dev)
{
	int rc = 0;
	struct pci_dev *pci_dev = to_pci_dev(dev);
	const struct dev_pm_ops *pm = dev->driver ? dev->driver->pm : NULL;

	/*
	 * Restoring config space is necessary even if the device is not bound
	 * to a driver because although we left it in D0, it may have gone to
	 * D3cold when the bridge above it runtime suspended.
	 */
	pci_restore_standard_config(pci_dev);

	if (!pci_dev->driver)
		return 0;

	pci_fixup_device(pci_fixup_resume_early, pci_dev);
	pci_enable_wake(pci_dev, PCI_D0, false);
	pci_fixup_device(pci_fixup_resume, pci_dev);

	if (pm && pm->runtime_resume)
		rc = pm->runtime_resume(dev);

	pci_dev->runtime_d3cold = false;

	return rc;
}

static int pci_pm_runtime_idle(struct device *dev)
{
	struct pci_dev *pci_dev = to_pci_dev(dev);
	const struct dev_pm_ops *pm = dev->driver ? dev->driver->pm : NULL;
	int ret = 0;

	/*
	 * If pci_dev->driver is not set (unbound), the device should
	 * always remain in D0 regardless of the runtime PM status
	 */
	if (!pci_dev->driver)
		return 0;

	if (!pm)
		return -ENOSYS;

	if (pm->runtime_idle)
		ret = pm->runtime_idle(dev);

	return ret;
}

static const struct dev_pm_ops pci_dev_pm_ops = {
	.prepare = pci_pm_prepare,
	.complete = pci_pm_complete,
	.suspend = pci_pm_suspend,
	.suspend_late = pci_pm_suspend_late,
	.resume = pci_pm_resume,
	.freeze = pci_pm_freeze,
	.thaw = pci_pm_thaw,
	.poweroff = pci_pm_poweroff,
	.poweroff_late = pci_pm_poweroff_late,
	.restore = pci_pm_restore,
	.suspend_noirq = pci_pm_suspend_noirq,
	.resume_noirq = pci_pm_resume_noirq,
	.freeze_noirq = pci_pm_freeze_noirq,
	.thaw_noirq = pci_pm_thaw_noirq,
	.poweroff_noirq = pci_pm_poweroff_noirq,
	.restore_noirq = pci_pm_restore_noirq,
	.runtime_suspend = pci_pm_runtime_suspend,
	.runtime_resume = pci_pm_runtime_resume,
	.runtime_idle = pci_pm_runtime_idle,
};

#define PCI_PM_OPS_PTR	(&pci_dev_pm_ops)

#else /* !CONFIG_PM */

#define pci_pm_runtime_suspend	NULL
#define pci_pm_runtime_resume	NULL
#define pci_pm_runtime_idle	NULL

#define PCI_PM_OPS_PTR	NULL

#endif /* !CONFIG_PM */

/**
 * __pci_register_driver - register a new pci driver
 * @drv: the driver structure to register
 * @owner: owner module of drv
 * @mod_name: module name string
 *
 * Adds the driver structure to the list of registered drivers.
 * Returns a negative value on error, otherwise 0.
 * If no error occurred, the driver remains registered even if
 * no device was claimed during registration.
 */
int __pci_register_driver(struct pci_driver *drv, struct module *owner,
			  const char *mod_name)
{
	/* initialize common driver fields */
	drv->driver.name = drv->name;
	drv->driver.bus = &pci_bus_type;
	drv->driver.owner = owner;
	drv->driver.mod_name = mod_name;
	drv->driver.groups = drv->groups;

	spin_lock_init(&drv->dynids.lock);
	INIT_LIST_HEAD(&drv->dynids.list);

	/* register with core */
	return driver_register(&drv->driver);
}
EXPORT_SYMBOL(__pci_register_driver);

/**
 * pci_unregister_driver - unregister a pci driver
 * @drv: the driver structure to unregister
 *
 * Deletes the driver structure from the list of registered PCI drivers,
 * gives it a chance to clean up by calling its remove() function for
 * each device it was responsible for, and marks those devices as
 * driverless.
 */

void pci_unregister_driver(struct pci_driver *drv)
{
	driver_unregister(&drv->driver);
	pci_free_dynids(drv);
}
EXPORT_SYMBOL(pci_unregister_driver);

static struct pci_driver pci_compat_driver = {
	.name = "compat"
};

/**
 * pci_dev_driver - get the pci_driver of a device
 * @dev: the device to query
 *
 * Returns the appropriate pci_driver structure or %NULL if there is no
 * registered driver for the device.
 */
struct pci_driver *pci_dev_driver(const struct pci_dev *dev)
{
	if (dev->driver)
		return dev->driver;
	else {
		int i;
		for (i = 0; i <= PCI_ROM_RESOURCE; i++)
			if (dev->resource[i].flags & IORESOURCE_BUSY)
				return &pci_compat_driver;
	}
	return NULL;
}
EXPORT_SYMBOL(pci_dev_driver);

/**
 * pci_bus_match - Tell if a PCI device structure has a matching PCI device id structure
 * @dev: the PCI device structure to match against
 * @drv: the device driver to search for matching PCI device id structures
 *
 * Used by a driver to check whether a PCI device present in the
 * system is in its list of supported devices. Returns the matching
 * pci_device_id structure or %NULL if there is no match.
 */
static int pci_bus_match(struct device *dev, struct device_driver *drv)
{
	struct pci_dev *pci_dev = to_pci_dev(dev);
	struct pci_driver *pci_drv;
	const struct pci_device_id *found_id;

	if (!pci_dev->match_driver)
		return 0;

	pci_drv = to_pci_driver(drv);
	found_id = pci_match_device(pci_drv, pci_dev);
	if (found_id)
		return 1;

	return 0;
}

/**
 * pci_dev_get - increments the reference count of the pci device structure
 * @dev: the device being referenced
 *
 * Each live reference to a device should be refcounted.
 *
 * Drivers for PCI devices should normally record such references in
 * their probe() methods, when they bind to a device, and release
 * them by calling pci_dev_put(), in their disconnect() methods.
 *
 * A pointer to the device with the incremented reference counter is returned.
 */
struct pci_dev *pci_dev_get(struct pci_dev *dev)
{
	if (dev)
		get_device(&dev->dev);
	return dev;
}
EXPORT_SYMBOL(pci_dev_get);

/**
 * pci_dev_put - release a use of the pci device structure
 * @dev: device that's been disconnected
 *
 * Must be called when a user of a device is finished with it.  When the last
 * user of the device calls this function, the memory of the device is freed.
 */
void pci_dev_put(struct pci_dev *dev)
{
	if (dev)
		put_device(&dev->dev);
}
EXPORT_SYMBOL(pci_dev_put);

static int pci_uevent(struct device *dev, struct kobj_uevent_env *env)
{
	struct pci_dev *pdev;

	if (!dev)
		return -ENODEV;

	pdev = to_pci_dev(dev);

	if (add_uevent_var(env, "PCI_CLASS=%04X", pdev->class))
		return -ENOMEM;

	if (add_uevent_var(env, "PCI_ID=%04X:%04X", pdev->vendor, pdev->device))
		return -ENOMEM;

	if (add_uevent_var(env, "PCI_SUBSYS_ID=%04X:%04X", pdev->subsystem_vendor,
			   pdev->subsystem_device))
		return -ENOMEM;

	if (add_uevent_var(env, "PCI_SLOT_NAME=%s", pci_name(pdev)))
		return -ENOMEM;

	if (add_uevent_var(env, "MODALIAS=pci:v%08Xd%08Xsv%08Xsd%08Xbc%02Xsc%02Xi%02X",
			   pdev->vendor, pdev->device,
			   pdev->subsystem_vendor, pdev->subsystem_device,
			   (u8)(pdev->class >> 16), (u8)(pdev->class >> 8),
			   (u8)(pdev->class)))
		return -ENOMEM;

	return 0;
}

#if defined(CONFIG_PCIEPORTBUS) || defined(CONFIG_EEH)
/**
 * pci_uevent_ers - emit a uevent during recovery path of PCI device
 * @pdev: PCI device undergoing error recovery
 * @err_type: type of error event
 */
void pci_uevent_ers(struct pci_dev *pdev, enum pci_ers_result err_type)
{
	int idx = 0;
	char *envp[3];

	switch (err_type) {
	case PCI_ERS_RESULT_NONE:
	case PCI_ERS_RESULT_CAN_RECOVER:
		envp[idx++] = "ERROR_EVENT=BEGIN_RECOVERY";
		envp[idx++] = "DEVICE_ONLINE=0";
		break;
	case PCI_ERS_RESULT_RECOVERED:
		envp[idx++] = "ERROR_EVENT=SUCCESSFUL_RECOVERY";
		envp[idx++] = "DEVICE_ONLINE=1";
		break;
	case PCI_ERS_RESULT_DISCONNECT:
		envp[idx++] = "ERROR_EVENT=FAILED_RECOVERY";
		envp[idx++] = "DEVICE_ONLINE=0";
		break;
	default:
		break;
	}

	if (idx > 0) {
		envp[idx++] = NULL;
		kobject_uevent_env(&pdev->dev.kobj, KOBJ_CHANGE, envp);
	}
}
#endif

static int pci_bus_num_vf(struct device *dev)
{
	return pci_num_vf(to_pci_dev(dev));
}

/**
 * pci_dma_configure - Setup DMA configuration
 * @dev: ptr to dev structure
 *
 * Function to update PCI devices's DMA configuration using the same
 * info from the OF node or ACPI node of host bridge's parent (if any).
 */
static int pci_dma_configure(struct device *dev)
{
	struct device *bridge;
	int ret = 0;

	bridge = pci_get_host_bridge_device(to_pci_dev(dev));

	if (IS_ENABLED(CONFIG_OF) && bridge->parent &&
	    bridge->parent->of_node) {
		ret = of_dma_configure(dev, bridge->parent->of_node, true);
	} else if (has_acpi_companion(bridge)) {
		struct acpi_device *adev = to_acpi_device_node(bridge->fwnode);

		ret = acpi_dma_configure(dev, acpi_get_dma_attr(adev));
	}

	pci_put_host_bridge_device(bridge);
	return ret;
}

struct bus_type pci_bus_type = {
	.name		= "pci",
	.match		= pci_bus_match,
	.uevent		= pci_uevent,
	.probe		= pci_device_probe,
	.remove		= pci_device_remove,
	.shutdown	= pci_device_shutdown,
	.dev_groups	= pci_dev_groups,
	.bus_groups	= pci_bus_groups,
	.drv_groups	= pci_drv_groups,
	.pm		= PCI_PM_OPS_PTR,
	.num_vf		= pci_bus_num_vf,
	.dma_configure	= pci_dma_configure,
};
EXPORT_SYMBOL(pci_bus_type);

#ifdef CONFIG_PCIEPORTBUS
static int pcie_port_bus_match(struct device *dev, struct device_driver *drv)
{
	struct pcie_device *pciedev;
	struct pcie_port_service_driver *driver;

	if (drv->bus != &pcie_port_bus_type || dev->bus != &pcie_port_bus_type)
		return 0;

	pciedev = to_pcie_device(dev);
	driver = to_service_driver(drv);

	if (driver->service != pciedev->service)
		return 0;

	if (driver->port_type != PCIE_ANY_PORT &&
	    driver->port_type != pci_pcie_type(pciedev->port))
		return 0;

	return 1;
}

struct bus_type pcie_port_bus_type = {
	.name		= "pci_express",
	.match		= pcie_port_bus_match,
};
EXPORT_SYMBOL_GPL(pcie_port_bus_type);
#endif

static int __init pci_driver_init(void)
{
	int ret;

	ret = bus_register(&pci_bus_type);
	if (ret)
		return ret;

#ifdef CONFIG_PCIEPORTBUS
	ret = bus_register(&pcie_port_bus_type);
	if (ret)
		return ret;
#endif
	dma_debug_add_bus(&pci_bus_type);
	return 0;
}
postcore_initcall(pci_driver_init);<|MERGE_RESOLUTION|>--- conflicted
+++ resolved
@@ -848,20 +848,6 @@
 
 	if (pci_dev->skip_bus_pm) {
 		/*
-<<<<<<< HEAD
-		 * The function is running for the second time in a row without
-		 * going through full resume, which is possible only during
-		 * suspend-to-idle in a spurious wakeup case.  Moreover, the
-		 * device was originally left in D0, so its power state should
-		 * not be changed here and the device register values saved
-		 * originally should be restored on resume again.
-		 */
-		pci_dev->state_saved = true;
-	} else if (pci_dev->state_saved) {
-		if (pci_dev->current_state == PCI_D0)
-			pci_dev->skip_bus_pm = true;
-	} else {
-=======
 		 * Either the device is a bridge with a child in D0 below it, or
 		 * the function is running for the second time in a row without
 		 * going through full resume, which is possible only during
@@ -872,7 +858,6 @@
 		if (!pci_dev->state_saved)
 			pci_save_state(pci_dev);
 	} else if (!pci_dev->state_saved) {
->>>>>>> 4ff96fb5
 		pci_save_state(pci_dev);
 		if (pci_power_manageable(pci_dev))
 			pci_prepare_to_sleep(pci_dev);
