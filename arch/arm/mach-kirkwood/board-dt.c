--- conflicted
+++ resolved
@@ -30,20 +30,6 @@
 	{ }
 };
 
-<<<<<<< HEAD
-static struct of_dev_auxdata kirkwood_auxdata_lookup[] __initdata = {
-	OF_DEV_AUXDATA("marvell,orion-spi", 0xf1010600, "orion_spi.0", NULL),
-	OF_DEV_AUXDATA("marvell,mv64xxx-i2c", 0xf1011000, "mv64xxx_i2c.0",
-		       NULL),
-	OF_DEV_AUXDATA("marvell,mv64xxx-i2c", 0xf1011100, "mv64xxx_i2c.1",
-		       NULL),
-	OF_DEV_AUXDATA("marvell,orion-wdt", 0xf1020300, "orion_wdt", NULL),
-	OF_DEV_AUXDATA("marvell,orion-sata", 0xf1080000, "sata_mv.0", NULL),
-	OF_DEV_AUXDATA("marvell,orion-nand", 0xf4000000, "orion_nand", NULL),
-	OF_DEV_AUXDATA("marvell,orion-crypto", 0xf1030000, "mv_crypto", NULL),
-	{},
-};
-=======
 /*
  * There are still devices that doesn't know about DT yet.  Get clock
  * gates here and add a clock lookup alias, so that old platform
@@ -88,7 +74,6 @@
 	mvebu_clocks_init();
 	kirkwood_legacy_clk_init();
 }
->>>>>>> 5e5d8999
 
 static void __init kirkwood_dt_init(void)
 {
@@ -143,7 +128,6 @@
 	if (of_machine_is_compatible("keymile,km_kirkwood"))
 		km_kirkwood_init();
 
-<<<<<<< HEAD
 	if (of_machine_is_compatible("lacie,inetspace_v2") ||
 	    of_machine_is_compatible("lacie,netspace_v2") ||
 	    of_machine_is_compatible("lacie,netspace_max_v2") ||
@@ -163,11 +147,7 @@
 	if (of_machine_is_compatible("zyxel,nsa310"))
 		nsa310_init();
 
-	of_platform_populate(NULL, kirkwood_dt_match_table,
-			     kirkwood_auxdata_lookup, NULL);
-=======
 	of_platform_populate(NULL, kirkwood_dt_match_table, NULL, NULL);
->>>>>>> 5e5d8999
 }
 
 static const char * const kirkwood_dt_board_compat[] = {
