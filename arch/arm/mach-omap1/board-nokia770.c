/*
 * linux/arch/arm/mach-omap1/board-nokia770.c
 *
 * Modified from board-generic.c
 *
 * This program is free software; you can redistribute it and/or modify
 * it under the terms of the GNU General Public License version 2 as
 * published by the Free Software Foundation.
 */

#include <linux/kernel.h>
#include <linux/init.h>
#include <linux/mutex.h>
#include <linux/platform_device.h>
#include <linux/input.h>
#include <linux/clk.h>
#include <linux/omapfb.h>

#include <linux/spi/spi.h>
#include <linux/spi/ads7846.h>
#include <linux/workqueue.h>
#include <linux/delay.h>

#include <mach/hardware.h>
#include <asm/mach-types.h>
#include <asm/mach/arch.h>
#include <asm/mach/map.h>

#include <mach/gpio.h>
#include <plat/mux.h>
#include <plat/usb.h>
#include <plat/board.h>
#include <plat/keypad.h>
#include <plat/common.h>
#include <plat/hwa742.h>
#include <plat/lcd_mipid.h>
#include <plat/mmc.h>
#include <plat/clock.h>

#define ADS7846_PENDOWN_GPIO	15

static void __init omap_nokia770_init_irq(void)
{
	/* On Nokia 770, the SleepX signal is masked with an
	 * MPUIO line by default.  It has to be unmasked for it
	 * to become functional */

	/* SleepX mask direction */
	omap_writew((omap_readw(0xfffb5008) & ~2), 0xfffb5008);
	/* Unmask SleepX signal */
	omap_writew((omap_readw(0xfffb5004) & ~2), 0xfffb5004);

	omap1_init_common_hw();
	omap_init_irq();
}

static int nokia770_keymap[] = {
	KEY(0, 1, GROUP_0 | KEY_UP),
	KEY(0, 2, GROUP_1 | KEY_F5),
	KEY(1, 0, GROUP_0 | KEY_LEFT),
	KEY(1, 1, GROUP_0 | KEY_ENTER),
	KEY(1, 2, GROUP_0 | KEY_RIGHT),
	KEY(2, 0, GROUP_1 | KEY_ESC),
	KEY(2, 1, GROUP_0 | KEY_DOWN),
	KEY(2, 2, GROUP_1 | KEY_F4),
	KEY(3, 0, GROUP_2 | KEY_F7),
	KEY(3, 1, GROUP_2 | KEY_F8),
	KEY(3, 2, GROUP_2 | KEY_F6),
	0
};

static struct resource nokia770_kp_resources[] = {
	[0] = {
		.start	= INT_KEYBOARD,
		.end	= INT_KEYBOARD,
		.flags	= IORESOURCE_IRQ,
	},
};

static struct omap_kp_platform_data nokia770_kp_data = {
	.rows		= 8,
	.cols		= 8,
	.keymap		= nokia770_keymap,
	.keymapsize	= ARRAY_SIZE(nokia770_keymap),
	.delay		= 4,
};

static struct platform_device nokia770_kp_device = {
	.name		= "omap-keypad",
	.id		= -1,
	.dev		= {
		.platform_data = &nokia770_kp_data,
	},
	.num_resources	= ARRAY_SIZE(nokia770_kp_resources),
	.resource	= nokia770_kp_resources,
};

static struct platform_device *nokia770_devices[] __initdata = {
	&nokia770_kp_device,
};

static void mipid_shutdown(struct mipid_platform_data *pdata)
{
	if (pdata->nreset_gpio != -1) {
		printk(KERN_INFO "shutdown LCD\n");
		gpio_set_value(pdata->nreset_gpio, 0);
		msleep(120);
	}
}

static struct mipid_platform_data nokia770_mipid_platform_data = {
	.shutdown = mipid_shutdown,
};

static void mipid_dev_init(void)
{
	const struct omap_lcd_config *conf;

	conf = omap_get_config(OMAP_TAG_LCD, struct omap_lcd_config);
	if (conf != NULL) {
		nokia770_mipid_platform_data.nreset_gpio = conf->nreset_gpio;
		nokia770_mipid_platform_data.data_lines = conf->data_lines;
	}
}

static void ads7846_dev_init(void)
{
	if (gpio_request(ADS7846_PENDOWN_GPIO, "ADS7846 pendown") < 0)
		printk(KERN_ERR "can't get ads7846 pen down GPIO\n");
}

static int ads7846_get_pendown_state(void)
{
	return !gpio_get_value(ADS7846_PENDOWN_GPIO);
}

static struct ads7846_platform_data nokia770_ads7846_platform_data __initdata = {
	.x_max		= 0x0fff,
	.y_max		= 0x0fff,
	.x_plate_ohms	= 180,
	.pressure_max	= 255,
	.debounce_max	= 10,
	.debounce_tol	= 3,
	.debounce_rep	= 1,
	.get_pendown_state	= ads7846_get_pendown_state,
};

static struct spi_board_info nokia770_spi_board_info[] __initdata = {
	[0] = {
		.modalias       = "lcd_mipid",
		.bus_num        = 2,
		.chip_select    = 3,
		.max_speed_hz   = 12000000,
		.platform_data	= &nokia770_mipid_platform_data,
	},
	[1] = {
		.modalias       = "ads7846",
		.bus_num        = 2,
		.chip_select    = 0,
		.max_speed_hz   = 2500000,
		.irq		= OMAP_GPIO_IRQ(15),
		.platform_data	= &nokia770_ads7846_platform_data,
	},
};

static struct hwa742_platform_data nokia770_hwa742_platform_data = {
	.te_connected		= 1,
};

static void hwa742_dev_init(void)
{
	clk_add_alias("hwa_sys_ck", NULL, "bclk", NULL);
	omapfb_set_ctrl_platform_data(&nokia770_hwa742_platform_data);
}

/* assume no Mini-AB port */

static struct omap_usb_config nokia770_usb_config __initdata = {
	.otg		= 1,
	.register_host	= 1,
	.register_dev	= 1,
	.hmc_mode	= 16,
	.pins[0]	= 6,
};

#if defined(CONFIG_MMC_OMAP) || defined(CONFIG_MMC_OMAP_MODULE)

#define NOKIA770_GPIO_MMC_POWER		41
#define NOKIA770_GPIO_MMC_SWITCH	23

static int nokia770_mmc_set_power(struct device *dev, int slot, int power_on,
				int vdd)
{
	gpio_set_value(NOKIA770_GPIO_MMC_POWER, power_on);
	return 0;
}

static int nokia770_mmc_get_cover_state(struct device *dev, int slot)
{
	return gpio_get_value(NOKIA770_GPIO_MMC_SWITCH);
}

static struct omap_mmc_platform_data nokia770_mmc2_data = {
	.nr_slots                       = 1,
	.dma_mask			= 0xffffffff,
	.max_freq                       = 12000000,
	.slots[0]       = {
		.set_power		= nokia770_mmc_set_power,
		.get_cover_state	= nokia770_mmc_get_cover_state,
		.ocr_mask               = MMC_VDD_32_33|MMC_VDD_33_34,
		.name                   = "mmcblk",
	},
};

static struct omap_mmc_platform_data *nokia770_mmc_data[OMAP16XX_NR_MMC];

static void __init nokia770_mmc_init(void)
{
	int ret;

	ret = gpio_request(NOKIA770_GPIO_MMC_POWER, "MMC power");
	if (ret < 0)
		return;
	gpio_direction_output(NOKIA770_GPIO_MMC_POWER, 0);

	ret = gpio_request(NOKIA770_GPIO_MMC_SWITCH, "MMC cover");
	if (ret < 0) {
		gpio_free(NOKIA770_GPIO_MMC_POWER);
		return;
	}
	gpio_direction_input(NOKIA770_GPIO_MMC_SWITCH);

	/* Only the second MMC controller is used */
	nokia770_mmc_data[1] = &nokia770_mmc2_data;
	omap1_init_mmc(nokia770_mmc_data, OMAP16XX_NR_MMC);
}

#else
static inline void nokia770_mmc_init(void)
{
}
#endif

<<<<<<< HEAD
#if	defined(CONFIG_OMAP_DSP)
/*
 * audio power control
 */
#define	HEADPHONE_GPIO		14
#define	AMPLIFIER_CTRL_GPIO	58

static struct clk *dspxor_ck;
static DEFINE_MUTEX(audio_pwr_lock);
/*
 * audio_pwr_state
 * +--+-------------------------+---------------------------------------+
 * |-1|down			|power-up request -> 0			|
 * +--+-------------------------+---------------------------------------+
 * | 0|up			|power-down(1) request -> 1		|
 * |  |				|power-down(2) request -> (ignore)	|
 * +--+-------------------------+---------------------------------------+
 * | 1|up,			|power-up request -> 0			|
 * |  |received down(1) request	|power-down(2) request -> -1		|
 * +--+-------------------------+---------------------------------------+
 */
static int audio_pwr_state = -1;

static inline void aic23_power_up(void)
{
}
static inline void aic23_power_down(void)
{
}

/*
 * audio_pwr_up / down should be called under audio_pwr_lock
 */
static void nokia770_audio_pwr_up(void)
{
	clk_enable(dspxor_ck);

	/* Turn on codec */
	aic23_power_up();

	if (gpio_get_value(HEADPHONE_GPIO))
		/* HP not connected, turn on amplifier */
		gpio_set_value(AMPLIFIER_CTRL_GPIO, 1);
	else
		/* HP connected, do not turn on amplifier */
		printk("HP connected\n");
}

static void codec_delayed_power_down(struct work_struct *work)
{
	mutex_lock(&audio_pwr_lock);
	if (audio_pwr_state == -1)
		aic23_power_down();
	clk_disable(dspxor_ck);
	mutex_unlock(&audio_pwr_lock);
}

static DECLARE_DELAYED_WORK(codec_power_down_work, codec_delayed_power_down);

static void nokia770_audio_pwr_down(void)
{
	/* Turn off amplifier */
	gpio_set_value(AMPLIFIER_CTRL_GPIO, 0);

	/* Turn off codec: schedule delayed work */
	schedule_delayed_work(&codec_power_down_work, HZ / 20);	/* 50ms */
}

static int
nokia770_audio_pwr_up_request(struct dsp_kfunc_device *kdev, int stage)
{
	mutex_lock(&audio_pwr_lock);
	if (audio_pwr_state == -1)
		nokia770_audio_pwr_up();
	/* force audio_pwr_state = 0, even if it was 1. */
	audio_pwr_state = 0;
	mutex_unlock(&audio_pwr_lock);
	return 0;
}

static int
nokia770_audio_pwr_down_request(struct dsp_kfunc_device *kdev, int stage)
{
	mutex_lock(&audio_pwr_lock);
	switch (stage) {
	case 1:
		if (audio_pwr_state == 0)
			audio_pwr_state = 1;
		break;
	case 2:
		if (audio_pwr_state == 1) {
			nokia770_audio_pwr_down();
			audio_pwr_state = -1;
		}
		break;
	}
	mutex_unlock(&audio_pwr_lock);
	return 0;
}

static struct dsp_kfunc_device nokia770_audio_device = {
	.name	 = "audio",
	.type	 = DSP_KFUNC_DEV_TYPE_AUDIO,
	.enable  = nokia770_audio_pwr_up_request,
	.disable = nokia770_audio_pwr_down_request,
};

static __init int omap_dsp_init(void)
{
	int ret;

	dspxor_ck = clk_get(0, "dspxor_ck");
	if (IS_ERR(dspxor_ck)) {
		printk(KERN_ERR "couldn't acquire dspxor_ck\n");
		return PTR_ERR(dspxor_ck);
	}

	ret = dsp_kfunc_device_register(&nokia770_audio_device);
	if (ret) {
		printk(KERN_ERR
		       "KFUNC device registration failed: %s\n",
		       nokia770_audio_device.name);
		goto out;
	}
	return 0;
 out:
	return ret;
}
#else
#define omap_dsp_init()		do {} while (0)
#endif	/* CONFIG_OMAP_DSP */

=======
>>>>>>> f6cec0ae
static void __init omap_nokia770_init(void)
{
	platform_add_devices(nokia770_devices, ARRAY_SIZE(nokia770_devices));
	spi_register_board_info(nokia770_spi_board_info,
				ARRAY_SIZE(nokia770_spi_board_info));
	omap_gpio_init();
	omap_serial_init();
	omap_register_i2c_bus(1, 100, NULL, 0);
	hwa742_dev_init();
	ads7846_dev_init();
	mipid_dev_init();
	omap1_usb_init(&nokia770_usb_config);
	nokia770_mmc_init();
}

static void __init omap_nokia770_map_io(void)
{
	omap1_map_common_io();
}

MACHINE_START(NOKIA770, "Nokia 770")
	.phys_io	= 0xfff00000,
	.io_pg_offst	= ((0xfef00000) >> 18) & 0xfffc,
	.boot_params	= 0x10000100,
	.map_io		= omap_nokia770_map_io,
	.reserve	= omap_reserve,
	.init_irq	= omap_nokia770_init_irq,
	.init_machine	= omap_nokia770_init,
	.timer		= &omap_timer,
MACHINE_END<|MERGE_RESOLUTION|>--- conflicted
+++ resolved
@@ -241,141 +241,6 @@
 }
 #endif
 
-<<<<<<< HEAD
-#if	defined(CONFIG_OMAP_DSP)
-/*
- * audio power control
- */
-#define	HEADPHONE_GPIO		14
-#define	AMPLIFIER_CTRL_GPIO	58
-
-static struct clk *dspxor_ck;
-static DEFINE_MUTEX(audio_pwr_lock);
-/*
- * audio_pwr_state
- * +--+-------------------------+---------------------------------------+
- * |-1|down			|power-up request -> 0			|
- * +--+-------------------------+---------------------------------------+
- * | 0|up			|power-down(1) request -> 1		|
- * |  |				|power-down(2) request -> (ignore)	|
- * +--+-------------------------+---------------------------------------+
- * | 1|up,			|power-up request -> 0			|
- * |  |received down(1) request	|power-down(2) request -> -1		|
- * +--+-------------------------+---------------------------------------+
- */
-static int audio_pwr_state = -1;
-
-static inline void aic23_power_up(void)
-{
-}
-static inline void aic23_power_down(void)
-{
-}
-
-/*
- * audio_pwr_up / down should be called under audio_pwr_lock
- */
-static void nokia770_audio_pwr_up(void)
-{
-	clk_enable(dspxor_ck);
-
-	/* Turn on codec */
-	aic23_power_up();
-
-	if (gpio_get_value(HEADPHONE_GPIO))
-		/* HP not connected, turn on amplifier */
-		gpio_set_value(AMPLIFIER_CTRL_GPIO, 1);
-	else
-		/* HP connected, do not turn on amplifier */
-		printk("HP connected\n");
-}
-
-static void codec_delayed_power_down(struct work_struct *work)
-{
-	mutex_lock(&audio_pwr_lock);
-	if (audio_pwr_state == -1)
-		aic23_power_down();
-	clk_disable(dspxor_ck);
-	mutex_unlock(&audio_pwr_lock);
-}
-
-static DECLARE_DELAYED_WORK(codec_power_down_work, codec_delayed_power_down);
-
-static void nokia770_audio_pwr_down(void)
-{
-	/* Turn off amplifier */
-	gpio_set_value(AMPLIFIER_CTRL_GPIO, 0);
-
-	/* Turn off codec: schedule delayed work */
-	schedule_delayed_work(&codec_power_down_work, HZ / 20);	/* 50ms */
-}
-
-static int
-nokia770_audio_pwr_up_request(struct dsp_kfunc_device *kdev, int stage)
-{
-	mutex_lock(&audio_pwr_lock);
-	if (audio_pwr_state == -1)
-		nokia770_audio_pwr_up();
-	/* force audio_pwr_state = 0, even if it was 1. */
-	audio_pwr_state = 0;
-	mutex_unlock(&audio_pwr_lock);
-	return 0;
-}
-
-static int
-nokia770_audio_pwr_down_request(struct dsp_kfunc_device *kdev, int stage)
-{
-	mutex_lock(&audio_pwr_lock);
-	switch (stage) {
-	case 1:
-		if (audio_pwr_state == 0)
-			audio_pwr_state = 1;
-		break;
-	case 2:
-		if (audio_pwr_state == 1) {
-			nokia770_audio_pwr_down();
-			audio_pwr_state = -1;
-		}
-		break;
-	}
-	mutex_unlock(&audio_pwr_lock);
-	return 0;
-}
-
-static struct dsp_kfunc_device nokia770_audio_device = {
-	.name	 = "audio",
-	.type	 = DSP_KFUNC_DEV_TYPE_AUDIO,
-	.enable  = nokia770_audio_pwr_up_request,
-	.disable = nokia770_audio_pwr_down_request,
-};
-
-static __init int omap_dsp_init(void)
-{
-	int ret;
-
-	dspxor_ck = clk_get(0, "dspxor_ck");
-	if (IS_ERR(dspxor_ck)) {
-		printk(KERN_ERR "couldn't acquire dspxor_ck\n");
-		return PTR_ERR(dspxor_ck);
-	}
-
-	ret = dsp_kfunc_device_register(&nokia770_audio_device);
-	if (ret) {
-		printk(KERN_ERR
-		       "KFUNC device registration failed: %s\n",
-		       nokia770_audio_device.name);
-		goto out;
-	}
-	return 0;
- out:
-	return ret;
-}
-#else
-#define omap_dsp_init()		do {} while (0)
-#endif	/* CONFIG_OMAP_DSP */
-
-=======
->>>>>>> f6cec0ae
 static void __init omap_nokia770_init(void)
 {
 	platform_add_devices(nokia770_devices, ARRAY_SIZE(nokia770_devices));
