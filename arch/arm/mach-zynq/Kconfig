config ARCH_ZYNQ
	bool "Xilinx Zynq ARM Cortex A9 Platform" if ARCH_MULTI_V7
<<<<<<< HEAD
	select ARCH_HAS_OPP
	select ARCH_REQUIRE_GPIOLIB
=======
>>>>>>> bfe01a5b
	select ARCH_SUPPORTS_BIG_ENDIAN
	select ARM_AMBA
	select ARM_GIC
	select ARM_GLOBAL_TIMER if !CPU_FREQ
	select CACHE_L2X0
	select CADENCE_TTC_TIMER
	select GENERIC_ALLOCATOR
	select GENERIC_CLOCKEVENTS
	select GENERIC_IRQ_LEGACY
	select HAVE_ARM_SCU if SMP
	select HAVE_ARM_TWD if SMP
	select HAVE_SMP
	select ICST
	select MFD_SYSCON
	select MIGHT_HAVE_PCI
	select SOC_BUS
	help
	  Support for Xilinx Zynq ARM Cortex A9 Platform

if ARCH_ZYNQ

menu "Xilinx Specific Options"

config XILINX_PREFETCH
	bool "Cache Prefetch"
	default y
	help
	  This option turns on L1 & L2 cache prefetching to get the best performance
	  in many cases. This may not always be the best performance depending on
	  the usage.

config XILINX_AXIPCIE
	bool "Xilinx AXI PCIe host bridge support"
	select PCI
	select ARCH_SUPPORTS_MSI
	help
	  Say 'Y' here if you want kernel to support the Xilinx AXI PCIe
	  Host Bridge. This supports Message Signal Interrupts (MSI), if you
	  want to use this feature select CONFIG_PCI_MSI from 'Bus Support ->'.

endmenu

endif<|MERGE_RESOLUTION|>--- conflicted
+++ resolved
@@ -1,10 +1,6 @@
 config ARCH_ZYNQ
 	bool "Xilinx Zynq ARM Cortex A9 Platform" if ARCH_MULTI_V7
-<<<<<<< HEAD
-	select ARCH_HAS_OPP
 	select ARCH_REQUIRE_GPIOLIB
-=======
->>>>>>> bfe01a5b
 	select ARCH_SUPPORTS_BIG_ENDIAN
 	select ARM_AMBA
 	select ARM_GIC
