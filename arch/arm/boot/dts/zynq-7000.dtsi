--- conflicted
+++ resolved
@@ -95,11 +95,7 @@
 		};
 	};
 
-<<<<<<< HEAD
-	amba: amba {
-=======
 	amba: axi {
->>>>>>> a4adc2c2
 		u-boot,dm-pre-reloc;
 		compatible = "simple-bus";
 		#address-cells = <1>;
