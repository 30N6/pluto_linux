/*
 * Copyright 2013 Maxime Ripard
 *
 * Maxime Ripard <maxime.ripard@free-electrons.com>
 *
 * This file is dual-licensed: you can use it either under the terms
 * of the GPL or the X11 license, at your option. Note that this dual
 * licensing only applies to this file, and not this project as a
 * whole.
 *
 *  a) This library is free software; you can redistribute it and/or
 *     modify it under the terms of the GNU General Public License as
 *     published by the Free Software Foundation; either version 2 of the
 *     License, or (at your option) any later version.
 *
 *     This library is distributed in the hope that it will be useful,
 *     but WITHOUT ANY WARRANTY; without even the implied warranty of
 *     MERCHANTABILITY or FITNESS FOR A PARTICULAR PURPOSE.  See the
 *     GNU General Public License for more details.
 *
 * Or, alternatively,
 *
 *  b) Permission is hereby granted, free of charge, to any person
 *     obtaining a copy of this software and associated documentation
 *     files (the "Software"), to deal in the Software without
 *     restriction, including without limitation the rights to use,
 *     copy, modify, merge, publish, distribute, sublicense, and/or
 *     sell copies of the Software, and to permit persons to whom the
 *     Software is furnished to do so, subject to the following
 *     conditions:
 *
 *     The above copyright notice and this permission notice shall be
 *     included in all copies or substantial portions of the Software.
 *
 *     THE SOFTWARE IS PROVIDED "AS IS", WITHOUT WARRANTY OF ANY KIND,
 *     EXPRESS OR IMPLIED, INCLUDING BUT NOT LIMITED TO THE WARRANTIES
 *     OF MERCHANTABILITY, FITNESS FOR A PARTICULAR PURPOSE AND
 *     NONINFRINGEMENT. IN NO EVENT SHALL THE AUTHORS OR COPYRIGHT
 *     HOLDERS BE LIABLE FOR ANY CLAIM, DAMAGES OR OTHER LIABILITY,
 *     WHETHER IN AN ACTION OF CONTRACT, TORT OR OTHERWISE, ARISING
 *     FROM, OUT OF OR IN CONNECTION WITH THE SOFTWARE OR THE USE OR
 *     OTHER DEALINGS IN THE SOFTWARE.
 */

#include "skeleton.dtsi"

#include "sun5i.dtsi"

#include <dt-bindings/dma/sun4i-a10.h>
#include <dt-bindings/pinctrl/sun4i-a10.h>

/ {
	interrupt-parent = <&intc>;

	aliases {
		ethernet0 = &emac;
	};

	chosen {
		#address-cells = <1>;
		#size-cells = <1>;
		ranges;

		framebuffer@0 {
			compatible = "allwinner,simple-framebuffer",
				     "simple-framebuffer";
			allwinner,pipeline = "de_be0-lcd0-hdmi";
			clocks = <&pll5 1>, <&ahb_gates 36>, <&ahb_gates 43>,
				 <&ahb_gates 44>;
			status = "disabled";
		};

		framebuffer@1 {
			compatible = "allwinner,simple-framebuffer",
				     "simple-framebuffer";
			allwinner,pipeline = "de_be0-lcd0";
			clocks = <&pll5 1>, <&ahb_gates 36>, <&ahb_gates 44>;
			status = "disabled";
		};
	};

	clocks {
		ahb_gates: clk@01c20060 {
			#clock-cells = <1>;
			compatible = "allwinner,sun5i-a10s-ahb-gates-clk";
			reg = <0x01c20060 0x8>;
			clocks = <&ahb>;
<<<<<<< HEAD
=======
			clock-indices = <0>, <1>,
					<2>, <5>, <6>,
					<7>, <8>, <9>,
					<10>, <13>,
					<14>, <17>, <18>,
					<20>, <21>, <22>,
					<26>, <28>, <32>,
					<34>, <36>, <40>,
					<43>, <44>,
					<46>, <51>,
					<52>;
>>>>>>> ba300115
			clock-output-names = "ahb_usbotg", "ahb_ehci",
					     "ahb_ohci", "ahb_ss", "ahb_dma",
					     "ahb_bist", "ahb_mmc0", "ahb_mmc1",
					     "ahb_mmc2", "ahb_nand",
					     "ahb_sdram", "ahb_emac", "ahb_ts",
					     "ahb_spi0", "ahb_spi1", "ahb_spi2",
					     "ahb_gps", "ahb_stimer", "ahb_ve",
					     "ahb_tve", "ahb_lcd", "ahb_csi",
					     "ahb_hdmi", "ahb_de_be",
					     "ahb_de_fe", "ahb_iep",
					     "ahb_mali400";
		};

		apb0_gates: clk@01c20068 {
			#clock-cells = <1>;
			compatible = "allwinner,sun5i-a10s-apb0-gates-clk";
			reg = <0x01c20068 0x4>;
			clocks = <&apb0>;
<<<<<<< HEAD
=======
			clock-indices = <0>, <3>,
					<5>, <6>,
					<10>;
>>>>>>> ba300115
			clock-output-names = "apb0_codec", "apb0_iis",
					     "apb0_pio", "apb0_ir",
					     "apb0_keypad";
		};

		apb1_gates: clk@01c2006c {
			#clock-cells = <1>;
			compatible = "allwinner,sun5i-a10s-apb1-gates-clk";
			reg = <0x01c2006c 0x4>;
			clocks = <&apb1>;
			clock-indices = <0>, <1>,
					<2>, <16>,
					<17>, <18>,
					<19>;
			clock-output-names = "apb1_i2c0", "apb1_i2c1",
<<<<<<< HEAD
				"apb1_i2c2", "apb1_uart0", "apb1_uart1",
				"apb1_uart2", "apb1_uart3";
=======
					     "apb1_i2c2", "apb1_uart0",
					     "apb1_uart1", "apb1_uart2",
					     "apb1_uart3";
>>>>>>> ba300115
		};
	};

	soc@01c00000 {
		emac: ethernet@01c0b000 {
			compatible = "allwinner,sun4i-a10-emac";
			reg = <0x01c0b000 0x1000>;
			interrupts = <55>;
			clocks = <&ahb_gates 17>;
			allwinner,sram = <&emac_sram 1>;
			status = "disabled";
		};

		mdio: mdio@01c0b080 {
			compatible = "allwinner,sun4i-a10-mdio";
			reg = <0x01c0b080 0x14>;
			status = "disabled";
			#address-cells = <1>;
			#size-cells = <0>;
		};

		uart0: serial@01c28000 {
			compatible = "snps,dw-apb-uart";
			reg = <0x01c28000 0x400>;
			interrupts = <1>;
			reg-shift = <2>;
			reg-io-width = <4>;
			clocks = <&apb1_gates 16>;
			status = "disabled";
		};

		uart2: serial@01c28800 {
			compatible = "snps,dw-apb-uart";
			reg = <0x01c28800 0x400>;
			interrupts = <3>;
			reg-shift = <2>;
			reg-io-width = <4>;
			clocks = <&apb1_gates 18>;
			status = "disabled";
		};
	};
};

&pio {
	compatible = "allwinner,sun5i-a10s-pinctrl";

	uart0_pins_a: uart0@0 {
		allwinner,pins = "PB19", "PB20";
		allwinner,function = "uart0";
		allwinner,drive = <SUN4I_PINCTRL_10_MA>;
		allwinner,pull = <SUN4I_PINCTRL_NO_PULL>;
	};

	uart2_pins_a: uart2@0 {
		allwinner,pins = "PC18", "PC19";
		allwinner,function = "uart2";
		allwinner,drive = <SUN4I_PINCTRL_10_MA>;
		allwinner,pull = <SUN4I_PINCTRL_NO_PULL>;
	};

	uart3_pins_a: uart3@0 {
		allwinner,pins = "PG9", "PG10";
		allwinner,function = "uart3";
		allwinner,drive = <SUN4I_PINCTRL_10_MA>;
		allwinner,pull = <SUN4I_PINCTRL_NO_PULL>;
	};

	emac_pins_a: emac0@0 {
		allwinner,pins = "PA0", "PA1", "PA2",
				"PA3", "PA4", "PA5", "PA6",
				"PA7", "PA8", "PA9", "PA10",
				"PA11", "PA12", "PA13", "PA14",
				"PA15", "PA16";
		allwinner,function = "emac";
		allwinner,drive = <SUN4I_PINCTRL_10_MA>;
		allwinner,pull = <SUN4I_PINCTRL_NO_PULL>;
	};

	mmc1_pins_a: mmc1@0 {
		allwinner,pins = "PG3", "PG4", "PG5",
				 "PG6", "PG7", "PG8";
		allwinner,function = "mmc1";
		allwinner,drive = <SUN4I_PINCTRL_30_MA>;
		allwinner,pull = <SUN4I_PINCTRL_NO_PULL>;
	};
};

&sram_a {
	emac_sram: sram-section@8000 {
		compatible = "allwinner,sun4i-a10-sram-a3-a4";
		reg = <0x8000 0x4000>;
		status = "disabled";
	};
};<|MERGE_RESOLUTION|>--- conflicted
+++ resolved
@@ -85,8 +85,6 @@
 			compatible = "allwinner,sun5i-a10s-ahb-gates-clk";
 			reg = <0x01c20060 0x8>;
 			clocks = <&ahb>;
-<<<<<<< HEAD
-=======
 			clock-indices = <0>, <1>,
 					<2>, <5>, <6>,
 					<7>, <8>, <9>,
@@ -98,7 +96,6 @@
 					<43>, <44>,
 					<46>, <51>,
 					<52>;
->>>>>>> ba300115
 			clock-output-names = "ahb_usbotg", "ahb_ehci",
 					     "ahb_ohci", "ahb_ss", "ahb_dma",
 					     "ahb_bist", "ahb_mmc0", "ahb_mmc1",
@@ -117,12 +114,9 @@
 			compatible = "allwinner,sun5i-a10s-apb0-gates-clk";
 			reg = <0x01c20068 0x4>;
 			clocks = <&apb0>;
-<<<<<<< HEAD
-=======
 			clock-indices = <0>, <3>,
 					<5>, <6>,
 					<10>;
->>>>>>> ba300115
 			clock-output-names = "apb0_codec", "apb0_iis",
 					     "apb0_pio", "apb0_ir",
 					     "apb0_keypad";
@@ -138,14 +132,9 @@
 					<17>, <18>,
 					<19>;
 			clock-output-names = "apb1_i2c0", "apb1_i2c1",
-<<<<<<< HEAD
-				"apb1_i2c2", "apb1_uart0", "apb1_uart1",
-				"apb1_uart2", "apb1_uart3";
-=======
 					     "apb1_i2c2", "apb1_uart0",
 					     "apb1_uart1", "apb1_uart2",
 					     "apb1_uart3";
->>>>>>> ba300115
 		};
 	};
 
