/* SPDX-License-Identifier: GPL-2.0-only */
/*
 * Copyright (C) 2012,2013 - ARM Ltd
 * Author: Marc Zyngier <marc.zyngier@arm.com>
 *
 * Derived from arch/arm/include/asm/kvm_host.h:
 * Copyright (C) 2012 - Virtual Open Systems and Columbia University
 * Author: Christoffer Dall <c.dall@virtualopensystems.com>
 */

#ifndef __ARM64_KVM_HOST_H__
#define __ARM64_KVM_HOST_H__

#include <linux/arm-smccc.h>
#include <linux/bitmap.h>
#include <linux/types.h>
#include <linux/jump_label.h>
#include <linux/kvm_types.h>
#include <linux/maple_tree.h>
#include <linux/percpu.h>
#include <linux/psci.h>
#include <asm/arch_gicv3.h>
#include <asm/barrier.h>
#include <asm/cpufeature.h>
#include <asm/cputype.h>
#include <asm/daifflags.h>
#include <asm/fpsimd.h>
#include <asm/kvm.h>
#include <asm/kvm_asm.h>

#define __KVM_HAVE_ARCH_INTC_INITIALIZED

#define KVM_HALT_POLL_NS_DEFAULT 500000

#include <kvm/arm_vgic.h>
#include <kvm/arm_arch_timer.h>
#include <kvm/arm_pmu.h>

#define KVM_MAX_VCPUS VGIC_V3_MAX_CPUS

#define KVM_VCPU_MAX_FEATURES 7

#define KVM_REQ_SLEEP \
	KVM_ARCH_REQ_FLAGS(0, KVM_REQUEST_WAIT | KVM_REQUEST_NO_WAKEUP)
#define KVM_REQ_IRQ_PENDING	KVM_ARCH_REQ(1)
#define KVM_REQ_VCPU_RESET	KVM_ARCH_REQ(2)
#define KVM_REQ_RECORD_STEAL	KVM_ARCH_REQ(3)
#define KVM_REQ_RELOAD_GICv4	KVM_ARCH_REQ(4)
#define KVM_REQ_RELOAD_PMU	KVM_ARCH_REQ(5)
#define KVM_REQ_SUSPEND		KVM_ARCH_REQ(6)

#define KVM_DIRTY_LOG_MANUAL_CAPS   (KVM_DIRTY_LOG_MANUAL_PROTECT_ENABLE | \
				     KVM_DIRTY_LOG_INITIALLY_SET)

#define KVM_HAVE_MMU_RWLOCK

/*
 * Mode of operation configurable with kvm-arm.mode early param.
 * See Documentation/admin-guide/kernel-parameters.txt for more information.
 */
enum kvm_mode {
	KVM_MODE_DEFAULT,
	KVM_MODE_PROTECTED,
	KVM_MODE_NV,
	KVM_MODE_NONE,
};
#ifdef CONFIG_KVM
enum kvm_mode kvm_get_mode(void);
#else
static inline enum kvm_mode kvm_get_mode(void) { return KVM_MODE_NONE; };
#endif

DECLARE_STATIC_KEY_FALSE(userspace_irqchip_in_use);

extern unsigned int __ro_after_init kvm_sve_max_vl;
int __init kvm_arm_init_sve(void);

u32 __attribute_const__ kvm_target_cpu(void);
int kvm_reset_vcpu(struct kvm_vcpu *vcpu);
void kvm_arm_vcpu_destroy(struct kvm_vcpu *vcpu);

struct kvm_hyp_memcache {
	phys_addr_t head;
	unsigned long nr_pages;
};

static inline void push_hyp_memcache(struct kvm_hyp_memcache *mc,
				     phys_addr_t *p,
				     phys_addr_t (*to_pa)(void *virt))
{
	*p = mc->head;
	mc->head = to_pa(p);
	mc->nr_pages++;
}

static inline void *pop_hyp_memcache(struct kvm_hyp_memcache *mc,
				     void *(*to_va)(phys_addr_t phys))
{
	phys_addr_t *p = to_va(mc->head);

	if (!mc->nr_pages)
		return NULL;

	mc->head = *p;
	mc->nr_pages--;

	return p;
}

static inline int __topup_hyp_memcache(struct kvm_hyp_memcache *mc,
				       unsigned long min_pages,
				       void *(*alloc_fn)(void *arg),
				       phys_addr_t (*to_pa)(void *virt),
				       void *arg)
{
	while (mc->nr_pages < min_pages) {
		phys_addr_t *p = alloc_fn(arg);

		if (!p)
			return -ENOMEM;
		push_hyp_memcache(mc, p, to_pa);
	}

	return 0;
}

static inline void __free_hyp_memcache(struct kvm_hyp_memcache *mc,
				       void (*free_fn)(void *virt, void *arg),
				       void *(*to_va)(phys_addr_t phys),
				       void *arg)
{
	while (mc->nr_pages)
		free_fn(pop_hyp_memcache(mc, to_va), arg);
}

void free_hyp_memcache(struct kvm_hyp_memcache *mc);
int topup_hyp_memcache(struct kvm_hyp_memcache *mc, unsigned long min_pages);

struct kvm_vmid {
	atomic64_t id;
};

struct kvm_s2_mmu {
	struct kvm_vmid vmid;

	/*
	 * stage2 entry level table
	 *
	 * Two kvm_s2_mmu structures in the same VM can point to the same
	 * pgd here.  This happens when running a guest using a
	 * translation regime that isn't affected by its own stage-2
	 * translation, such as a non-VHE hypervisor running at vEL2, or
	 * for vEL1/EL0 with vHCR_EL2.VM == 0.  In that case, we use the
	 * canonical stage-2 page tables.
	 */
	phys_addr_t	pgd_phys;
	struct kvm_pgtable *pgt;

	/* The last vcpu id that ran on each physical CPU */
	int __percpu *last_vcpu_ran;

	struct kvm_arch *arch;
};

struct kvm_arch_memory_slot {
};

/**
 * struct kvm_smccc_features: Descriptor of the hypercall services exposed to the guests
 *
 * @std_bmap: Bitmap of standard secure service calls
 * @std_hyp_bmap: Bitmap of standard hypervisor service calls
 * @vendor_hyp_bmap: Bitmap of vendor specific hypervisor service calls
 */
struct kvm_smccc_features {
	unsigned long std_bmap;
	unsigned long std_hyp_bmap;
	unsigned long vendor_hyp_bmap;
};

typedef unsigned int pkvm_handle_t;

struct kvm_protected_vm {
	pkvm_handle_t handle;
	struct kvm_hyp_memcache teardown_mc;
};

struct kvm_arch {
	struct kvm_s2_mmu mmu;

	/* VTCR_EL2 value for this VM */
	u64    vtcr;

	/* Interrupt controller */
	struct vgic_dist	vgic;

	/* Timers */
	struct arch_timer_vm_data timer_data;

	/* Mandated version of PSCI */
	u32 psci_version;

	/* Protects VM-scoped configuration data */
	struct mutex config_lock;

	/*
	 * If we encounter a data abort without valid instruction syndrome
	 * information, report this to user space.  User space can (and
	 * should) opt in to this feature if KVM_CAP_ARM_NISV_TO_USER is
	 * supported.
	 */
#define KVM_ARCH_FLAG_RETURN_NISV_IO_ABORT_TO_USER	0
	/* Memory Tagging Extension enabled for the guest */
#define KVM_ARCH_FLAG_MTE_ENABLED			1
	/* At least one vCPU has ran in the VM */
#define KVM_ARCH_FLAG_HAS_RAN_ONCE			2
	/*
	 * The following two bits are used to indicate the guest's EL1
	 * register width configuration. A value of KVM_ARCH_FLAG_EL1_32BIT
	 * bit is valid only when KVM_ARCH_FLAG_REG_WIDTH_CONFIGURED is set.
	 * Otherwise, the guest's EL1 register width has not yet been
	 * determined yet.
	 */
#define KVM_ARCH_FLAG_REG_WIDTH_CONFIGURED		3
#define KVM_ARCH_FLAG_EL1_32BIT				4
	/* PSCI SYSTEM_SUSPEND enabled for the guest */
#define KVM_ARCH_FLAG_SYSTEM_SUSPEND_ENABLED		5
<<<<<<< HEAD
	/* VM counter offset */
#define KVM_ARCH_FLAG_VM_COUNTER_OFFSET			6
	/* Timer PPIs made immutable */
#define KVM_ARCH_FLAG_TIMER_PPIS_IMMUTABLE		7

=======
	/* SMCCC filter initialized for the VM */
#define KVM_ARCH_FLAG_SMCCC_FILTER_CONFIGURED		6
>>>>>>> c5284f6d
	unsigned long flags;

	/*
	 * VM-wide PMU filter, implemented as a bitmap and big enough for
	 * up to 2^10 events (ARMv8.0) or 2^16 events (ARMv8.1+).
	 */
	unsigned long *pmu_filter;
	struct arm_pmu *arm_pmu;

	cpumask_var_t supported_cpus;

	u8 pfr0_csv2;
	u8 pfr0_csv3;
	struct {
		u8 imp:4;
		u8 unimp:4;
	} dfr0_pmuver;

	/* Hypercall features firmware registers' descriptor */
	struct kvm_smccc_features smccc_feat;
	struct maple_tree smccc_filter;

	/*
	 * For an untrusted host VM, 'pkvm.handle' is used to lookup
	 * the associated pKVM instance in the hypervisor.
	 */
	struct kvm_protected_vm pkvm;
};

struct kvm_vcpu_fault_info {
	u64 esr_el2;		/* Hyp Syndrom Register */
	u64 far_el2;		/* Hyp Fault Address Register */
	u64 hpfar_el2;		/* Hyp IPA Fault Address Register */
	u64 disr_el1;		/* Deferred [SError] Status Register */
};

enum vcpu_sysreg {
	__INVALID_SYSREG__,   /* 0 is reserved as an invalid value */
	MPIDR_EL1,	/* MultiProcessor Affinity Register */
	CLIDR_EL1,	/* Cache Level ID Register */
	CSSELR_EL1,	/* Cache Size Selection Register */
	SCTLR_EL1,	/* System Control Register */
	ACTLR_EL1,	/* Auxiliary Control Register */
	CPACR_EL1,	/* Coprocessor Access Control */
	ZCR_EL1,	/* SVE Control */
	TTBR0_EL1,	/* Translation Table Base Register 0 */
	TTBR1_EL1,	/* Translation Table Base Register 1 */
	TCR_EL1,	/* Translation Control Register */
	ESR_EL1,	/* Exception Syndrome Register */
	AFSR0_EL1,	/* Auxiliary Fault Status Register 0 */
	AFSR1_EL1,	/* Auxiliary Fault Status Register 1 */
	FAR_EL1,	/* Fault Address Register */
	MAIR_EL1,	/* Memory Attribute Indirection Register */
	VBAR_EL1,	/* Vector Base Address Register */
	CONTEXTIDR_EL1,	/* Context ID Register */
	TPIDR_EL0,	/* Thread ID, User R/W */
	TPIDRRO_EL0,	/* Thread ID, User R/O */
	TPIDR_EL1,	/* Thread ID, Privileged */
	AMAIR_EL1,	/* Aux Memory Attribute Indirection Register */
	CNTKCTL_EL1,	/* Timer Control Register (EL1) */
	PAR_EL1,	/* Physical Address Register */
	MDSCR_EL1,	/* Monitor Debug System Control Register */
	MDCCINT_EL1,	/* Monitor Debug Comms Channel Interrupt Enable Reg */
	OSLSR_EL1,	/* OS Lock Status Register */
	DISR_EL1,	/* Deferred Interrupt Status Register */

	/* Performance Monitors Registers */
	PMCR_EL0,	/* Control Register */
	PMSELR_EL0,	/* Event Counter Selection Register */
	PMEVCNTR0_EL0,	/* Event Counter Register (0-30) */
	PMEVCNTR30_EL0 = PMEVCNTR0_EL0 + 30,
	PMCCNTR_EL0,	/* Cycle Counter Register */
	PMEVTYPER0_EL0,	/* Event Type Register (0-30) */
	PMEVTYPER30_EL0 = PMEVTYPER0_EL0 + 30,
	PMCCFILTR_EL0,	/* Cycle Count Filter Register */
	PMCNTENSET_EL0,	/* Count Enable Set Register */
	PMINTENSET_EL1,	/* Interrupt Enable Set Register */
	PMOVSSET_EL0,	/* Overflow Flag Status Set Register */
	PMUSERENR_EL0,	/* User Enable Register */

	/* Pointer Authentication Registers in a strict increasing order. */
	APIAKEYLO_EL1,
	APIAKEYHI_EL1,
	APIBKEYLO_EL1,
	APIBKEYHI_EL1,
	APDAKEYLO_EL1,
	APDAKEYHI_EL1,
	APDBKEYLO_EL1,
	APDBKEYHI_EL1,
	APGAKEYLO_EL1,
	APGAKEYHI_EL1,

	ELR_EL1,
	SP_EL1,
	SPSR_EL1,

	CNTVOFF_EL2,
	CNTV_CVAL_EL0,
	CNTV_CTL_EL0,
	CNTP_CVAL_EL0,
	CNTP_CTL_EL0,

	/* Memory Tagging Extension registers */
	RGSR_EL1,	/* Random Allocation Tag Seed Register */
	GCR_EL1,	/* Tag Control Register */
	TFSR_EL1,	/* Tag Fault Status Register (EL1) */
	TFSRE0_EL1,	/* Tag Fault Status Register (EL0) */

	/* 32bit specific registers. */
	DACR32_EL2,	/* Domain Access Control Register */
	IFSR32_EL2,	/* Instruction Fault Status Register */
	FPEXC32_EL2,	/* Floating-Point Exception Control Register */
	DBGVCR32_EL2,	/* Debug Vector Catch Register */

	/* EL2 registers */
	VPIDR_EL2,	/* Virtualization Processor ID Register */
	VMPIDR_EL2,	/* Virtualization Multiprocessor ID Register */
	SCTLR_EL2,	/* System Control Register (EL2) */
	ACTLR_EL2,	/* Auxiliary Control Register (EL2) */
	HCR_EL2,	/* Hypervisor Configuration Register */
	MDCR_EL2,	/* Monitor Debug Configuration Register (EL2) */
	CPTR_EL2,	/* Architectural Feature Trap Register (EL2) */
	HSTR_EL2,	/* Hypervisor System Trap Register */
	HACR_EL2,	/* Hypervisor Auxiliary Control Register */
	TTBR0_EL2,	/* Translation Table Base Register 0 (EL2) */
	TTBR1_EL2,	/* Translation Table Base Register 1 (EL2) */
	TCR_EL2,	/* Translation Control Register (EL2) */
	VTTBR_EL2,	/* Virtualization Translation Table Base Register */
	VTCR_EL2,	/* Virtualization Translation Control Register */
	SPSR_EL2,	/* EL2 saved program status register */
	ELR_EL2,	/* EL2 exception link register */
	AFSR0_EL2,	/* Auxiliary Fault Status Register 0 (EL2) */
	AFSR1_EL2,	/* Auxiliary Fault Status Register 1 (EL2) */
	ESR_EL2,	/* Exception Syndrome Register (EL2) */
	FAR_EL2,	/* Fault Address Register (EL2) */
	HPFAR_EL2,	/* Hypervisor IPA Fault Address Register */
	MAIR_EL2,	/* Memory Attribute Indirection Register (EL2) */
	AMAIR_EL2,	/* Auxiliary Memory Attribute Indirection Register (EL2) */
	VBAR_EL2,	/* Vector Base Address Register (EL2) */
	RVBAR_EL2,	/* Reset Vector Base Address Register */
	CONTEXTIDR_EL2,	/* Context ID Register (EL2) */
	TPIDR_EL2,	/* EL2 Software Thread ID Register */
	CNTHCTL_EL2,	/* Counter-timer Hypervisor Control register */
	SP_EL2,		/* EL2 Stack Pointer */
	CNTHP_CTL_EL2,
	CNTHP_CVAL_EL2,
	CNTHV_CTL_EL2,
	CNTHV_CVAL_EL2,

	NR_SYS_REGS	/* Nothing after this line! */
};

struct kvm_cpu_context {
	struct user_pt_regs regs;	/* sp = sp_el0 */

	u64	spsr_abt;
	u64	spsr_und;
	u64	spsr_irq;
	u64	spsr_fiq;

	struct user_fpsimd_state fp_regs;

	u64 sys_regs[NR_SYS_REGS];

	struct kvm_vcpu *__hyp_running_vcpu;
};

struct kvm_host_data {
	struct kvm_cpu_context host_ctxt;
};

struct kvm_host_psci_config {
	/* PSCI version used by host. */
	u32 version;

	/* Function IDs used by host if version is v0.1. */
	struct psci_0_1_function_ids function_ids_0_1;

	bool psci_0_1_cpu_suspend_implemented;
	bool psci_0_1_cpu_on_implemented;
	bool psci_0_1_cpu_off_implemented;
	bool psci_0_1_migrate_implemented;
};

extern struct kvm_host_psci_config kvm_nvhe_sym(kvm_host_psci_config);
#define kvm_host_psci_config CHOOSE_NVHE_SYM(kvm_host_psci_config)

extern s64 kvm_nvhe_sym(hyp_physvirt_offset);
#define hyp_physvirt_offset CHOOSE_NVHE_SYM(hyp_physvirt_offset)

extern u64 kvm_nvhe_sym(hyp_cpu_logical_map)[NR_CPUS];
#define hyp_cpu_logical_map CHOOSE_NVHE_SYM(hyp_cpu_logical_map)

struct vcpu_reset_state {
	unsigned long	pc;
	unsigned long	r0;
	bool		be;
	bool		reset;
};

struct kvm_vcpu_arch {
	struct kvm_cpu_context ctxt;

	/*
	 * Guest floating point state
	 *
	 * The architecture has two main floating point extensions,
	 * the original FPSIMD and SVE.  These have overlapping
	 * register views, with the FPSIMD V registers occupying the
	 * low 128 bits of the SVE Z registers.  When the core
	 * floating point code saves the register state of a task it
	 * records which view it saved in fp_type.
	 */
	void *sve_state;
	enum fp_type fp_type;
	unsigned int sve_max_vl;
	u64 svcr;

	/* Stage 2 paging state used by the hardware on next switch */
	struct kvm_s2_mmu *hw_mmu;

	/* Values of trap registers for the guest. */
	u64 hcr_el2;
	u64 mdcr_el2;
	u64 cptr_el2;

	/* Values of trap registers for the host before guest entry. */
	u64 mdcr_el2_host;

	/* Exception Information */
	struct kvm_vcpu_fault_info fault;

	/* Ownership of the FP regs */
	enum {
		FP_STATE_FREE,
		FP_STATE_HOST_OWNED,
		FP_STATE_GUEST_OWNED,
	} fp_state;

	/* Configuration flags, set once and for all before the vcpu can run */
	u8 cflags;

	/* Input flags to the hypervisor code, potentially cleared after use */
	u8 iflags;

	/* State flags for kernel bookkeeping, unused by the hypervisor code */
	u8 sflags;

	/*
	 * Don't run the guest (internal implementation need).
	 *
	 * Contrary to the flags above, this is set/cleared outside of
	 * a vcpu context, and thus cannot be mixed with the flags
	 * themselves (or the flag accesses need to be made atomic).
	 */
	bool pause;

	/*
	 * We maintain more than a single set of debug registers to support
	 * debugging the guest from the host and to maintain separate host and
	 * guest state during world switches. vcpu_debug_state are the debug
	 * registers of the vcpu as the guest sees them.  host_debug_state are
	 * the host registers which are saved and restored during
	 * world switches. external_debug_state contains the debug
	 * values we want to debug the guest. This is set via the
	 * KVM_SET_GUEST_DEBUG ioctl.
	 *
	 * debug_ptr points to the set of debug registers that should be loaded
	 * onto the hardware when running the guest.
	 */
	struct kvm_guest_debug_arch *debug_ptr;
	struct kvm_guest_debug_arch vcpu_debug_state;
	struct kvm_guest_debug_arch external_debug_state;

	struct user_fpsimd_state *host_fpsimd_state;	/* hyp VA */
	struct task_struct *parent_task;

	struct {
		/* {Break,watch}point registers */
		struct kvm_guest_debug_arch regs;
		/* Statistical profiling extension */
		u64 pmscr_el1;
		/* Self-hosted trace */
		u64 trfcr_el1;
	} host_debug_state;

	/* VGIC state */
	struct vgic_cpu vgic_cpu;
	struct arch_timer_cpu timer_cpu;
	struct kvm_pmu pmu;

	/*
	 * Guest registers we preserve during guest debugging.
	 *
	 * These shadow registers are updated by the kvm_handle_sys_reg
	 * trap handler if the guest accesses or updates them while we
	 * are using guest debug.
	 */
	struct {
		u32	mdscr_el1;
		bool	pstate_ss;
	} guest_debug_preserved;

	/* vcpu power state */
	struct kvm_mp_state mp_state;
	spinlock_t mp_state_lock;

	/* Cache some mmu pages needed inside spinlock regions */
	struct kvm_mmu_memory_cache mmu_page_cache;

	/* Target CPU and feature flags */
	int target;
	DECLARE_BITMAP(features, KVM_VCPU_MAX_FEATURES);

	/* Virtual SError ESR to restore when HCR_EL2.VSE is set */
	u64 vsesr_el2;

	/* Additional reset state */
	struct vcpu_reset_state	reset_state;

	/* Guest PV state */
	struct {
		u64 last_steal;
		gpa_t base;
	} steal;

	/* Per-vcpu CCSIDR override or NULL */
	u32 *ccsidr;
};

/*
 * Each 'flag' is composed of a comma-separated triplet:
 *
 * - the flag-set it belongs to in the vcpu->arch structure
 * - the value for that flag
 * - the mask for that flag
 *
 *  __vcpu_single_flag() builds such a triplet for a single-bit flag.
 * unpack_vcpu_flag() extract the flag value from the triplet for
 * direct use outside of the flag accessors.
 */
#define __vcpu_single_flag(_set, _f)	_set, (_f), (_f)

#define __unpack_flag(_set, _f, _m)	_f
#define unpack_vcpu_flag(...)		__unpack_flag(__VA_ARGS__)

#define __build_check_flag(v, flagset, f, m)			\
	do {							\
		typeof(v->arch.flagset) *_fset;			\
								\
		/* Check that the flags fit in the mask */	\
		BUILD_BUG_ON(HWEIGHT(m) != HWEIGHT((f) | (m)));	\
		/* Check that the flags fit in the type */	\
		BUILD_BUG_ON((sizeof(*_fset) * 8) <= __fls(m));	\
	} while (0)

#define __vcpu_get_flag(v, flagset, f, m)			\
	({							\
		__build_check_flag(v, flagset, f, m);		\
								\
		v->arch.flagset & (m);				\
	})

#define __vcpu_set_flag(v, flagset, f, m)			\
	do {							\
		typeof(v->arch.flagset) *fset;			\
								\
		__build_check_flag(v, flagset, f, m);		\
								\
		fset = &v->arch.flagset;			\
		if (HWEIGHT(m) > 1)				\
			*fset &= ~(m);				\
		*fset |= (f);					\
	} while (0)

#define __vcpu_clear_flag(v, flagset, f, m)			\
	do {							\
		typeof(v->arch.flagset) *fset;			\
								\
		__build_check_flag(v, flagset, f, m);		\
								\
		fset = &v->arch.flagset;			\
		*fset &= ~(m);					\
	} while (0)

#define vcpu_get_flag(v, ...)	__vcpu_get_flag((v), __VA_ARGS__)
#define vcpu_set_flag(v, ...)	__vcpu_set_flag((v), __VA_ARGS__)
#define vcpu_clear_flag(v, ...)	__vcpu_clear_flag((v), __VA_ARGS__)

/* SVE exposed to guest */
#define GUEST_HAS_SVE		__vcpu_single_flag(cflags, BIT(0))
/* SVE config completed */
#define VCPU_SVE_FINALIZED	__vcpu_single_flag(cflags, BIT(1))
/* PTRAUTH exposed to guest */
#define GUEST_HAS_PTRAUTH	__vcpu_single_flag(cflags, BIT(2))

/* Exception pending */
#define PENDING_EXCEPTION	__vcpu_single_flag(iflags, BIT(0))
/*
 * PC increment. Overlaps with EXCEPT_MASK on purpose so that it can't
 * be set together with an exception...
 */
#define INCREMENT_PC		__vcpu_single_flag(iflags, BIT(1))
/* Target EL/MODE (not a single flag, but let's abuse the macro) */
#define EXCEPT_MASK		__vcpu_single_flag(iflags, GENMASK(3, 1))

/* Helpers to encode exceptions with minimum fuss */
#define __EXCEPT_MASK_VAL	unpack_vcpu_flag(EXCEPT_MASK)
#define __EXCEPT_SHIFT		__builtin_ctzl(__EXCEPT_MASK_VAL)
#define __vcpu_except_flags(_f)	iflags, (_f << __EXCEPT_SHIFT), __EXCEPT_MASK_VAL

/*
 * When PENDING_EXCEPTION is set, EXCEPT_MASK can take the following
 * values:
 *
 * For AArch32 EL1:
 */
#define EXCEPT_AA32_UND		__vcpu_except_flags(0)
#define EXCEPT_AA32_IABT	__vcpu_except_flags(1)
#define EXCEPT_AA32_DABT	__vcpu_except_flags(2)
/* For AArch64: */
#define EXCEPT_AA64_EL1_SYNC	__vcpu_except_flags(0)
#define EXCEPT_AA64_EL1_IRQ	__vcpu_except_flags(1)
#define EXCEPT_AA64_EL1_FIQ	__vcpu_except_flags(2)
#define EXCEPT_AA64_EL1_SERR	__vcpu_except_flags(3)
/* For AArch64 with NV: */
#define EXCEPT_AA64_EL2_SYNC	__vcpu_except_flags(4)
#define EXCEPT_AA64_EL2_IRQ	__vcpu_except_flags(5)
#define EXCEPT_AA64_EL2_FIQ	__vcpu_except_flags(6)
#define EXCEPT_AA64_EL2_SERR	__vcpu_except_flags(7)
/* Guest debug is live */
#define DEBUG_DIRTY		__vcpu_single_flag(iflags, BIT(4))
/* Save SPE context if active  */
#define DEBUG_STATE_SAVE_SPE	__vcpu_single_flag(iflags, BIT(5))
/* Save TRBE context if active  */
#define DEBUG_STATE_SAVE_TRBE	__vcpu_single_flag(iflags, BIT(6))
/* vcpu running in HYP context */
#define VCPU_HYP_CONTEXT	__vcpu_single_flag(iflags, BIT(7))

/* SVE enabled for host EL0 */
#define HOST_SVE_ENABLED	__vcpu_single_flag(sflags, BIT(0))
/* SME enabled for EL0 */
#define HOST_SME_ENABLED	__vcpu_single_flag(sflags, BIT(1))
/* Physical CPU not in supported_cpus */
#define ON_UNSUPPORTED_CPU	__vcpu_single_flag(sflags, BIT(2))
/* WFIT instruction trapped */
#define IN_WFIT			__vcpu_single_flag(sflags, BIT(3))
/* vcpu system registers loaded on physical CPU */
#define SYSREGS_ON_CPU		__vcpu_single_flag(sflags, BIT(4))
/* Software step state is Active-pending */
#define DBG_SS_ACTIVE_PENDING	__vcpu_single_flag(sflags, BIT(5))


/* Pointer to the vcpu's SVE FFR for sve_{save,load}_state() */
#define vcpu_sve_pffr(vcpu) (kern_hyp_va((vcpu)->arch.sve_state) +	\
			     sve_ffr_offset((vcpu)->arch.sve_max_vl))

#define vcpu_sve_max_vq(vcpu)	sve_vq_from_vl((vcpu)->arch.sve_max_vl)

#define vcpu_sve_state_size(vcpu) ({					\
	size_t __size_ret;						\
	unsigned int __vcpu_vq;						\
									\
	if (WARN_ON(!sve_vl_valid((vcpu)->arch.sve_max_vl))) {		\
		__size_ret = 0;						\
	} else {							\
		__vcpu_vq = vcpu_sve_max_vq(vcpu);			\
		__size_ret = SVE_SIG_REGS_SIZE(__vcpu_vq);		\
	}								\
									\
	__size_ret;							\
})

#define KVM_GUESTDBG_VALID_MASK (KVM_GUESTDBG_ENABLE | \
				 KVM_GUESTDBG_USE_SW_BP | \
				 KVM_GUESTDBG_USE_HW | \
				 KVM_GUESTDBG_SINGLESTEP)

#define vcpu_has_sve(vcpu) (system_supports_sve() &&			\
			    vcpu_get_flag(vcpu, GUEST_HAS_SVE))

#ifdef CONFIG_ARM64_PTR_AUTH
#define vcpu_has_ptrauth(vcpu)						\
	((cpus_have_final_cap(ARM64_HAS_ADDRESS_AUTH) ||		\
	  cpus_have_final_cap(ARM64_HAS_GENERIC_AUTH)) &&		\
	  vcpu_get_flag(vcpu, GUEST_HAS_PTRAUTH))
#else
#define vcpu_has_ptrauth(vcpu)		false
#endif

#define vcpu_on_unsupported_cpu(vcpu)					\
	vcpu_get_flag(vcpu, ON_UNSUPPORTED_CPU)

#define vcpu_set_on_unsupported_cpu(vcpu)				\
	vcpu_set_flag(vcpu, ON_UNSUPPORTED_CPU)

#define vcpu_clear_on_unsupported_cpu(vcpu)				\
	vcpu_clear_flag(vcpu, ON_UNSUPPORTED_CPU)

#define vcpu_gp_regs(v)		(&(v)->arch.ctxt.regs)

/*
 * Only use __vcpu_sys_reg/ctxt_sys_reg if you know you want the
 * memory backed version of a register, and not the one most recently
 * accessed by a running VCPU.  For example, for userspace access or
 * for system registers that are never context switched, but only
 * emulated.
 */
#define __ctxt_sys_reg(c,r)	(&(c)->sys_regs[(r)])

#define ctxt_sys_reg(c,r)	(*__ctxt_sys_reg(c,r))

#define __vcpu_sys_reg(v,r)	(ctxt_sys_reg(&(v)->arch.ctxt, (r)))

u64 vcpu_read_sys_reg(const struct kvm_vcpu *vcpu, int reg);
void vcpu_write_sys_reg(struct kvm_vcpu *vcpu, u64 val, int reg);

static inline bool __vcpu_read_sys_reg_from_cpu(int reg, u64 *val)
{
	/*
	 * *** VHE ONLY ***
	 *
	 * System registers listed in the switch are not saved on every
	 * exit from the guest but are only saved on vcpu_put.
	 *
	 * Note that MPIDR_EL1 for the guest is set by KVM via VMPIDR_EL2 but
	 * should never be listed below, because the guest cannot modify its
	 * own MPIDR_EL1 and MPIDR_EL1 is accessed for VCPU A from VCPU B's
	 * thread when emulating cross-VCPU communication.
	 */
	if (!has_vhe())
		return false;

	switch (reg) {
	case SCTLR_EL1:		*val = read_sysreg_s(SYS_SCTLR_EL12);	break;
	case CPACR_EL1:		*val = read_sysreg_s(SYS_CPACR_EL12);	break;
	case TTBR0_EL1:		*val = read_sysreg_s(SYS_TTBR0_EL12);	break;
	case TTBR1_EL1:		*val = read_sysreg_s(SYS_TTBR1_EL12);	break;
	case TCR_EL1:		*val = read_sysreg_s(SYS_TCR_EL12);	break;
	case ESR_EL1:		*val = read_sysreg_s(SYS_ESR_EL12);	break;
	case AFSR0_EL1:		*val = read_sysreg_s(SYS_AFSR0_EL12);	break;
	case AFSR1_EL1:		*val = read_sysreg_s(SYS_AFSR1_EL12);	break;
	case FAR_EL1:		*val = read_sysreg_s(SYS_FAR_EL12);	break;
	case MAIR_EL1:		*val = read_sysreg_s(SYS_MAIR_EL12);	break;
	case VBAR_EL1:		*val = read_sysreg_s(SYS_VBAR_EL12);	break;
	case CONTEXTIDR_EL1:	*val = read_sysreg_s(SYS_CONTEXTIDR_EL12);break;
	case TPIDR_EL0:		*val = read_sysreg_s(SYS_TPIDR_EL0);	break;
	case TPIDRRO_EL0:	*val = read_sysreg_s(SYS_TPIDRRO_EL0);	break;
	case TPIDR_EL1:		*val = read_sysreg_s(SYS_TPIDR_EL1);	break;
	case AMAIR_EL1:		*val = read_sysreg_s(SYS_AMAIR_EL12);	break;
	case CNTKCTL_EL1:	*val = read_sysreg_s(SYS_CNTKCTL_EL12);	break;
	case ELR_EL1:		*val = read_sysreg_s(SYS_ELR_EL12);	break;
	case PAR_EL1:		*val = read_sysreg_par();		break;
	case DACR32_EL2:	*val = read_sysreg_s(SYS_DACR32_EL2);	break;
	case IFSR32_EL2:	*val = read_sysreg_s(SYS_IFSR32_EL2);	break;
	case DBGVCR32_EL2:	*val = read_sysreg_s(SYS_DBGVCR32_EL2);	break;
	default:		return false;
	}

	return true;
}

static inline bool __vcpu_write_sys_reg_to_cpu(u64 val, int reg)
{
	/*
	 * *** VHE ONLY ***
	 *
	 * System registers listed in the switch are not restored on every
	 * entry to the guest but are only restored on vcpu_load.
	 *
	 * Note that MPIDR_EL1 for the guest is set by KVM via VMPIDR_EL2 but
	 * should never be listed below, because the MPIDR should only be set
	 * once, before running the VCPU, and never changed later.
	 */
	if (!has_vhe())
		return false;

	switch (reg) {
	case SCTLR_EL1:		write_sysreg_s(val, SYS_SCTLR_EL12);	break;
	case CPACR_EL1:		write_sysreg_s(val, SYS_CPACR_EL12);	break;
	case TTBR0_EL1:		write_sysreg_s(val, SYS_TTBR0_EL12);	break;
	case TTBR1_EL1:		write_sysreg_s(val, SYS_TTBR1_EL12);	break;
	case TCR_EL1:		write_sysreg_s(val, SYS_TCR_EL12);	break;
	case ESR_EL1:		write_sysreg_s(val, SYS_ESR_EL12);	break;
	case AFSR0_EL1:		write_sysreg_s(val, SYS_AFSR0_EL12);	break;
	case AFSR1_EL1:		write_sysreg_s(val, SYS_AFSR1_EL12);	break;
	case FAR_EL1:		write_sysreg_s(val, SYS_FAR_EL12);	break;
	case MAIR_EL1:		write_sysreg_s(val, SYS_MAIR_EL12);	break;
	case VBAR_EL1:		write_sysreg_s(val, SYS_VBAR_EL12);	break;
	case CONTEXTIDR_EL1:	write_sysreg_s(val, SYS_CONTEXTIDR_EL12);break;
	case TPIDR_EL0:		write_sysreg_s(val, SYS_TPIDR_EL0);	break;
	case TPIDRRO_EL0:	write_sysreg_s(val, SYS_TPIDRRO_EL0);	break;
	case TPIDR_EL1:		write_sysreg_s(val, SYS_TPIDR_EL1);	break;
	case AMAIR_EL1:		write_sysreg_s(val, SYS_AMAIR_EL12);	break;
	case CNTKCTL_EL1:	write_sysreg_s(val, SYS_CNTKCTL_EL12);	break;
	case ELR_EL1:		write_sysreg_s(val, SYS_ELR_EL12);	break;
	case PAR_EL1:		write_sysreg_s(val, SYS_PAR_EL1);	break;
	case DACR32_EL2:	write_sysreg_s(val, SYS_DACR32_EL2);	break;
	case IFSR32_EL2:	write_sysreg_s(val, SYS_IFSR32_EL2);	break;
	case DBGVCR32_EL2:	write_sysreg_s(val, SYS_DBGVCR32_EL2);	break;
	default:		return false;
	}

	return true;
}

struct kvm_vm_stat {
	struct kvm_vm_stat_generic generic;
};

struct kvm_vcpu_stat {
	struct kvm_vcpu_stat_generic generic;
	u64 hvc_exit_stat;
	u64 wfe_exit_stat;
	u64 wfi_exit_stat;
	u64 mmio_exit_user;
	u64 mmio_exit_kernel;
	u64 signal_exits;
	u64 exits;
};

void kvm_vcpu_preferred_target(struct kvm_vcpu_init *init);
unsigned long kvm_arm_num_regs(struct kvm_vcpu *vcpu);
int kvm_arm_copy_reg_indices(struct kvm_vcpu *vcpu, u64 __user *indices);
int kvm_arm_get_reg(struct kvm_vcpu *vcpu, const struct kvm_one_reg *reg);
int kvm_arm_set_reg(struct kvm_vcpu *vcpu, const struct kvm_one_reg *reg);

unsigned long kvm_arm_num_sys_reg_descs(struct kvm_vcpu *vcpu);
int kvm_arm_copy_sys_reg_indices(struct kvm_vcpu *vcpu, u64 __user *uindices);

int __kvm_arm_vcpu_get_events(struct kvm_vcpu *vcpu,
			      struct kvm_vcpu_events *events);

int __kvm_arm_vcpu_set_events(struct kvm_vcpu *vcpu,
			      struct kvm_vcpu_events *events);

#define KVM_ARCH_WANT_MMU_NOTIFIER

void kvm_arm_halt_guest(struct kvm *kvm);
void kvm_arm_resume_guest(struct kvm *kvm);

#define vcpu_has_run_once(vcpu)	!!rcu_access_pointer((vcpu)->pid)

#ifndef __KVM_NVHE_HYPERVISOR__
#define kvm_call_hyp_nvhe(f, ...)						\
	({								\
		struct arm_smccc_res res;				\
									\
		arm_smccc_1_1_hvc(KVM_HOST_SMCCC_FUNC(f),		\
				  ##__VA_ARGS__, &res);			\
		WARN_ON(res.a0 != SMCCC_RET_SUCCESS);			\
									\
		res.a1;							\
	})

/*
 * The couple of isb() below are there to guarantee the same behaviour
 * on VHE as on !VHE, where the eret to EL1 acts as a context
 * synchronization event.
 */
#define kvm_call_hyp(f, ...)						\
	do {								\
		if (has_vhe()) {					\
			f(__VA_ARGS__);					\
			isb();						\
		} else {						\
			kvm_call_hyp_nvhe(f, ##__VA_ARGS__);		\
		}							\
	} while(0)

#define kvm_call_hyp_ret(f, ...)					\
	({								\
		typeof(f(__VA_ARGS__)) ret;				\
									\
		if (has_vhe()) {					\
			ret = f(__VA_ARGS__);				\
			isb();						\
		} else {						\
			ret = kvm_call_hyp_nvhe(f, ##__VA_ARGS__);	\
		}							\
									\
		ret;							\
	})
#else /* __KVM_NVHE_HYPERVISOR__ */
#define kvm_call_hyp(f, ...) f(__VA_ARGS__)
#define kvm_call_hyp_ret(f, ...) f(__VA_ARGS__)
#define kvm_call_hyp_nvhe(f, ...) f(__VA_ARGS__)
#endif /* __KVM_NVHE_HYPERVISOR__ */

void force_vm_exit(const cpumask_t *mask);

int handle_exit(struct kvm_vcpu *vcpu, int exception_index);
void handle_exit_early(struct kvm_vcpu *vcpu, int exception_index);

int kvm_handle_cp14_load_store(struct kvm_vcpu *vcpu);
int kvm_handle_cp14_32(struct kvm_vcpu *vcpu);
int kvm_handle_cp14_64(struct kvm_vcpu *vcpu);
int kvm_handle_cp15_32(struct kvm_vcpu *vcpu);
int kvm_handle_cp15_64(struct kvm_vcpu *vcpu);
int kvm_handle_sys_reg(struct kvm_vcpu *vcpu);
int kvm_handle_cp10_id(struct kvm_vcpu *vcpu);

void kvm_reset_sys_regs(struct kvm_vcpu *vcpu);

int __init kvm_sys_reg_table_init(void);

bool lock_all_vcpus(struct kvm *kvm);
void unlock_all_vcpus(struct kvm *kvm);

/* MMIO helpers */
void kvm_mmio_write_buf(void *buf, unsigned int len, unsigned long data);
unsigned long kvm_mmio_read_buf(const void *buf, unsigned int len);

int kvm_handle_mmio_return(struct kvm_vcpu *vcpu);
int io_mem_abort(struct kvm_vcpu *vcpu, phys_addr_t fault_ipa);

/*
 * Returns true if a Performance Monitoring Interrupt (PMI), a.k.a. perf event,
 * arrived in guest context.  For arm64, any event that arrives while a vCPU is
 * loaded is considered to be "in guest".
 */
static inline bool kvm_arch_pmi_in_guest(struct kvm_vcpu *vcpu)
{
	return IS_ENABLED(CONFIG_GUEST_PERF_EVENTS) && !!vcpu;
}

long kvm_hypercall_pv_features(struct kvm_vcpu *vcpu);
gpa_t kvm_init_stolen_time(struct kvm_vcpu *vcpu);
void kvm_update_stolen_time(struct kvm_vcpu *vcpu);

bool kvm_arm_pvtime_supported(void);
int kvm_arm_pvtime_set_attr(struct kvm_vcpu *vcpu,
			    struct kvm_device_attr *attr);
int kvm_arm_pvtime_get_attr(struct kvm_vcpu *vcpu,
			    struct kvm_device_attr *attr);
int kvm_arm_pvtime_has_attr(struct kvm_vcpu *vcpu,
			    struct kvm_device_attr *attr);

extern unsigned int __ro_after_init kvm_arm_vmid_bits;
int __init kvm_arm_vmid_alloc_init(void);
void __init kvm_arm_vmid_alloc_free(void);
void kvm_arm_vmid_update(struct kvm_vmid *kvm_vmid);
void kvm_arm_vmid_clear_active(void);

static inline void kvm_arm_pvtime_vcpu_init(struct kvm_vcpu_arch *vcpu_arch)
{
	vcpu_arch->steal.base = INVALID_GPA;
}

static inline bool kvm_arm_is_pvtime_enabled(struct kvm_vcpu_arch *vcpu_arch)
{
	return (vcpu_arch->steal.base != INVALID_GPA);
}

void kvm_set_sei_esr(struct kvm_vcpu *vcpu, u64 syndrome);

struct kvm_vcpu *kvm_mpidr_to_vcpu(struct kvm *kvm, unsigned long mpidr);

DECLARE_KVM_HYP_PER_CPU(struct kvm_host_data, kvm_host_data);

static inline void kvm_init_host_cpu_context(struct kvm_cpu_context *cpu_ctxt)
{
	/* The host's MPIDR is immutable, so let's set it up at boot time */
	ctxt_sys_reg(cpu_ctxt, MPIDR_EL1) = read_cpuid_mpidr();
}

static inline bool kvm_system_needs_idmapped_vectors(void)
{
	return cpus_have_const_cap(ARM64_SPECTRE_V3A);
}

void kvm_arm_vcpu_ptrauth_trap(struct kvm_vcpu *vcpu);

static inline void kvm_arch_sync_events(struct kvm *kvm) {}
static inline void kvm_arch_sched_in(struct kvm_vcpu *vcpu, int cpu) {}

void kvm_arm_init_debug(void);
void kvm_arm_vcpu_init_debug(struct kvm_vcpu *vcpu);
void kvm_arm_setup_debug(struct kvm_vcpu *vcpu);
void kvm_arm_clear_debug(struct kvm_vcpu *vcpu);
void kvm_arm_reset_debug_ptr(struct kvm_vcpu *vcpu);

#define kvm_vcpu_os_lock_enabled(vcpu)		\
	(!!(__vcpu_sys_reg(vcpu, OSLSR_EL1) & SYS_OSLSR_OSLK))

int kvm_arm_vcpu_arch_set_attr(struct kvm_vcpu *vcpu,
			       struct kvm_device_attr *attr);
int kvm_arm_vcpu_arch_get_attr(struct kvm_vcpu *vcpu,
			       struct kvm_device_attr *attr);
int kvm_arm_vcpu_arch_has_attr(struct kvm_vcpu *vcpu,
			       struct kvm_device_attr *attr);

long kvm_vm_ioctl_mte_copy_tags(struct kvm *kvm,
				struct kvm_arm_copy_mte_tags *copy_tags);
int kvm_vm_ioctl_set_counter_offset(struct kvm *kvm,
				    struct kvm_arm_counter_offset *offset);

/* Guest/host FPSIMD coordination helpers */
int kvm_arch_vcpu_run_map_fp(struct kvm_vcpu *vcpu);
void kvm_arch_vcpu_load_fp(struct kvm_vcpu *vcpu);
void kvm_arch_vcpu_ctxflush_fp(struct kvm_vcpu *vcpu);
void kvm_arch_vcpu_ctxsync_fp(struct kvm_vcpu *vcpu);
void kvm_arch_vcpu_put_fp(struct kvm_vcpu *vcpu);
void kvm_vcpu_unshare_task_fp(struct kvm_vcpu *vcpu);

static inline bool kvm_pmu_counter_deferred(struct perf_event_attr *attr)
{
	return (!has_vhe() && attr->exclude_host);
}

/* Flags for host debug state */
void kvm_arch_vcpu_load_debug_state_flags(struct kvm_vcpu *vcpu);
void kvm_arch_vcpu_put_debug_state_flags(struct kvm_vcpu *vcpu);

#ifdef CONFIG_KVM
void kvm_set_pmu_events(u32 set, struct perf_event_attr *attr);
void kvm_clr_pmu_events(u32 clr);
#else
static inline void kvm_set_pmu_events(u32 set, struct perf_event_attr *attr) {}
static inline void kvm_clr_pmu_events(u32 clr) {}
#endif

void kvm_vcpu_load_sysregs_vhe(struct kvm_vcpu *vcpu);
void kvm_vcpu_put_sysregs_vhe(struct kvm_vcpu *vcpu);

int __init kvm_set_ipa_limit(void);

#define __KVM_HAVE_ARCH_VM_ALLOC
struct kvm *kvm_arch_alloc_vm(void);

static inline bool kvm_vm_is_protected(struct kvm *kvm)
{
	return false;
}

void kvm_init_protected_traps(struct kvm_vcpu *vcpu);

int kvm_arm_vcpu_finalize(struct kvm_vcpu *vcpu, int feature);
bool kvm_arm_vcpu_is_finalized(struct kvm_vcpu *vcpu);

#define kvm_arm_vcpu_sve_finalized(vcpu) vcpu_get_flag(vcpu, VCPU_SVE_FINALIZED)

#define kvm_has_mte(kvm)					\
	(system_supports_mte() &&				\
	 test_bit(KVM_ARCH_FLAG_MTE_ENABLED, &(kvm)->arch.flags))

#define kvm_supports_32bit_el0()				\
	(system_supports_32bit_el0() &&				\
	 !static_branch_unlikely(&arm64_mismatched_32bit_el0))

#define kvm_vm_has_ran_once(kvm)					\
	(test_bit(KVM_ARCH_FLAG_HAS_RAN_ONCE, &(kvm)->arch.flags))

int kvm_trng_call(struct kvm_vcpu *vcpu);
#ifdef CONFIG_KVM
extern phys_addr_t hyp_mem_base;
extern phys_addr_t hyp_mem_size;
void __init kvm_hyp_reserve(void);
#else
static inline void kvm_hyp_reserve(void) { }
#endif

void kvm_arm_vcpu_power_off(struct kvm_vcpu *vcpu);
bool kvm_arm_vcpu_stopped(struct kvm_vcpu *vcpu);

#endif /* __ARM64_KVM_HOST_H__ */<|MERGE_RESOLUTION|>--- conflicted
+++ resolved
@@ -225,16 +225,12 @@
 #define KVM_ARCH_FLAG_EL1_32BIT				4
 	/* PSCI SYSTEM_SUSPEND enabled for the guest */
 #define KVM_ARCH_FLAG_SYSTEM_SUSPEND_ENABLED		5
-<<<<<<< HEAD
 	/* VM counter offset */
 #define KVM_ARCH_FLAG_VM_COUNTER_OFFSET			6
 	/* Timer PPIs made immutable */
 #define KVM_ARCH_FLAG_TIMER_PPIS_IMMUTABLE		7
-
-=======
 	/* SMCCC filter initialized for the VM */
-#define KVM_ARCH_FLAG_SMCCC_FILTER_CONFIGURED		6
->>>>>>> c5284f6d
+#define KVM_ARCH_FLAG_SMCCC_FILTER_CONFIGURED		8
 	unsigned long flags;
 
 	/*
