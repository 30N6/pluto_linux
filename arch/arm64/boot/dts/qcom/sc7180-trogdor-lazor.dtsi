// SPDX-License-Identifier: (GPL-2.0+ OR MIT)
/*
 * Google Lazor board device tree source
 *
 * Copyright 2020 Google LLC.
 */

/* This file must be included after sc7180-trogdor.dtsi */
<<<<<<< HEAD
=======
#include <arm/cros-ec-keyboard.dtsi>
>>>>>>> 2c071ce5

&ap_sar_sensor {
	semtech,cs0-ground;
	semtech,combined-sensors = <3>;
	semtech,resolution = "fine";
	semtech,startup-sensor = <0>;
	semtech,proxraw-strength = <8>;
	semtech,avg-pos-strength = <64>;
};

&ap_tp_i2c {
	status = "okay";
};

/*
 * Lazor is stuffed with a 47k NTC as charger thermistor which currently is
 * not supported by the PM6150 ADC driver. Disable the charger thermal zone
 * to avoid using bogus temperature values.
 */
&charger_thermal {
	status = "disabled";
};

ap_ts_pen_1v8: &i2c4 {
	status = "okay";
	clock-frequency = <400000>;

	ap_ts: touchscreen@10 {
		compatible = "hid-over-i2c";
		reg = <0x10>;
		pinctrl-names = "default";
		pinctrl-0 = <&ts_int_l>, <&ts_reset_l>;

		interrupt-parent = <&tlmm>;
		interrupts = <9 IRQ_TYPE_LEVEL_LOW>;

		post-power-on-delay-ms = <20>;
		hid-descr-addr = <0x0001>;

		vdd-supply = <&pp3300_ts>;
	};
};

&panel {
	compatible = "boe,nv133fhm-n62";
};

&pm6150_adc {
	status = "disabled";

	/delete-node/ charger-thermistor@4f;
};

&pm6150_adc_tm {
	status = "disabled";

	/delete-node/ charger-thermistor@0;
};

&trackpad {
	interrupts = <58 IRQ_TYPE_EDGE_FALLING>;
};

&wifi {
	qcom,ath10k-calibration-variant = "GO_LAZOR";
};

/* PINCTRL - modifications to sc7180-trogdor.dtsi */

&trackpad_int_1v8_odl {
	pinmux {
		pins = "gpio58";
	};

	pinconf {
		pins = "gpio58";
	};
};

&ts_reset_l {
	pinconf {
		/* This pin is not connected on -rev0, pull up to park. */
		/delete-property/bias-disable;
		bias-pull-up;
	};
};

/* PINCTRL - board-specific pinctrl */

&tlmm {
	gpio-line-names = "ESIM_MISO",
			  "ESIM_MOSI",
			  "ESIM_CLK",
			  "ESIM_CS_L",
			  "",
			  "",
			  "AP_TP_I2C_SDA",
			  "AP_TP_I2C_SCL",
			  "TS_RESET_L",
			  "TS_INT_L",
			  "",
			  "EDP_BRIJ_IRQ",
			  "AP_EDP_BKLTEN",
			  "AP_RAM_ID2",
			  "",
			  "EDP_BRIJ_I2C_SDA",
			  "EDP_BRIJ_I2C_SCL",
			  "HUB_RST_L",
			  "",
			  "AP_RAM_ID1",
			  "AP_SKU_ID2",
			  "",
			  "",
			  "AMP_EN",
			  "P_SENSOR_INT_L",
			  "AP_SAR_SENSOR_SDA",
			  "AP_SAR_SENSOR_SCL",
			  "",
			  "HP_IRQ",
			  "AP_RAM_ID0",
			  "EN_PP3300_DX_EDP",
			  "AP_BRD_ID2",
			  "BRIJ_SUSPEND",
			  "AP_BRD_ID0",
			  "AP_H1_SPI_MISO",
			  "AP_H1_SPI_MOSI",
			  "AP_H1_SPI_CLK",
			  "AP_H1_SPI_CS_L",
			  "",
			  "",
			  "",
			  "",
			  "H1_AP_INT_ODL",
			  "",
			  "UART_AP_TX_DBG_RX",
			  "UART_DBG_TX_AP_RX",
			  "HP_I2C_SDA",
			  "HP_I2C_SCL",
			  "FORCED_USB_BOOT",
			  "",
			  "",
			  "AMP_DIN",
			  "",
			  "HP_BCLK",
			  "HP_LRCLK",
			  "HP_DOUT",
			  "HP_DIN",
			  "HP_MCLK",
			  "TRACKPAD_INT_1V8_ODL",
			  "AP_EC_SPI_MISO",
			  "AP_EC_SPI_MOSI",
			  "AP_EC_SPI_CLK",
			  "AP_EC_SPI_CS_L",
			  "AP_SPI_CLK",
			  "AP_SPI_MOSI",
			  "AP_SPI_MISO",
			  /*
			   * AP_FLASH_WP_L is crossystem ABI. Schematics
			   * call it BIOS_FLASH_WP_L.
			   */
			  "AP_FLASH_WP_L",
			  "DBG_SPI_HOLD_L",
			  "AP_SPI_CS0_L",
			  "",
			  "",
			  "",
			  "",
			  "",
			  "",
			  "UIM2_DATA",
			  "UIM2_CLK",
			  "UIM2_RST",
			  "UIM2_PRESENT",
			  "UIM1_DATA",
			  "UIM1_CLK",
			  "UIM1_RST",
			  "",
			  "EN_PP3300_CODEC",
			  "EN_PP3300_HUB",
			  "",
			  "",
			  "",
			  "",
			  "",
			  "AP_SKU_ID1",
			  "AP_RST_REQ",
			  "",
			  "AP_BRD_ID1",
			  "AP_EC_INT_L",
			  "",
			  "",
			  "",
			  "",
			  "",
			  "",
			  "",
			  "",
			  "",
			  "EDP_BRIJ_EN",
			  "AP_SKU_ID0",
			  "",
			  "",
			  "",
			  "",
			  "",
			  "",
			  "",
			  "",
			  "",
			  "AP_TS_PEN_I2C_SDA",
			  "AP_TS_PEN_I2C_SCL",
			  "DP_HOT_PLUG_DET",
			  "EC_IN_RW_ODL";
};<|MERGE_RESOLUTION|>--- conflicted
+++ resolved
@@ -6,10 +6,7 @@
  */
 
 /* This file must be included after sc7180-trogdor.dtsi */
-<<<<<<< HEAD
-=======
 #include <arm/cros-ec-keyboard.dtsi>
->>>>>>> 2c071ce5
 
 &ap_sar_sensor {
 	semtech,cs0-ground;
