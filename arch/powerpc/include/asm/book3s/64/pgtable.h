#ifndef _ASM_POWERPC_BOOK3S_64_PGTABLE_H_
#define _ASM_POWERPC_BOOK3S_64_PGTABLE_H_

/*
 * Common bits between hash and Radix page table
 */
#define _PAGE_BIT_SWAP_TYPE	0

#define _PAGE_EXEC		0x00001 /* execute permission */
#define _PAGE_WRITE		0x00002 /* write access allowed */
#define _PAGE_READ		0x00004	/* read access allowed */
#define _PAGE_RW		(_PAGE_READ | _PAGE_WRITE)
#define _PAGE_RWX		(_PAGE_READ | _PAGE_WRITE | _PAGE_EXEC)
#define _PAGE_PRIVILEGED	0x00008 /* kernel access only */
#define _PAGE_SAO		0x00010 /* Strong access order */
#define _PAGE_NON_IDEMPOTENT	0x00020 /* non idempotent memory */
#define _PAGE_TOLERANT		0x00030 /* tolerant memory, cache inhibited */
#define _PAGE_DIRTY		0x00080 /* C: page changed */
#define _PAGE_ACCESSED		0x00100 /* R: page referenced */
/*
 * Software bits
 */
#define _RPAGE_SW0		0x2000000000000000UL
#define _RPAGE_SW1		0x00800
#define _RPAGE_SW2		0x00400
#define _RPAGE_SW3		0x00200
#ifdef CONFIG_MEM_SOFT_DIRTY
#define _PAGE_SOFT_DIRTY	_RPAGE_SW3 /* software: software dirty tracking */
#else
#define _PAGE_SOFT_DIRTY	0x00000
#endif
#define _PAGE_SPECIAL		_RPAGE_SW2 /* software: special page */


#define _PAGE_PTE		(1ul << 62)	/* distinguishes PTEs from pointers */
#define _PAGE_PRESENT		(1ul << 63)	/* pte contains a translation */
/*
 * Drivers request for cache inhibited pte mapping using _PAGE_NO_CACHE
 * Instead of fixing all of them, add an alternate define which
 * maps CI pte mapping.
 */
#define _PAGE_NO_CACHE		_PAGE_TOLERANT
/*
 * We support 57 bit real address in pte. Clear everything above 57, and
 * every thing below PAGE_SHIFT;
 */
#define PTE_RPN_MASK	(((1UL << 57) - 1) & (PAGE_MASK))
/*
 * set of bits not changed in pmd_modify. Even though we have hash specific bits
 * in here, on radix we expect them to be zero.
 */
#define _HPAGE_CHG_MASK (PTE_RPN_MASK | _PAGE_HPTEFLAGS | _PAGE_DIRTY | \
			 _PAGE_ACCESSED | H_PAGE_THP_HUGE | _PAGE_PTE | \
			 _PAGE_SOFT_DIRTY)
/*
 * user access blocked by key
 */
#define _PAGE_KERNEL_RW		(_PAGE_PRIVILEGED | _PAGE_RW | _PAGE_DIRTY)
#define _PAGE_KERNEL_RO		 (_PAGE_PRIVILEGED | _PAGE_READ)
#define _PAGE_KERNEL_RWX	(_PAGE_PRIVILEGED | _PAGE_DIRTY |	\
				 _PAGE_RW | _PAGE_EXEC)
/*
 * No page size encoding in the linux PTE
 */
#define _PAGE_PSIZE		0
/*
 * _PAGE_CHG_MASK masks of bits that are to be preserved across
 * pgprot changes
 */
#define _PAGE_CHG_MASK	(PTE_RPN_MASK | _PAGE_HPTEFLAGS | _PAGE_DIRTY | \
			 _PAGE_ACCESSED | _PAGE_SPECIAL | _PAGE_PTE |	\
			 _PAGE_SOFT_DIRTY)
/*
 * Mask of bits returned by pte_pgprot()
 */
#define PAGE_PROT_BITS  (_PAGE_SAO | _PAGE_NON_IDEMPOTENT | _PAGE_TOLERANT | \
			 H_PAGE_4K_PFN | _PAGE_PRIVILEGED | _PAGE_ACCESSED | \
			 _PAGE_READ | _PAGE_WRITE |  _PAGE_DIRTY | _PAGE_EXEC | \
			 _PAGE_SOFT_DIRTY)
/*
 * We define 2 sets of base prot bits, one for basic pages (ie,
 * cacheable kernel and user pages) and one for non cacheable
 * pages. We always set _PAGE_COHERENT when SMP is enabled or
 * the processor might need it for DMA coherency.
 */
#define _PAGE_BASE_NC	(_PAGE_PRESENT | _PAGE_ACCESSED | _PAGE_PSIZE)
#define _PAGE_BASE	(_PAGE_BASE_NC)

/* Permission masks used to generate the __P and __S table,
 *
 * Note:__pgprot is defined in arch/powerpc/include/asm/page.h
 *
 * Write permissions imply read permissions for now (we could make write-only
 * pages on BookE but we don't bother for now). Execute permission control is
 * possible on platforms that define _PAGE_EXEC
 *
 * Note due to the way vm flags are laid out, the bits are XWR
 */
#define PAGE_NONE	__pgprot(_PAGE_BASE | _PAGE_PRIVILEGED)
#define PAGE_SHARED	__pgprot(_PAGE_BASE | _PAGE_RW)
#define PAGE_SHARED_X	__pgprot(_PAGE_BASE | _PAGE_RW | _PAGE_EXEC)
#define PAGE_COPY	__pgprot(_PAGE_BASE | _PAGE_READ)
#define PAGE_COPY_X	__pgprot(_PAGE_BASE | _PAGE_READ | _PAGE_EXEC)
#define PAGE_READONLY	__pgprot(_PAGE_BASE | _PAGE_READ)
#define PAGE_READONLY_X	__pgprot(_PAGE_BASE | _PAGE_READ | _PAGE_EXEC)

#define __P000	PAGE_NONE
#define __P001	PAGE_READONLY
#define __P010	PAGE_COPY
#define __P011	PAGE_COPY
#define __P100	PAGE_READONLY_X
#define __P101	PAGE_READONLY_X
#define __P110	PAGE_COPY_X
#define __P111	PAGE_COPY_X

#define __S000	PAGE_NONE
#define __S001	PAGE_READONLY
#define __S010	PAGE_SHARED
#define __S011	PAGE_SHARED
#define __S100	PAGE_READONLY_X
#define __S101	PAGE_READONLY_X
#define __S110	PAGE_SHARED_X
#define __S111	PAGE_SHARED_X

/* Permission masks used for kernel mappings */
#define PAGE_KERNEL	__pgprot(_PAGE_BASE | _PAGE_KERNEL_RW)
#define PAGE_KERNEL_NC	__pgprot(_PAGE_BASE_NC | _PAGE_KERNEL_RW | \
				 _PAGE_TOLERANT)
#define PAGE_KERNEL_NCG	__pgprot(_PAGE_BASE_NC | _PAGE_KERNEL_RW | \
				 _PAGE_NON_IDEMPOTENT)
#define PAGE_KERNEL_X	__pgprot(_PAGE_BASE | _PAGE_KERNEL_RWX)
#define PAGE_KERNEL_RO	__pgprot(_PAGE_BASE | _PAGE_KERNEL_RO)
#define PAGE_KERNEL_ROX	__pgprot(_PAGE_BASE | _PAGE_KERNEL_ROX)

/*
 * Protection used for kernel text. We want the debuggers to be able to
 * set breakpoints anywhere, so don't write protect the kernel text
 * on platforms where such control is possible.
 */
#if defined(CONFIG_KGDB) || defined(CONFIG_XMON) || defined(CONFIG_BDI_SWITCH) || \
	defined(CONFIG_KPROBES) || defined(CONFIG_DYNAMIC_FTRACE)
#define PAGE_KERNEL_TEXT	PAGE_KERNEL_X
#else
#define PAGE_KERNEL_TEXT	PAGE_KERNEL_ROX
#endif

/* Make modules code happy. We don't set RO yet */
#define PAGE_KERNEL_EXEC	PAGE_KERNEL_X
#define PAGE_AGP		(PAGE_KERNEL_NC)

#ifndef __ASSEMBLY__
/*
 * page table defines
 */
extern unsigned long __pte_index_size;
extern unsigned long __pmd_index_size;
extern unsigned long __pud_index_size;
extern unsigned long __pgd_index_size;
extern unsigned long __pmd_cache_index;
#define PTE_INDEX_SIZE  __pte_index_size
#define PMD_INDEX_SIZE  __pmd_index_size
#define PUD_INDEX_SIZE  __pud_index_size
#define PGD_INDEX_SIZE  __pgd_index_size
#define PMD_CACHE_INDEX __pmd_cache_index
/*
 * Because of use of pte fragments and THP, size of page table
 * are not always derived out of index size above.
 */
extern unsigned long __pte_table_size;
extern unsigned long __pmd_table_size;
extern unsigned long __pud_table_size;
extern unsigned long __pgd_table_size;
#define PTE_TABLE_SIZE	__pte_table_size
#define PMD_TABLE_SIZE	__pmd_table_size
#define PUD_TABLE_SIZE	__pud_table_size
#define PGD_TABLE_SIZE	__pgd_table_size

extern unsigned long __pmd_val_bits;
extern unsigned long __pud_val_bits;
extern unsigned long __pgd_val_bits;
#define PMD_VAL_BITS	__pmd_val_bits
#define PUD_VAL_BITS	__pud_val_bits
#define PGD_VAL_BITS	__pgd_val_bits

extern unsigned long __pte_frag_nr;
#define PTE_FRAG_NR __pte_frag_nr
extern unsigned long __pte_frag_size_shift;
#define PTE_FRAG_SIZE_SHIFT __pte_frag_size_shift
#define PTE_FRAG_SIZE (1UL << PTE_FRAG_SIZE_SHIFT)
/*
 * Pgtable size used by swapper, init in asm code
 */
#define MAX_PGD_TABLE_SIZE (sizeof(pgd_t) << RADIX_PGD_INDEX_SIZE)

#define PTRS_PER_PTE	(1 << PTE_INDEX_SIZE)
#define PTRS_PER_PMD	(1 << PMD_INDEX_SIZE)
#define PTRS_PER_PUD	(1 << PUD_INDEX_SIZE)
#define PTRS_PER_PGD	(1 << PGD_INDEX_SIZE)

/* PMD_SHIFT determines what a second-level page table entry can map */
#define PMD_SHIFT	(PAGE_SHIFT + PTE_INDEX_SIZE)
#define PMD_SIZE	(1UL << PMD_SHIFT)
#define PMD_MASK	(~(PMD_SIZE-1))

/* PUD_SHIFT determines what a third-level page table entry can map */
#define PUD_SHIFT	(PMD_SHIFT + PMD_INDEX_SIZE)
#define PUD_SIZE	(1UL << PUD_SHIFT)
#define PUD_MASK	(~(PUD_SIZE-1))

/* PGDIR_SHIFT determines what a fourth-level page table entry can map */
#define PGDIR_SHIFT	(PUD_SHIFT + PUD_INDEX_SIZE)
#define PGDIR_SIZE	(1UL << PGDIR_SHIFT)
#define PGDIR_MASK	(~(PGDIR_SIZE-1))

/* Bits to mask out from a PMD to get to the PTE page */
#define PMD_MASKED_BITS		0xc0000000000000ffUL
/* Bits to mask out from a PUD to get to the PMD page */
#define PUD_MASKED_BITS		0xc0000000000000ffUL
/* Bits to mask out from a PGD to get to the PUD page */
#define PGD_MASKED_BITS		0xc0000000000000ffUL

extern unsigned long __vmalloc_start;
extern unsigned long __vmalloc_end;
#define VMALLOC_START	__vmalloc_start
#define VMALLOC_END	__vmalloc_end

extern unsigned long __kernel_virt_start;
extern unsigned long __kernel_virt_size;
#define KERN_VIRT_START __kernel_virt_start
#define KERN_VIRT_SIZE  __kernel_virt_size
extern struct page *vmemmap;
extern unsigned long ioremap_bot;
#endif /* __ASSEMBLY__ */

#include <asm/book3s/64/hash.h>
#include <asm/book3s/64/radix.h>

#ifdef CONFIG_PPC_64K_PAGES
#include <asm/book3s/64/pgtable-64k.h>
#else
#include <asm/book3s/64/pgtable-4k.h>
#endif

#include <asm/barrier.h>
/*
 * The second half of the kernel virtual space is used for IO mappings,
 * it's itself carved into the PIO region (ISA and PHB IO space) and
 * the ioremap space
 *
 *  ISA_IO_BASE = KERN_IO_START, 64K reserved area
 *  PHB_IO_BASE = ISA_IO_BASE + 64K to ISA_IO_BASE + 2G, PHB IO spaces
 * IOREMAP_BASE = ISA_IO_BASE + 2G to VMALLOC_START + PGTABLE_RANGE
 */
#define KERN_IO_START	(KERN_VIRT_START + (KERN_VIRT_SIZE >> 1))
#define FULL_IO_SIZE	0x80000000ul
#define  ISA_IO_BASE	(KERN_IO_START)
#define  ISA_IO_END	(KERN_IO_START + 0x10000ul)
#define  PHB_IO_BASE	(ISA_IO_END)
#define  PHB_IO_END	(KERN_IO_START + FULL_IO_SIZE)
#define IOREMAP_BASE	(PHB_IO_END)
#define IOREMAP_END	(KERN_VIRT_START + KERN_VIRT_SIZE)

/* Advertise special mapping type for AGP */
#define HAVE_PAGE_AGP

/* Advertise support for _PAGE_SPECIAL */
#define __HAVE_ARCH_PTE_SPECIAL

#ifndef __ASSEMBLY__

/*
 * This is the default implementation of various PTE accessors, it's
 * used in all cases except Book3S with 64K pages where we have a
 * concept of sub-pages
 */
#ifndef __real_pte

#define __real_pte(e,p)		((real_pte_t){(e)})
#define __rpte_to_pte(r)	((r).pte)
<<<<<<< HEAD
#define __rpte_to_hidx(r,index)	(pte_val(__rpte_to_pte(r)) >>_PAGE_F_GIX_SHIFT)
=======
#define __rpte_to_hidx(r,index)	(pte_val(__rpte_to_pte(r)) >> H_PAGE_F_GIX_SHIFT)
>>>>>>> 138a0764

#define pte_iterate_hashed_subpages(rpte, psize, va, index, shift)       \
	do {							         \
		index = 0;					         \
		shift = mmu_psize_defs[psize].shift;		         \

#define pte_iterate_hashed_end() } while(0)

/*
 * We expect this to be called only for user addresses or kernel virtual
 * addresses other than the linear mapping.
 */
#define pte_pagesize_index(mm, addr, pte)	MMU_PAGE_4K

#endif /* __real_pte */

static inline unsigned long pte_update(struct mm_struct *mm, unsigned long addr,
				       pte_t *ptep, unsigned long clr,
				       unsigned long set, int huge)
{
	if (radix_enabled())
		return radix__pte_update(mm, addr, ptep, clr, set, huge);
	return hash__pte_update(mm, addr, ptep, clr, set, huge);
}
/*
 * For hash even if we have _PAGE_ACCESSED = 0, we do a pte_update.
 * We currently remove entries from the hashtable regardless of whether
 * the entry was young or dirty.
 *
 * We should be more intelligent about this but for the moment we override
 * these functions and force a tlb flush unconditionally
 * For radix: H_PAGE_HASHPTE should be zero. Hence we can use the same
 * function for both hash and radix.
 */
static inline int __ptep_test_and_clear_young(struct mm_struct *mm,
					      unsigned long addr, pte_t *ptep)
{
	unsigned long old;

	if ((pte_val(*ptep) & (_PAGE_ACCESSED | H_PAGE_HASHPTE)) == 0)
		return 0;
	old = pte_update(mm, addr, ptep, _PAGE_ACCESSED, 0, 0);
	return (old & _PAGE_ACCESSED) != 0;
}

#define __HAVE_ARCH_PTEP_TEST_AND_CLEAR_YOUNG
#define ptep_test_and_clear_young(__vma, __addr, __ptep)	\
({								\
	int __r;						\
	__r = __ptep_test_and_clear_young((__vma)->vm_mm, __addr, __ptep); \
	__r;							\
})

#define __HAVE_ARCH_PTEP_SET_WRPROTECT
static inline void ptep_set_wrprotect(struct mm_struct *mm, unsigned long addr,
				      pte_t *ptep)
{

	if ((pte_val(*ptep) & _PAGE_WRITE) == 0)
		return;

	pte_update(mm, addr, ptep, _PAGE_WRITE, 0, 0);
}

static inline void huge_ptep_set_wrprotect(struct mm_struct *mm,
					   unsigned long addr, pte_t *ptep)
{
	if ((pte_val(*ptep) & _PAGE_WRITE) == 0)
		return;

	pte_update(mm, addr, ptep, _PAGE_WRITE, 0, 1);
}

#define __HAVE_ARCH_PTEP_GET_AND_CLEAR
static inline pte_t ptep_get_and_clear(struct mm_struct *mm,
				       unsigned long addr, pte_t *ptep)
{
	unsigned long old = pte_update(mm, addr, ptep, ~0UL, 0, 0);
	return __pte(old);
}

static inline void pte_clear(struct mm_struct *mm, unsigned long addr,
			     pte_t * ptep)
{
	pte_update(mm, addr, ptep, ~0UL, 0, 0);
}
static inline int pte_write(pte_t pte)		{ return !!(pte_val(pte) & _PAGE_WRITE);}
static inline int pte_dirty(pte_t pte)		{ return !!(pte_val(pte) & _PAGE_DIRTY); }
static inline int pte_young(pte_t pte)		{ return !!(pte_val(pte) & _PAGE_ACCESSED); }
static inline int pte_special(pte_t pte)	{ return !!(pte_val(pte) & _PAGE_SPECIAL); }
static inline pgprot_t pte_pgprot(pte_t pte)	{ return __pgprot(pte_val(pte) & PAGE_PROT_BITS); }

#ifdef CONFIG_HAVE_ARCH_SOFT_DIRTY
static inline bool pte_soft_dirty(pte_t pte)
{
	return !!(pte_val(pte) & _PAGE_SOFT_DIRTY);
}
static inline pte_t pte_mksoft_dirty(pte_t pte)
{
	return __pte(pte_val(pte) | _PAGE_SOFT_DIRTY);
}

static inline pte_t pte_clear_soft_dirty(pte_t pte)
{
	return __pte(pte_val(pte) & ~_PAGE_SOFT_DIRTY);
}
#endif /* CONFIG_HAVE_ARCH_SOFT_DIRTY */

#ifdef CONFIG_NUMA_BALANCING
/*
 * These work without NUMA balancing but the kernel does not care. See the
 * comment in include/asm-generic/pgtable.h . On powerpc, this will only
 * work for user pages and always return true for kernel pages.
 */
static inline int pte_protnone(pte_t pte)
{
	return (pte_val(pte) & (_PAGE_PRESENT | _PAGE_PRIVILEGED)) ==
		(_PAGE_PRESENT | _PAGE_PRIVILEGED);
}
#endif /* CONFIG_NUMA_BALANCING */

<<<<<<< HEAD
static inline void pgd_clear(pgd_t *pgdp)
{
	*pgdp = __pgd(0);
}

#define pgd_none(pgd)		(!pgd_val(pgd))
#define pgd_present(pgd)	(!pgd_none(pgd))

static inline pte_t pgd_pte(pgd_t pgd)
{
	return __pte(pgd_val(pgd));
}

static inline pgd_t pte_pgd(pte_t pte)
{
	return __pgd(pte_val(pte));
}

extern struct page *pgd_page(pgd_t pgd);

=======
static inline int pte_present(pte_t pte)
{
	return !!(pte_val(pte) & _PAGE_PRESENT);
}
>>>>>>> 138a0764
/*
 * Conversion functions: convert a page and protection to a page entry,
 * and a page entry and page directory to the page they refer to.
 *
 * Even if PTEs can be unsigned long long, a PFN is always an unsigned
 * long for now.
 */
static inline pte_t pfn_pte(unsigned long pfn, pgprot_t pgprot)
{
	return __pte((((pte_basic_t)(pfn) << PAGE_SHIFT) & PTE_RPN_MASK) |
		     pgprot_val(pgprot));
}

static inline unsigned long pte_pfn(pte_t pte)
{
	return (pte_val(pte) & PTE_RPN_MASK) >> PAGE_SHIFT;
}

<<<<<<< HEAD
#define pud_offset(pgdp, addr)	\
	(((pud_t *) pgd_page_vaddr(*(pgdp))) + pud_index(addr))
#define pmd_offset(pudp,addr) \
	(((pmd_t *) pud_page_vaddr(*(pudp))) + pmd_index(addr))
#define pte_offset_kernel(dir,addr) \
	(((pte_t *) pmd_page_vaddr(*(dir))) + pte_index(addr))
=======
/* Generic modifiers for PTE bits */
static inline pte_t pte_wrprotect(pte_t pte)
{
	return __pte(pte_val(pte) & ~_PAGE_WRITE);
}

static inline pte_t pte_mkclean(pte_t pte)
{
	return __pte(pte_val(pte) & ~_PAGE_DIRTY);
}
>>>>>>> 138a0764

static inline pte_t pte_mkold(pte_t pte)
{
	return __pte(pte_val(pte) & ~_PAGE_ACCESSED);
}

static inline pte_t pte_mkwrite(pte_t pte)
{
	/*
	 * write implies read, hence set both
	 */
	return __pte(pte_val(pte) | _PAGE_RW);
}

<<<<<<< HEAD
#define pte_ERROR(e) \
	pr_err("%s:%d: bad pte %08lx.\n", __FILE__, __LINE__, pte_val(e))
#define pmd_ERROR(e) \
	pr_err("%s:%d: bad pmd %08lx.\n", __FILE__, __LINE__, pmd_val(e))
#define pud_ERROR(e) \
	pr_err("%s:%d: bad pud %08lx.\n", __FILE__, __LINE__, pud_val(e))
#define pgd_ERROR(e) \
	pr_err("%s:%d: bad pgd %08lx.\n", __FILE__, __LINE__, pgd_val(e))
=======
static inline pte_t pte_mkdirty(pte_t pte)
{
	return __pte(pte_val(pte) | _PAGE_DIRTY | _PAGE_SOFT_DIRTY);
}

static inline pte_t pte_mkyoung(pte_t pte)
{
	return __pte(pte_val(pte) | _PAGE_ACCESSED);
}

static inline pte_t pte_mkspecial(pte_t pte)
{
	return __pte(pte_val(pte) | _PAGE_SPECIAL);
}

static inline pte_t pte_mkhuge(pte_t pte)
{
	return pte;
}

static inline pte_t pte_modify(pte_t pte, pgprot_t newprot)
{
	/* FIXME!! check whether this need to be a conditional */
	return __pte((pte_val(pte) & _PAGE_CHG_MASK) | pgprot_val(newprot));
}

static inline bool pte_user(pte_t pte)
{
	return !(pte_val(pte) & _PAGE_PRIVILEGED);
}
>>>>>>> 138a0764

/* Encode and de-code a swap entry */
#define MAX_SWAPFILES_CHECK() do { \
	BUILD_BUG_ON(MAX_SWAPFILES_SHIFT > SWP_TYPE_BITS); \
	/*							\
	 * Don't have overlapping bits with _PAGE_HPTEFLAGS	\
	 * We filter HPTEFLAGS on set_pte.			\
	 */							\
	BUILD_BUG_ON(_PAGE_HPTEFLAGS & (0x1f << _PAGE_BIT_SWAP_TYPE)); \
	BUILD_BUG_ON(_PAGE_HPTEFLAGS & _PAGE_SWP_SOFT_DIRTY);	\
	} while (0)
/*
 * on pte we don't need handle RADIX_TREE_EXCEPTIONAL_SHIFT;
 */
#define SWP_TYPE_BITS 5
#define __swp_type(x)		(((x).val >> _PAGE_BIT_SWAP_TYPE) \
				& ((1UL << SWP_TYPE_BITS) - 1))
<<<<<<< HEAD
#define __swp_offset(x)		(((x).val & PTE_RPN_MASK) >> PTE_RPN_SHIFT)
#define __swp_entry(type, offset)	((swp_entry_t) { \
				((type) << _PAGE_BIT_SWAP_TYPE) \
				| (((offset) << PTE_RPN_SHIFT) & PTE_RPN_MASK)})
=======
#define __swp_offset(x)		(((x).val & PTE_RPN_MASK) >> PAGE_SHIFT)
#define __swp_entry(type, offset)	((swp_entry_t) { \
				((type) << _PAGE_BIT_SWAP_TYPE) \
				| (((offset) << PAGE_SHIFT) & PTE_RPN_MASK)})
>>>>>>> 138a0764
/*
 * swp_entry_t must be independent of pte bits. We build a swp_entry_t from
 * swap type and offset we get from swap and convert that to pte to find a
 * matching pte in linux page table.
 * Clear bits not found in swap entries here.
 */
#define __pte_to_swp_entry(pte)	((swp_entry_t) { pte_val((pte)) & ~_PAGE_PTE })
#define __swp_entry_to_pte(x)	__pte((x).val | _PAGE_PTE)

#ifdef CONFIG_MEM_SOFT_DIRTY
#define _PAGE_SWP_SOFT_DIRTY   (1UL << (SWP_TYPE_BITS + _PAGE_BIT_SWAP_TYPE))
#else
#define _PAGE_SWP_SOFT_DIRTY	0UL
#endif /* CONFIG_MEM_SOFT_DIRTY */

#ifdef CONFIG_HAVE_ARCH_SOFT_DIRTY
static inline pte_t pte_swp_mksoft_dirty(pte_t pte)
{
	return __pte(pte_val(pte) | _PAGE_SWP_SOFT_DIRTY);
}
static inline bool pte_swp_soft_dirty(pte_t pte)
{
	return !!(pte_val(pte) & _PAGE_SWP_SOFT_DIRTY);
}
static inline pte_t pte_swp_clear_soft_dirty(pte_t pte)
{
	return __pte(pte_val(pte) & ~_PAGE_SWP_SOFT_DIRTY);
}
#endif /* CONFIG_HAVE_ARCH_SOFT_DIRTY */

static inline bool check_pte_access(unsigned long access, unsigned long ptev)
{
	/*
	 * This check for _PAGE_RWX and _PAGE_PRESENT bits
	 */
	if (access & ~ptev)
		return false;
	/*
	 * This check for access to privilege space
	 */
	if ((access & _PAGE_PRIVILEGED) != (ptev & _PAGE_PRIVILEGED))
		return false;

	return true;
}
/*
 * Generic functions with hash/radix callbacks
 */

static inline void __ptep_set_access_flags(pte_t *ptep, pte_t entry)
{
	if (radix_enabled())
		return radix__ptep_set_access_flags(ptep, entry);
	return hash__ptep_set_access_flags(ptep, entry);
}

#define __HAVE_ARCH_PTE_SAME
static inline int pte_same(pte_t pte_a, pte_t pte_b)
{
	if (radix_enabled())
		return radix__pte_same(pte_a, pte_b);
	return hash__pte_same(pte_a, pte_b);
}

static inline int pte_none(pte_t pte)
{
	if (radix_enabled())
		return radix__pte_none(pte);
	return hash__pte_none(pte);
}

static inline void __set_pte_at(struct mm_struct *mm, unsigned long addr,
				pte_t *ptep, pte_t pte, int percpu)
{
	if (radix_enabled())
		return radix__set_pte_at(mm, addr, ptep, pte, percpu);
	return hash__set_pte_at(mm, addr, ptep, pte, percpu);
}

#define _PAGE_CACHE_CTL	(_PAGE_NON_IDEMPOTENT | _PAGE_TOLERANT)

#define pgprot_noncached pgprot_noncached
static inline pgprot_t pgprot_noncached(pgprot_t prot)
{
	return __pgprot((pgprot_val(prot) & ~_PAGE_CACHE_CTL) |
			_PAGE_NON_IDEMPOTENT);
}

#define pgprot_noncached_wc pgprot_noncached_wc
static inline pgprot_t pgprot_noncached_wc(pgprot_t prot)
{
	return __pgprot((pgprot_val(prot) & ~_PAGE_CACHE_CTL) |
			_PAGE_TOLERANT);
}

#define pgprot_cached pgprot_cached
static inline pgprot_t pgprot_cached(pgprot_t prot)
{
	return __pgprot((pgprot_val(prot) & ~_PAGE_CACHE_CTL));
}

#define pgprot_writecombine pgprot_writecombine
static inline pgprot_t pgprot_writecombine(pgprot_t prot)
{
	return pgprot_noncached_wc(prot);
}
/*
 * check a pte mapping have cache inhibited property
 */
static inline bool pte_ci(pte_t pte)
{
	unsigned long pte_v = pte_val(pte);

	if (((pte_v & _PAGE_CACHE_CTL) == _PAGE_TOLERANT) ||
	    ((pte_v & _PAGE_CACHE_CTL) == _PAGE_NON_IDEMPOTENT))
		return true;
	return false;
}

static inline void pmd_set(pmd_t *pmdp, unsigned long val)
{
	*pmdp = __pmd(val);
}

static inline void pmd_clear(pmd_t *pmdp)
{
	*pmdp = __pmd(0);
}

#define pmd_none(pmd)		(!pmd_val(pmd))
#define	pmd_present(pmd)	(!pmd_none(pmd))

static inline int pmd_bad(pmd_t pmd)
{
	if (radix_enabled())
		return radix__pmd_bad(pmd);
	return hash__pmd_bad(pmd);
}

static inline void pud_set(pud_t *pudp, unsigned long val)
{
	*pudp = __pud(val);
}

static inline void pud_clear(pud_t *pudp)
{
	*pudp = __pud(0);
}

#define pud_none(pud)		(!pud_val(pud))
#define pud_present(pud)	(pud_val(pud) != 0)

extern struct page *pud_page(pud_t pud);
extern struct page *pmd_page(pmd_t pmd);
static inline pte_t pud_pte(pud_t pud)
{
	return __pte(pud_val(pud));
}

static inline pud_t pte_pud(pte_t pte)
{
	return __pud(pte_val(pte));
}
#define pud_write(pud)		pte_write(pud_pte(pud))

static inline int pud_bad(pud_t pud)
{
	if (radix_enabled())
		return radix__pud_bad(pud);
	return hash__pud_bad(pud);
}


#define pgd_write(pgd)		pte_write(pgd_pte(pgd))
static inline void pgd_set(pgd_t *pgdp, unsigned long val)
{
	*pgdp = __pgd(val);
}

static inline void pgd_clear(pgd_t *pgdp)
{
	*pgdp = __pgd(0);
}

#define pgd_none(pgd)		(!pgd_val(pgd))
#define pgd_present(pgd)	(!pgd_none(pgd))

static inline pte_t pgd_pte(pgd_t pgd)
{
	return __pte(pgd_val(pgd));
}

static inline pgd_t pte_pgd(pte_t pte)
{
	return __pgd(pte_val(pte));
}

static inline int pgd_bad(pgd_t pgd)
{
	if (radix_enabled())
		return radix__pgd_bad(pgd);
	return hash__pgd_bad(pgd);
}

extern struct page *pgd_page(pgd_t pgd);

/* Pointers in the page table tree are physical addresses */
#define __pgtable_ptr_val(ptr)	__pa(ptr)

#define pmd_page_vaddr(pmd)	__va(pmd_val(pmd) & ~PMD_MASKED_BITS)
#define pud_page_vaddr(pud)	__va(pud_val(pud) & ~PUD_MASKED_BITS)
#define pgd_page_vaddr(pgd)	__va(pgd_val(pgd) & ~PGD_MASKED_BITS)

#define pgd_index(address) (((address) >> (PGDIR_SHIFT)) & (PTRS_PER_PGD - 1))
#define pud_index(address) (((address) >> (PUD_SHIFT)) & (PTRS_PER_PUD - 1))
#define pmd_index(address) (((address) >> (PMD_SHIFT)) & (PTRS_PER_PMD - 1))
#define pte_index(address) (((address) >> (PAGE_SHIFT)) & (PTRS_PER_PTE - 1))

/*
 * Find an entry in a page-table-directory.  We combine the address region
 * (the high order N bits) and the pgd portion of the address.
 */

#define pgd_offset(mm, address)	 ((mm)->pgd + pgd_index(address))

#define pud_offset(pgdp, addr)	\
	(((pud_t *) pgd_page_vaddr(*(pgdp))) + pud_index(addr))
#define pmd_offset(pudp,addr) \
	(((pmd_t *) pud_page_vaddr(*(pudp))) + pmd_index(addr))
#define pte_offset_kernel(dir,addr) \
	(((pte_t *) pmd_page_vaddr(*(dir))) + pte_index(addr))

#define pte_offset_map(dir,addr)	pte_offset_kernel((dir), (addr))
#define pte_unmap(pte)			do { } while(0)

/* to find an entry in a kernel page-table-directory */
/* This now only contains the vmalloc pages */
#define pgd_offset_k(address) pgd_offset(&init_mm, address)

#define pte_ERROR(e) \
	pr_err("%s:%d: bad pte %08lx.\n", __FILE__, __LINE__, pte_val(e))
#define pmd_ERROR(e) \
	pr_err("%s:%d: bad pmd %08lx.\n", __FILE__, __LINE__, pmd_val(e))
#define pud_ERROR(e) \
	pr_err("%s:%d: bad pud %08lx.\n", __FILE__, __LINE__, pud_val(e))
#define pgd_ERROR(e) \
	pr_err("%s:%d: bad pgd %08lx.\n", __FILE__, __LINE__, pgd_val(e))

void pgtable_cache_add(unsigned shift, void (*ctor)(void *));
void pgtable_cache_init(void);

static inline int map_kernel_page(unsigned long ea, unsigned long pa,
				  unsigned long flags)
{
	if (radix_enabled()) {
#if defined(CONFIG_PPC_RADIX_MMU) && defined(DEBUG_VM)
		unsigned long page_size = 1 << mmu_psize_defs[mmu_io_psize].shift;
		WARN((page_size != PAGE_SIZE), "I/O page size != PAGE_SIZE");
#endif
		return radix__map_kernel_page(ea, pa, __pgprot(flags), PAGE_SIZE);
	}
	return hash__map_kernel_page(ea, pa, flags);
}

<<<<<<< HEAD
#ifdef CONFIG_TRANSPARENT_HUGEPAGE
extern pmd_t pfn_pmd(unsigned long pfn, pgprot_t pgprot);
extern pmd_t mk_pmd(struct page *page, pgprot_t pgprot);
extern pmd_t pmd_modify(pmd_t pmd, pgprot_t newprot);
extern void set_pmd_at(struct mm_struct *mm, unsigned long addr,
		       pmd_t *pmdp, pmd_t pmd);
extern void update_mmu_cache_pmd(struct vm_area_struct *vma, unsigned long addr,
				 pmd_t *pmd);
#define has_transparent_hugepage has_transparent_hugepage
extern int has_transparent_hugepage(void);
#endif /* CONFIG_TRANSPARENT_HUGEPAGE */
=======
static inline int __meminit vmemmap_create_mapping(unsigned long start,
						   unsigned long page_size,
						   unsigned long phys)
{
	if (radix_enabled())
		return radix__vmemmap_create_mapping(start, page_size, phys);
	return hash__vmemmap_create_mapping(start, page_size, phys);
}
>>>>>>> 138a0764

#ifdef CONFIG_MEMORY_HOTPLUG
static inline void vmemmap_remove_mapping(unsigned long start,
					  unsigned long page_size)
{
	if (radix_enabled())
		return radix__vmemmap_remove_mapping(start, page_size);
	return hash__vmemmap_remove_mapping(start, page_size);
}
#endif
struct page *realmode_pfn_to_page(unsigned long pfn);

static inline pte_t pmd_pte(pmd_t pmd)
{
	return __pte(pmd_val(pmd));
}

static inline pmd_t pte_pmd(pte_t pte)
{
	return __pmd(pte_val(pte));
}

static inline pte_t *pmdp_ptep(pmd_t *pmd)
{
	return (pte_t *)pmd;
}
#define pmd_pfn(pmd)		pte_pfn(pmd_pte(pmd))
#define pmd_dirty(pmd)		pte_dirty(pmd_pte(pmd))
#define pmd_young(pmd)		pte_young(pmd_pte(pmd))
#define pmd_mkold(pmd)		pte_pmd(pte_mkold(pmd_pte(pmd)))
#define pmd_wrprotect(pmd)	pte_pmd(pte_wrprotect(pmd_pte(pmd)))
#define pmd_mkdirty(pmd)	pte_pmd(pte_mkdirty(pmd_pte(pmd)))
#define pmd_mkclean(pmd)	pte_pmd(pte_mkclean(pmd_pte(pmd)))
#define pmd_mkyoung(pmd)	pte_pmd(pte_mkyoung(pmd_pte(pmd)))
#define pmd_mkwrite(pmd)	pte_pmd(pte_mkwrite(pmd_pte(pmd)))

#ifdef CONFIG_HAVE_ARCH_SOFT_DIRTY
#define pmd_soft_dirty(pmd)    pte_soft_dirty(pmd_pte(pmd))
#define pmd_mksoft_dirty(pmd)  pte_pmd(pte_mksoft_dirty(pmd_pte(pmd)))
#define pmd_clear_soft_dirty(pmd) pte_pmd(pte_clear_soft_dirty(pmd_pte(pmd)))
#endif /* CONFIG_HAVE_ARCH_SOFT_DIRTY */

#ifdef CONFIG_NUMA_BALANCING
static inline int pmd_protnone(pmd_t pmd)
{
	return pte_protnone(pmd_pte(pmd));
}
#endif /* CONFIG_NUMA_BALANCING */

#define __HAVE_ARCH_PMD_WRITE
#define pmd_write(pmd)		pte_write(pmd_pte(pmd))

#ifdef CONFIG_TRANSPARENT_HUGEPAGE
extern pmd_t pfn_pmd(unsigned long pfn, pgprot_t pgprot);
extern pmd_t mk_pmd(struct page *page, pgprot_t pgprot);
extern pmd_t pmd_modify(pmd_t pmd, pgprot_t newprot);
extern void set_pmd_at(struct mm_struct *mm, unsigned long addr,
		       pmd_t *pmdp, pmd_t pmd);
extern void update_mmu_cache_pmd(struct vm_area_struct *vma, unsigned long addr,
				 pmd_t *pmd);
extern int hash__has_transparent_hugepage(void);
static inline int has_transparent_hugepage(void)
{
	if (radix_enabled())
		return radix__has_transparent_hugepage();
	return hash__has_transparent_hugepage();
}

static inline unsigned long
pmd_hugepage_update(struct mm_struct *mm, unsigned long addr, pmd_t *pmdp,
		    unsigned long clr, unsigned long set)
{
	if (radix_enabled())
		return radix__pmd_hugepage_update(mm, addr, pmdp, clr, set);
	return hash__pmd_hugepage_update(mm, addr, pmdp, clr, set);
}

static inline int pmd_large(pmd_t pmd)
{
	return !!(pmd_val(pmd) & _PAGE_PTE);
}

static inline pmd_t pmd_mknotpresent(pmd_t pmd)
{
	return __pmd(pmd_val(pmd) & ~_PAGE_PRESENT);
}
/*
 * For radix we should always find H_PAGE_HASHPTE zero. Hence
 * the below will work for radix too
 */
static inline int __pmdp_test_and_clear_young(struct mm_struct *mm,
					      unsigned long addr, pmd_t *pmdp)
{
	unsigned long old;

	if ((pmd_val(*pmdp) & (_PAGE_ACCESSED | H_PAGE_HASHPTE)) == 0)
		return 0;
	old = pmd_hugepage_update(mm, addr, pmdp, _PAGE_ACCESSED, 0);
	return ((old & _PAGE_ACCESSED) != 0);
}

#define __HAVE_ARCH_PMDP_SET_WRPROTECT
static inline void pmdp_set_wrprotect(struct mm_struct *mm, unsigned long addr,
				      pmd_t *pmdp)
{

	if ((pmd_val(*pmdp) & _PAGE_WRITE) == 0)
		return;

	pmd_hugepage_update(mm, addr, pmdp, _PAGE_WRITE, 0);
}

static inline int pmd_trans_huge(pmd_t pmd)
{
	if (radix_enabled())
		return radix__pmd_trans_huge(pmd);
	return hash__pmd_trans_huge(pmd);
}

#define __HAVE_ARCH_PMD_SAME
static inline int pmd_same(pmd_t pmd_a, pmd_t pmd_b)
{
	if (radix_enabled())
		return radix__pmd_same(pmd_a, pmd_b);
	return hash__pmd_same(pmd_a, pmd_b);
}

static inline pmd_t pmd_mkhuge(pmd_t pmd)
{
	if (radix_enabled())
		return radix__pmd_mkhuge(pmd);
	return hash__pmd_mkhuge(pmd);
}

#define __HAVE_ARCH_PMDP_SET_ACCESS_FLAGS
extern int pmdp_set_access_flags(struct vm_area_struct *vma,
				 unsigned long address, pmd_t *pmdp,
				 pmd_t entry, int dirty);

#define __HAVE_ARCH_PMDP_TEST_AND_CLEAR_YOUNG
extern int pmdp_test_and_clear_young(struct vm_area_struct *vma,
				     unsigned long address, pmd_t *pmdp);

#define __HAVE_ARCH_PMDP_HUGE_GET_AND_CLEAR
static inline pmd_t pmdp_huge_get_and_clear(struct mm_struct *mm,
					    unsigned long addr, pmd_t *pmdp)
{
	if (radix_enabled())
		return radix__pmdp_huge_get_and_clear(mm, addr, pmdp);
	return hash__pmdp_huge_get_and_clear(mm, addr, pmdp);
}

static inline pmd_t pmdp_collapse_flush(struct vm_area_struct *vma,
					unsigned long address, pmd_t *pmdp)
{
	if (radix_enabled())
		return radix__pmdp_collapse_flush(vma, address, pmdp);
	return hash__pmdp_collapse_flush(vma, address, pmdp);
}
#define pmdp_collapse_flush pmdp_collapse_flush

#define __HAVE_ARCH_PGTABLE_DEPOSIT
static inline void pgtable_trans_huge_deposit(struct mm_struct *mm,
					      pmd_t *pmdp, pgtable_t pgtable)
{
	if (radix_enabled())
		return radix__pgtable_trans_huge_deposit(mm, pmdp, pgtable);
	return hash__pgtable_trans_huge_deposit(mm, pmdp, pgtable);
}

#define __HAVE_ARCH_PGTABLE_WITHDRAW
static inline pgtable_t pgtable_trans_huge_withdraw(struct mm_struct *mm,
						    pmd_t *pmdp)
{
	if (radix_enabled())
		return radix__pgtable_trans_huge_withdraw(mm, pmdp);
	return hash__pgtable_trans_huge_withdraw(mm, pmdp);
}

#define __HAVE_ARCH_PMDP_INVALIDATE
extern void pmdp_invalidate(struct vm_area_struct *vma, unsigned long address,
			    pmd_t *pmdp);

#define __HAVE_ARCH_PMDP_HUGE_SPLIT_PREPARE
<<<<<<< HEAD
extern void pmdp_huge_split_prepare(struct vm_area_struct *vma,
				    unsigned long address, pmd_t *pmdp);
=======
static inline void pmdp_huge_split_prepare(struct vm_area_struct *vma,
					   unsigned long address, pmd_t *pmdp)
{
	if (radix_enabled())
		return radix__pmdp_huge_split_prepare(vma, address, pmdp);
	return hash__pmdp_huge_split_prepare(vma, address, pmdp);
}
>>>>>>> 138a0764

#define pmd_move_must_withdraw pmd_move_must_withdraw
struct spinlock;
static inline int pmd_move_must_withdraw(struct spinlock *new_pmd_ptl,
					 struct spinlock *old_pmd_ptl)
{
	if (radix_enabled())
		return false;
	/*
	 * Archs like ppc64 use pgtable to store per pmd
	 * specific information. So when we switch the pmd,
	 * we should also withdraw and deposit the pgtable
	 */
	return true;
}
#endif /* CONFIG_TRANSPARENT_HUGEPAGE */
#endif /* __ASSEMBLY__ */
#endif /* _ASM_POWERPC_BOOK3S_64_PGTABLE_H_ */<|MERGE_RESOLUTION|>--- conflicted
+++ resolved
@@ -277,11 +277,7 @@
 
 #define __real_pte(e,p)		((real_pte_t){(e)})
 #define __rpte_to_pte(r)	((r).pte)
-<<<<<<< HEAD
-#define __rpte_to_hidx(r,index)	(pte_val(__rpte_to_pte(r)) >>_PAGE_F_GIX_SHIFT)
-=======
 #define __rpte_to_hidx(r,index)	(pte_val(__rpte_to_pte(r)) >> H_PAGE_F_GIX_SHIFT)
->>>>>>> 138a0764
 
 #define pte_iterate_hashed_subpages(rpte, psize, va, index, shift)       \
 	do {							         \
@@ -403,33 +399,10 @@
 }
 #endif /* CONFIG_NUMA_BALANCING */
 
-<<<<<<< HEAD
-static inline void pgd_clear(pgd_t *pgdp)
-{
-	*pgdp = __pgd(0);
-}
-
-#define pgd_none(pgd)		(!pgd_val(pgd))
-#define pgd_present(pgd)	(!pgd_none(pgd))
-
-static inline pte_t pgd_pte(pgd_t pgd)
-{
-	return __pte(pgd_val(pgd));
-}
-
-static inline pgd_t pte_pgd(pte_t pte)
-{
-	return __pgd(pte_val(pte));
-}
-
-extern struct page *pgd_page(pgd_t pgd);
-
-=======
 static inline int pte_present(pte_t pte)
 {
 	return !!(pte_val(pte) & _PAGE_PRESENT);
 }
->>>>>>> 138a0764
 /*
  * Conversion functions: convert a page and protection to a page entry,
  * and a page entry and page directory to the page they refer to.
@@ -448,14 +421,6 @@
 	return (pte_val(pte) & PTE_RPN_MASK) >> PAGE_SHIFT;
 }
 
-<<<<<<< HEAD
-#define pud_offset(pgdp, addr)	\
-	(((pud_t *) pgd_page_vaddr(*(pgdp))) + pud_index(addr))
-#define pmd_offset(pudp,addr) \
-	(((pmd_t *) pud_page_vaddr(*(pudp))) + pmd_index(addr))
-#define pte_offset_kernel(dir,addr) \
-	(((pte_t *) pmd_page_vaddr(*(dir))) + pte_index(addr))
-=======
 /* Generic modifiers for PTE bits */
 static inline pte_t pte_wrprotect(pte_t pte)
 {
@@ -466,7 +431,6 @@
 {
 	return __pte(pte_val(pte) & ~_PAGE_DIRTY);
 }
->>>>>>> 138a0764
 
 static inline pte_t pte_mkold(pte_t pte)
 {
@@ -481,16 +445,6 @@
 	return __pte(pte_val(pte) | _PAGE_RW);
 }
 
-<<<<<<< HEAD
-#define pte_ERROR(e) \
-	pr_err("%s:%d: bad pte %08lx.\n", __FILE__, __LINE__, pte_val(e))
-#define pmd_ERROR(e) \
-	pr_err("%s:%d: bad pmd %08lx.\n", __FILE__, __LINE__, pmd_val(e))
-#define pud_ERROR(e) \
-	pr_err("%s:%d: bad pud %08lx.\n", __FILE__, __LINE__, pud_val(e))
-#define pgd_ERROR(e) \
-	pr_err("%s:%d: bad pgd %08lx.\n", __FILE__, __LINE__, pgd_val(e))
-=======
 static inline pte_t pte_mkdirty(pte_t pte)
 {
 	return __pte(pte_val(pte) | _PAGE_DIRTY | _PAGE_SOFT_DIRTY);
@@ -521,7 +475,6 @@
 {
 	return !(pte_val(pte) & _PAGE_PRIVILEGED);
 }
->>>>>>> 138a0764
 
 /* Encode and de-code a swap entry */
 #define MAX_SWAPFILES_CHECK() do { \
@@ -539,17 +492,10 @@
 #define SWP_TYPE_BITS 5
 #define __swp_type(x)		(((x).val >> _PAGE_BIT_SWAP_TYPE) \
 				& ((1UL << SWP_TYPE_BITS) - 1))
-<<<<<<< HEAD
-#define __swp_offset(x)		(((x).val & PTE_RPN_MASK) >> PTE_RPN_SHIFT)
-#define __swp_entry(type, offset)	((swp_entry_t) { \
-				((type) << _PAGE_BIT_SWAP_TYPE) \
-				| (((offset) << PTE_RPN_SHIFT) & PTE_RPN_MASK)})
-=======
 #define __swp_offset(x)		(((x).val & PTE_RPN_MASK) >> PAGE_SHIFT)
 #define __swp_entry(type, offset)	((swp_entry_t) { \
 				((type) << _PAGE_BIT_SWAP_TYPE) \
 				| (((offset) << PAGE_SHIFT) & PTE_RPN_MASK)})
->>>>>>> 138a0764
 /*
  * swp_entry_t must be independent of pte bits. We build a swp_entry_t from
  * swap type and offset we get from swap and convert that to pte to find a
@@ -814,19 +760,6 @@
 	return hash__map_kernel_page(ea, pa, flags);
 }
 
-<<<<<<< HEAD
-#ifdef CONFIG_TRANSPARENT_HUGEPAGE
-extern pmd_t pfn_pmd(unsigned long pfn, pgprot_t pgprot);
-extern pmd_t mk_pmd(struct page *page, pgprot_t pgprot);
-extern pmd_t pmd_modify(pmd_t pmd, pgprot_t newprot);
-extern void set_pmd_at(struct mm_struct *mm, unsigned long addr,
-		       pmd_t *pmdp, pmd_t pmd);
-extern void update_mmu_cache_pmd(struct vm_area_struct *vma, unsigned long addr,
-				 pmd_t *pmd);
-#define has_transparent_hugepage has_transparent_hugepage
-extern int has_transparent_hugepage(void);
-#endif /* CONFIG_TRANSPARENT_HUGEPAGE */
-=======
 static inline int __meminit vmemmap_create_mapping(unsigned long start,
 						   unsigned long page_size,
 						   unsigned long phys)
@@ -835,7 +768,6 @@
 		return radix__vmemmap_create_mapping(start, page_size, phys);
 	return hash__vmemmap_create_mapping(start, page_size, phys);
 }
->>>>>>> 138a0764
 
 #ifdef CONFIG_MEMORY_HOTPLUG
 static inline void vmemmap_remove_mapping(unsigned long start,
@@ -903,6 +835,7 @@
 		return radix__has_transparent_hugepage();
 	return hash__has_transparent_hugepage();
 }
+#define has_transparent_hugepage has_transparent_hugepage
 
 static inline unsigned long
 pmd_hugepage_update(struct mm_struct *mm, unsigned long addr, pmd_t *pmdp,
@@ -1020,10 +953,6 @@
 			    pmd_t *pmdp);
 
 #define __HAVE_ARCH_PMDP_HUGE_SPLIT_PREPARE
-<<<<<<< HEAD
-extern void pmdp_huge_split_prepare(struct vm_area_struct *vma,
-				    unsigned long address, pmd_t *pmdp);
-=======
 static inline void pmdp_huge_split_prepare(struct vm_area_struct *vma,
 					   unsigned long address, pmd_t *pmdp)
 {
@@ -1031,7 +960,6 @@
 		return radix__pmdp_huge_split_prepare(vma, address, pmdp);
 	return hash__pmdp_huge_split_prepare(vma, address, pmdp);
 }
->>>>>>> 138a0764
 
 #define pmd_move_must_withdraw pmd_move_must_withdraw
 struct spinlock;
