/* SPDX-License-Identifier: GPL-2.0+ */
/*
 * Copyright (C) 2014 Freescale Semiconductor, Inc.
 */

#ifndef __LINUX_MTD_SPI_NOR_H
#define __LINUX_MTD_SPI_NOR_H

#include <linux/bitops.h>
#include <linux/mtd/cfi.h>
#include <linux/mtd/mtd.h>
#include <linux/spi/spi-mem.h>

/*
 * Manufacturer IDs
 *
 * The first byte returned from the flash after sending opcode SPINOR_OP_RDID.
 * Sometimes these are the same as CFI IDs, but sometimes they aren't.
 */
#define SNOR_MFR_ATMEL		CFI_MFR_ATMEL
#define SNOR_MFR_GIGADEVICE	0xc8
#define SNOR_MFR_INTEL		CFI_MFR_INTEL
#define SNOR_MFR_ST		CFI_MFR_ST	/* ST Micro */
#define SNOR_MFR_MICRON		CFI_MFR_MICRON	/* Micron */
#define SNOR_MFR_MACRONIX	CFI_MFR_MACRONIX
#define SNOR_MFR_SPANSION	CFI_MFR_AMD
#define SNOR_MFR_SST		CFI_MFR_SST
#define SNOR_MFR_WINBOND	0xef /* Also used by some Spansion */
#define SNOR_MFR_ISSI		CFI_MFR_PMC

/*
 * Note on opcode nomenclature: some opcodes have a format like
 * SPINOR_OP_FUNCTION{4,}_x_y_z. The numbers x, y, and z stand for the number
 * of I/O lines used for the opcode, address, and data (respectively). The
 * FUNCTION has an optional suffix of '4', to represent an opcode which
 * requires a 4-byte (32-bit) address.
 */

/* Flash opcodes. */
#define SPINOR_OP_WREN		0x06	/* Write enable */
#define SPINOR_OP_RDSR		0x05	/* Read status register */
#define SPINOR_OP_WRSR		0x01	/* Write status register 1 byte */
#define SPINOR_OP_RDSR2		0x3f	/* Read status register 2 */
#define SPINOR_OP_WRSR2		0x3e	/* Write status register 2 */
#define SPINOR_OP_READ		0x03	/* Read data bytes (low frequency) */
#define SPINOR_OP_READ_FAST	0x0b	/* Read data bytes (high frequency) */
#define SPINOR_OP_READ_1_1_2	0x3b	/* Read data bytes (Dual Output SPI) */
#define SPINOR_OP_READ_1_2_2	0xbb	/* Read data bytes (Dual I/O SPI) */
#define SPINOR_OP_READ_1_1_4	0x6b	/* Read data bytes (Quad Output SPI) */
#define SPINOR_OP_READ_1_4_4	0xeb	/* Read data bytes (Quad I/O SPI) */
#define SPINOR_OP_READ_1_1_8	0x8b	/* Read data bytes (Octal Output SPI) */
#define SPINOR_OP_READ_1_8_8	0xcb	/* Read data bytes (Octal I/O SPI) */
#define SPINOR_OP_PP		0x02	/* Page program (up to 256 bytes) */
#define SPINOR_OP_PP_1_1_4	0x32	/* Quad page program */
#define SPINOR_OP_PP_1_4_4	0x38	/* Quad page program */
#define SPINOR_OP_PP_1_1_8	0x82	/* Octal page program */
#define SPINOR_OP_PP_1_8_8	0xc2	/* Octal page program */
#define SPINOR_OP_BE_4K		0x20	/* Erase 4KiB block */
#define SPINOR_OP_BE_4K_PMC	0xd7	/* Erase 4KiB block on PMC chips */
#define SPINOR_OP_BE_32K	0x52	/* Erase 32KiB block */
#define SPINOR_OP_CHIP_ERASE	0xc7	/* Erase whole flash chip */
#define SPINOR_OP_SE		0xd8	/* Sector erase (usually 64KiB) */
#define SPINOR_OP_RDID		0x9f	/* Read JEDEC ID */
#define SPINOR_OP_RDSFDP	0x5a	/* Read SFDP */
#define SPINOR_OP_RDCR		0x35	/* Read configuration register */
#define SPINOR_OP_RDFSR		0x70	/* Read flag status register */
#define SPINOR_OP_CLFSR		0x50	/* Clear flag status register */
#define SPINOR_OP_RDEAR		0xc8	/* Read Extended Address Register */
#define SPINOR_OP_WREAR		0xc5	/* Write Extended Address Register */
<<<<<<< HEAD
#define SPINOR_OP_WRCR		0x81    /* Write Configuration register */
=======
#define SPINOR_OP_WRCR		0x81	/* Write Configuration register */
>>>>>>> e0d688d4

/* 4-byte address opcodes - used on Spansion and some Macronix flashes. */
#define SPINOR_OP_READ_4B	0x13	/* Read data bytes (low frequency) */
#define SPINOR_OP_READ_FAST_4B	0x0c	/* Read data bytes (high frequency) */
#define SPINOR_OP_READ_1_1_2_4B	0x3c	/* Read data bytes (Dual Output SPI) */
#define SPINOR_OP_READ_1_2_2_4B	0xbc	/* Read data bytes (Dual I/O SPI) */
#define SPINOR_OP_READ_1_1_4_4B	0x6c	/* Read data bytes (Quad Output SPI) */
#define SPINOR_OP_READ_1_4_4_4B	0xec	/* Read data bytes (Quad I/O SPI) */
#define SPINOR_OP_READ_1_1_8_4B	0x7c	/* Read data bytes (Octal Output SPI) */
#define SPINOR_OP_READ_1_8_8_4B	0xcc	/* Read data bytes (Octal I/O SPI) */
#define SPINOR_OP_PP_4B		0x12	/* Page program (up to 256 bytes) */
#define SPINOR_OP_PP_1_1_4_4B	0x34	/* Quad page program */
#define SPINOR_OP_PP_1_4_4_4B	0x3e	/* Quad page program */
#define SPINOR_OP_PP_1_1_8_4B	0x84	/* Octal page program */
#define SPINOR_OP_PP_1_8_8_4B	0x8e	/* Octal page program */
#define SPINOR_OP_BE_4K_4B	0x21	/* Erase 4KiB block */
#define SPINOR_OP_BE_32K_4B	0x5c	/* Erase 32KiB block */
#define SPINOR_OP_SE_4B		0xdc	/* Sector erase (usually 64KiB) */

/* Double Transfer Rate opcodes - defined in JEDEC JESD216B. */
#define SPINOR_OP_READ_1_1_1_DTR	0x0d
#define SPINOR_OP_READ_1_2_2_DTR	0xbd
#define SPINOR_OP_READ_1_4_4_DTR	0xed

#define SPINOR_OP_READ_1_1_1_DTR_4B	0x0e
#define SPINOR_OP_READ_1_2_2_DTR_4B	0xbe
#define SPINOR_OP_READ_1_4_4_DTR_4B	0xee

/* Used for SST flashes only. */
#define SPINOR_OP_BP		0x02	/* Byte program */
#define SPINOR_OP_WRDI		0x04	/* Write disable */
#define SPINOR_OP_AAI_WP	0xad	/* Auto address increment word program */

#define GLOBAL_BLKPROT_UNLK	0x98	/* Clear global write protection bits */
<<<<<<< HEAD

=======
>>>>>>> e0d688d4
/* Used for S3AN flashes only */
#define SPINOR_OP_XSE		0x50	/* Sector erase */
#define SPINOR_OP_XPP		0x82	/* Page program */
#define SPINOR_OP_XRDSR		0xd7	/* Read status register */

#define XSR_PAGESIZE		BIT(0)	/* Page size in Po2 or Linear */
#define XSR_RDY			BIT(7)	/* Ready */

/* Used for Macronix and Winbond flashes. */
#define SPINOR_OP_EN4B		0xb7	/* Enter 4-byte mode */
#define SPINOR_OP_EX4B		0xe9	/* Exit 4-byte mode */

/* Used for Spansion flashes only. */
#define SPINOR_OP_BRWR		0x17	/* Bank register write */
#define	SPINOR_OP_BRRD		0x16	/* Bank register read */
#define SPINOR_OP_CLSR		0x30	/* Clear status register 1 */

/* Used for Micron flashes only. */
#define SPINOR_OP_RD_EVCR      0x65    /* Read EVCR register */
#define SPINOR_OP_WD_EVCR      0x61    /* Write EVCR register */

/* For Micron flashes only */
<<<<<<< HEAD
#define SPINOR_VCR_OCTAL_DDR    0xE7	/* VCR BYTE0 value for Octal DDR mode */
=======
#define SPINOR_VCR_OCTAL_DDR	0xE7	/* VCR BYTE0 value for Octal DDR mode */
>>>>>>> e0d688d4

/* Status Register bits. */
#define SR_WIP			BIT(0)	/* Write in progress */
#define SR_WEL			BIT(1)	/* Write enable latch */
/* meaning of other SR_* bits may differ between vendors */
#define SR_BP0			BIT(2)	/* Block protect 0 */
#define SR_BP1			BIT(3)	/* Block protect 1 */
#define SR_BP2			BIT(4)	/* Block protect 2 */
#define	SR_BP_BIT_OFFSET	2	/* Offset to Block protect 0 */
#define	SR_BP_BIT_MASK		(SR_BP2 | SR_BP1 | SR_BP0)
<<<<<<< HEAD

=======
>>>>>>> e0d688d4
#define SR_TB			BIT(5)	/* Top/Bottom protect */
#define SR_SRWD			BIT(7)	/* SR write protect */
#define SR_BP3			0x40
/* Bit to determine whether protection starts from top or bottom */
#define SR_BP_TB		0x20
#define BP_BITS_FROM_SR(sr)	(((sr) & SR_BP_BIT_MASK) >> SR_BP_BIT_OFFSET)
#define M25P_MAX_LOCKABLE_SECTORS	64
<<<<<<< HEAD

=======
>>>>>>> e0d688d4
/* Spansion/Cypress specific status bits */
#define SR_E_ERR		BIT(5)
#define SR_P_ERR		BIT(6)

#define SR_QUAD_EN_MX		BIT(6)	/* Macronix Quad I/O */

/* Enhanced Volatile Configuration Register bits */
#define EVCR_QUAD_EN_MICRON	BIT(7)	/* Micron Quad I/O */

/* Flag Status Register bits */
#define FSR_READY		BIT(7)	/* Device status, 0 = Busy, 1 = Ready */
#define FSR_E_ERR		BIT(5)	/* Erase operation status */
#define FSR_P_ERR		BIT(4)	/* Program operation status */
#define FSR_PT_ERR		BIT(1)	/* Protection error bit */

/* Configuration Register bits. */
#define CR_QUAD_EN_SPAN		BIT(1)	/* Spansion Quad I/O */

/* Extended/Bank Address Register bits */
#define EAR_SEGMENT_MASK	0x7 /* 128 Mb segment mask */
<<<<<<< HEAD

=======
>>>>>>> e0d688d4
enum read_mode {
	SPI_NOR_NORMAL = 0,
	SPI_NOR_FAST,
	SPI_NOR_DUAL,
	SPI_NOR_QUAD,
};
<<<<<<< HEAD

=======
>>>>>>> e0d688d4
/* Status Register 2 bits. */
#define SR2_QUAD_EN_BIT7	BIT(7)

/* Supported SPI protocols */
#define SNOR_PROTO_INST_MASK	GENMASK(23, 16)
#define SNOR_PROTO_INST_SHIFT	16
#define SNOR_PROTO_INST(_nbits)	\
	((((unsigned long)(_nbits)) << SNOR_PROTO_INST_SHIFT) & \
	 SNOR_PROTO_INST_MASK)

#define SNOR_PROTO_ADDR_MASK	GENMASK(15, 8)
#define SNOR_PROTO_ADDR_SHIFT	8
#define SNOR_PROTO_ADDR(_nbits)	\
	((((unsigned long)(_nbits)) << SNOR_PROTO_ADDR_SHIFT) & \
	 SNOR_PROTO_ADDR_MASK)

#define SNOR_PROTO_DATA_MASK	GENMASK(7, 0)
#define SNOR_PROTO_DATA_SHIFT	0
#define SNOR_PROTO_DATA(_nbits)	\
	((((unsigned long)(_nbits)) << SNOR_PROTO_DATA_SHIFT) & \
	 SNOR_PROTO_DATA_MASK)

#define SNOR_PROTO_IS_DTR	BIT(24)	/* Double Transfer Rate */

#define SNOR_PROTO_STR(_inst_nbits, _addr_nbits, _data_nbits)	\
	(SNOR_PROTO_INST(_inst_nbits) |				\
	 SNOR_PROTO_ADDR(_addr_nbits) |				\
	 SNOR_PROTO_DATA(_data_nbits))
#define SNOR_PROTO_DTR(_inst_nbits, _addr_nbits, _data_nbits)	\
	(SNOR_PROTO_IS_DTR |					\
	 SNOR_PROTO_STR(_inst_nbits, _addr_nbits, _data_nbits))

enum spi_nor_protocol {
	SNOR_PROTO_1_1_1 = SNOR_PROTO_STR(1, 1, 1),
	SNOR_PROTO_1_1_2 = SNOR_PROTO_STR(1, 1, 2),
	SNOR_PROTO_1_1_4 = SNOR_PROTO_STR(1, 1, 4),
	SNOR_PROTO_1_1_8 = SNOR_PROTO_STR(1, 1, 8),
	SNOR_PROTO_1_2_2 = SNOR_PROTO_STR(1, 2, 2),
	SNOR_PROTO_1_4_4 = SNOR_PROTO_STR(1, 4, 4),
	SNOR_PROTO_1_8_8 = SNOR_PROTO_STR(1, 8, 8),
	SNOR_PROTO_2_2_2 = SNOR_PROTO_STR(2, 2, 2),
	SNOR_PROTO_4_4_4 = SNOR_PROTO_STR(4, 4, 4),
	SNOR_PROTO_8_8_8 = SNOR_PROTO_STR(8, 8, 8),

	SNOR_PROTO_1_1_1_DTR = SNOR_PROTO_DTR(1, 1, 1),
	SNOR_PROTO_1_2_2_DTR = SNOR_PROTO_DTR(1, 2, 2),
	SNOR_PROTO_1_4_4_DTR = SNOR_PROTO_DTR(1, 4, 4),
	SNOR_PROTO_1_8_8_DTR = SNOR_PROTO_DTR(1, 8, 8),
};

static inline bool spi_nor_protocol_is_dtr(enum spi_nor_protocol proto)
{
	return !!(proto & SNOR_PROTO_IS_DTR);
}

static inline u8 spi_nor_get_protocol_inst_nbits(enum spi_nor_protocol proto)
{
	return ((unsigned long)(proto & SNOR_PROTO_INST_MASK)) >>
		SNOR_PROTO_INST_SHIFT;
}

static inline u8 spi_nor_get_protocol_addr_nbits(enum spi_nor_protocol proto)
{
	return ((unsigned long)(proto & SNOR_PROTO_ADDR_MASK)) >>
		SNOR_PROTO_ADDR_SHIFT;
}

static inline u8 spi_nor_get_protocol_data_nbits(enum spi_nor_protocol proto)
{
	return ((unsigned long)(proto & SNOR_PROTO_DATA_MASK)) >>
		SNOR_PROTO_DATA_SHIFT;
}

static inline u8 spi_nor_get_protocol_width(enum spi_nor_protocol proto)
{
	return spi_nor_get_protocol_data_nbits(proto);
}

<<<<<<< HEAD
#define SPI_NOR_MAX_CMD_SIZE	8
#define SPI_NOR_MAX_ID_LEN	6
=======
#define SPI_NOR_MAX_ID_LEN	6

>>>>>>> e0d688d4
enum spi_nor_ops {
	SPI_NOR_OPS_READ = 0,
	SPI_NOR_OPS_WRITE,
	SPI_NOR_OPS_ERASE,
	SPI_NOR_OPS_LOCK,
	SPI_NOR_OPS_UNLOCK,
};

enum spi_nor_option_flags {
	SNOR_F_USE_FSR		= BIT(0),
	SNOR_F_HAS_SR_TB	= BIT(1),
	SNOR_F_NO_OP_CHIP_ERASE	= BIT(2),
<<<<<<< HEAD
	SNOR_F_S3AN_ADDR_DEFAULT = BIT(3),
	SNOR_F_READY_XSR_RDY	= BIT(4),
	SNOR_F_USE_CLSR		= BIT(5),
	SNOR_F_BROKEN_RESET	= BIT(6),
	SNOR_F_BROKEN_OCTAL_DDR = BIT(7),
=======
	SNOR_F_READY_XSR_RDY	= BIT(3),
	SNOR_F_USE_CLSR		= BIT(4),
	SNOR_F_BROKEN_RESET	= BIT(5),
	SNOR_F_4B_OPCODES	= BIT(6),
	SNOR_F_HAS_4BAIT	= BIT(7),
	SNOR_F_HAS_LOCK		= BIT(8),
	SNOR_F_BROKEN_OCTAL_DDR = BIT(9),
};

/**
 * struct spi_nor_erase_type - Structure to describe a SPI NOR erase type
 * @size:		the size of the sector/block erased by the erase type.
 *			JEDEC JESD216B imposes erase sizes to be a power of 2.
 * @size_shift:		@size is a power of 2, the shift is stored in
 *			@size_shift.
 * @size_mask:		the size mask based on @size_shift.
 * @opcode:		the SPI command op code to erase the sector/block.
 * @idx:		Erase Type index as sorted in the Basic Flash Parameter
 *			Table. It will be used to synchronize the supported
 *			Erase Types with the ones identified in the SFDP
 *			optional tables.
 */
struct spi_nor_erase_type {
	u32	size;
	u32	size_shift;
	u32	size_mask;
	u8	opcode;
	u8	idx;
};

/**
 * struct spi_nor_erase_command - Used for non-uniform erases
 * The structure is used to describe a list of erase commands to be executed
 * once we validate that the erase can be performed. The elements in the list
 * are run-length encoded.
 * @list:		for inclusion into the list of erase commands.
 * @count:		how many times the same erase command should be
 *			consecutively used.
 * @size:		the size of the sector/block erased by the command.
 * @opcode:		the SPI command op code to erase the sector/block.
 */
struct spi_nor_erase_command {
	struct list_head	list;
	u32			count;
	u32			size;
	u8			opcode;
};

/**
 * struct spi_nor_erase_region - Structure to describe a SPI NOR erase region
 * @offset:		the offset in the data array of erase region start.
 *			LSB bits are used as a bitmask encoding flags to
 *			determine if this region is overlaid, if this region is
 *			the last in the SPI NOR flash memory and to indicate
 *			all the supported erase commands inside this region.
 *			The erase types are sorted in ascending order with the
 *			smallest Erase Type size being at BIT(0).
 * @size:		the size of the region in bytes.
 */
struct spi_nor_erase_region {
	u64		offset;
	u64		size;
};

#define SNOR_ERASE_TYPE_MAX	4
#define SNOR_ERASE_TYPE_MASK	GENMASK_ULL(SNOR_ERASE_TYPE_MAX - 1, 0)

#define SNOR_LAST_REGION	BIT(4)
#define SNOR_OVERLAID_REGION	BIT(5)

#define SNOR_ERASE_FLAGS_MAX	6
#define SNOR_ERASE_FLAGS_MASK	GENMASK_ULL(SNOR_ERASE_FLAGS_MAX - 1, 0)

/**
 * struct spi_nor_erase_map - Structure to describe the SPI NOR erase map
 * @regions:		array of erase regions. The regions are consecutive in
 *			address space. Walking through the regions is done
 *			incrementally.
 * @uniform_region:	a pre-allocated erase region for SPI NOR with a uniform
 *			sector size (legacy implementation).
 * @erase_type:		an array of erase types shared by all the regions.
 *			The erase types are sorted in ascending order, with the
 *			smallest Erase Type size being the first member in the
 *			erase_type array.
 * @uniform_erase_type:	bitmask encoding erase types that can erase the
 *			entire memory. This member is completed at init by
 *			uniform and non-uniform SPI NOR flash memories if they
 *			support at least one erase type that can erase the
 *			entire memory.
 */
struct spi_nor_erase_map {
	struct spi_nor_erase_region	*regions;
	struct spi_nor_erase_region	uniform_region;
	struct spi_nor_erase_type	erase_type[SNOR_ERASE_TYPE_MAX];
	u8				uniform_erase_type;
};

/**
 * struct spi_nor_hwcaps - Structure for describing the hardware capabilies
 * supported by the SPI controller (bus master).
 * @mask:		the bitmask listing all the supported hw capabilies
 */
struct spi_nor_hwcaps {
	u32	mask;
};

/*
 *(Fast) Read capabilities.
 * MUST be ordered by priority: the higher bit position, the higher priority.
 * As a matter of performances, it is relevant to use Octal SPI protocols first,
 * then Quad SPI protocols before Dual SPI protocols, Fast Read and lastly
 * (Slow) Read.
 */
#define SNOR_HWCAPS_READ_MASK		GENMASK(14, 0)
#define SNOR_HWCAPS_READ		BIT(0)
#define SNOR_HWCAPS_READ_FAST		BIT(1)
#define SNOR_HWCAPS_READ_1_1_1_DTR	BIT(2)

#define SNOR_HWCAPS_READ_DUAL		GENMASK(6, 3)
#define SNOR_HWCAPS_READ_1_1_2		BIT(3)
#define SNOR_HWCAPS_READ_1_2_2		BIT(4)
#define SNOR_HWCAPS_READ_2_2_2		BIT(5)
#define SNOR_HWCAPS_READ_1_2_2_DTR	BIT(6)

#define SNOR_HWCAPS_READ_QUAD		GENMASK(10, 7)
#define SNOR_HWCAPS_READ_1_1_4		BIT(7)
#define SNOR_HWCAPS_READ_1_4_4		BIT(8)
#define SNOR_HWCAPS_READ_4_4_4		BIT(9)
#define SNOR_HWCAPS_READ_1_4_4_DTR	BIT(10)

#define SNOR_HWCAPS_READ_OCTAL		GENMASK(14, 11)
#define SNOR_HWCAPS_READ_1_1_8		BIT(11)
#define SNOR_HWCAPS_READ_1_8_8		BIT(12)
#define SNOR_HWCAPS_READ_8_8_8		BIT(13)
#define SNOR_HWCAPS_READ_1_8_8_DTR	BIT(14)

/*
 * Page Program capabilities.
 * MUST be ordered by priority: the higher bit position, the higher priority.
 * Like (Fast) Read capabilities, Octal/Quad SPI protocols are preferred to the
 * legacy SPI 1-1-1 protocol.
 * Note that Dual Page Programs are not supported because there is no existing
 * JEDEC/SFDP standard to define them. Also at this moment no SPI flash memory
 * implements such commands.
 */
#define SNOR_HWCAPS_PP_MASK	GENMASK(22, 16)
#define SNOR_HWCAPS_PP		BIT(16)

#define SNOR_HWCAPS_PP_QUAD	GENMASK(19, 17)
#define SNOR_HWCAPS_PP_1_1_4	BIT(17)
#define SNOR_HWCAPS_PP_1_4_4	BIT(18)
#define SNOR_HWCAPS_PP_4_4_4	BIT(19)

#define SNOR_HWCAPS_PP_OCTAL	GENMASK(22, 20)
#define SNOR_HWCAPS_PP_1_1_8	BIT(20)
#define SNOR_HWCAPS_PP_1_8_8	BIT(21)
#define SNOR_HWCAPS_PP_8_8_8	BIT(22)

#define SNOR_HWCAPS_X_X_X	(SNOR_HWCAPS_READ_2_2_2 |	\
				 SNOR_HWCAPS_READ_4_4_4 |	\
				 SNOR_HWCAPS_READ_8_8_8 |	\
				 SNOR_HWCAPS_PP_4_4_4 |		\
				 SNOR_HWCAPS_PP_8_8_8)

#define SNOR_HWCAPS_DTR		(SNOR_HWCAPS_READ_1_1_1_DTR |	\
				 SNOR_HWCAPS_READ_1_2_2_DTR |	\
				 SNOR_HWCAPS_READ_1_4_4_DTR |	\
				 SNOR_HWCAPS_READ_1_8_8_DTR)

#define SNOR_HWCAPS_ALL		(SNOR_HWCAPS_READ_MASK |	\
				 SNOR_HWCAPS_PP_MASK)

struct spi_nor_read_command {
	u8			num_mode_clocks;
	u8			num_wait_states;
	u8			opcode;
	enum spi_nor_protocol	proto;
};

struct spi_nor_pp_command {
	u8			opcode;
	enum spi_nor_protocol	proto;
};

enum spi_nor_read_command_index {
	SNOR_CMD_READ,
	SNOR_CMD_READ_FAST,
	SNOR_CMD_READ_1_1_1_DTR,

	/* Dual SPI */
	SNOR_CMD_READ_1_1_2,
	SNOR_CMD_READ_1_2_2,
	SNOR_CMD_READ_2_2_2,
	SNOR_CMD_READ_1_2_2_DTR,

	/* Quad SPI */
	SNOR_CMD_READ_1_1_4,
	SNOR_CMD_READ_1_4_4,
	SNOR_CMD_READ_4_4_4,
	SNOR_CMD_READ_1_4_4_DTR,

	/* Octal SPI */
	SNOR_CMD_READ_1_1_8,
	SNOR_CMD_READ_1_8_8,
	SNOR_CMD_READ_8_8_8,
	SNOR_CMD_READ_1_8_8_DTR,

	SNOR_CMD_READ_MAX
};

enum spi_nor_pp_command_index {
	SNOR_CMD_PP,

	/* Quad SPI */
	SNOR_CMD_PP_1_1_4,
	SNOR_CMD_PP_1_4_4,
	SNOR_CMD_PP_4_4_4,

	/* Octal SPI */
	SNOR_CMD_PP_1_1_8,
	SNOR_CMD_PP_1_8_8,
	SNOR_CMD_PP_8_8_8,

	SNOR_CMD_PP_MAX
};

/* Forward declaration that will be used in 'struct spi_nor_flash_parameter' */
struct spi_nor;

/**
 * struct spi_nor_locking_ops - SPI NOR locking methods
 * @lock:	lock a region of the SPI NOR.
 * @unlock:	unlock a region of the SPI NOR.
 * @is_locked:	check if a region of the SPI NOR is completely locked
 */
struct spi_nor_locking_ops {
	int (*lock)(struct spi_nor *nor, loff_t ofs, uint64_t len);
	int (*unlock)(struct spi_nor *nor, loff_t ofs, uint64_t len);
	int (*is_locked)(struct spi_nor *nor, loff_t ofs, uint64_t len);
};

/**
 * struct spi_nor_flash_parameter - SPI NOR flash parameters and settings.
 * Includes legacy flash parameters and settings that can be overwritten
 * by the spi_nor_fixups hooks, or dynamically when parsing the JESD216
 * Serial Flash Discoverable Parameters (SFDP) tables.
 *
 * @size:		the flash memory density in bytes.
 * @page_size:		the page size of the SPI NOR flash memory.
 * @hwcaps:		describes the read and page program hardware
 *			capabilities.
 * @reads:		read capabilities ordered by priority: the higher index
 *                      in the array, the higher priority.
 * @page_programs:	page program capabilities ordered by priority: the
 *                      higher index in the array, the higher priority.
 * @erase_map:		the erase map parsed from the SFDP Sector Map Parameter
 *                      Table.
 * @quad_enable:	enables SPI NOR quad mode.
 * @set_4byte:		puts the SPI NOR in 4 byte addressing mode.
 * @convert_addr:	converts an absolute address into something the flash
 *                      will understand. Particularly useful when pagesize is
 *                      not a power-of-2.
 * @setup:              configures the SPI NOR memory. Useful for SPI NOR
 *                      flashes that have peculiarities to the SPI NOR standard
 *                      e.g. different opcodes, specific address calculation,
 *                      page size, etc.
 * @locking_ops:	SPI NOR locking methods.
 */
struct spi_nor_flash_parameter {
	u64				size;
	u32				page_size;

	struct spi_nor_hwcaps		hwcaps;
	struct spi_nor_read_command	reads[SNOR_CMD_READ_MAX];
	struct spi_nor_pp_command	page_programs[SNOR_CMD_PP_MAX];

	struct spi_nor_erase_map        erase_map;

	int (*quad_enable)(struct spi_nor *nor);
	int (*set_4byte)(struct spi_nor *nor, bool enable);
	u32 (*convert_addr)(struct spi_nor *nor, u32 addr);
	int (*setup)(struct spi_nor *nor, const struct spi_nor_hwcaps *hwcaps);

	const struct spi_nor_locking_ops *locking_ops;
>>>>>>> e0d688d4
};

/**
 * struct flash_info - Forward declaration of a structure used internally by
 *		       spi_nor_scan()
 */
struct flash_info;

/**
 * struct spi_nor - Structure for defining a the SPI NOR layer
 * @mtd:		point to a mtd_info structure
 * @lock:		the lock for the read/write/erase/lock/unlock operations
 * @dev:		point to a spi device, or a spi nor controller device.
 * @spimem:		point to the spi mem device
 * @bouncebuf:		bounce buffer used when the buffer passed by the MTD
 *                      layer is not DMA-able
 * @bouncebuf_size:	size of the bounce buffer
 * @info:		spi-nor part JDEC MFR id and other info
 * @page_size:		the page size of the SPI NOR
 * @addr_width:		number of address bytes
 * @erase_opcode:	the opcode for erasing a sector
 * @read_opcode:	the read opcode
 * @read_dummy:		the dummy needed by the read operation
 * @program_opcode:	the program opcode
 * @sst_write_second:	used by the SST write operation
 * @flags:		flag options for the current SPI-NOR (SNOR_F_*)
 * @read_proto:		the SPI protocol for read operations
 * @write_proto:	the SPI protocol for write operations
 * @reg_proto		the SPI protocol for read_reg/write_reg/erase operations
 * @prepare:		[OPTIONAL] do some preparations for the
 *			read/write/erase/lock/unlock operations
 * @unprepare:		[OPTIONAL] do some post work after the
 *			read/write/erase/lock/unlock operations
 * @read_reg:		[DRIVER-SPECIFIC] read out the register
 * @write_reg:		[DRIVER-SPECIFIC] write data to the register
 * @read:		[DRIVER-SPECIFIC] read data from the SPI NOR
 * @write:		[DRIVER-SPECIFIC] write data to the SPI NOR
 * @erase:		[DRIVER-SPECIFIC] erase a sector of the SPI NOR
 *			at the offset @offs; if not provided by the driver,
 *			spi-nor will send the erase opcode via write_reg()
 * @clear_sr_bp:	[FLASH-SPECIFIC] clears the Block Protection Bits from
 *			the SPI NOR Status Register.
 * @params:		[FLASH-SPECIFIC] SPI-NOR flash parameters and settings.
 *                      The structure includes legacy flash parameters and
 *                      settings that can be overwritten by the spi_nor_fixups
 *                      hooks, or dynamically when parsing the SFDP tables.
 * @priv:		the private data
 */
struct spi_nor {
	struct mtd_info		mtd;
	struct mutex		lock;
	struct device		*dev;
<<<<<<< HEAD
=======
	struct spi_mem		*spimem;
	u8			*bouncebuf;
	size_t			bouncebuf_size;
>>>>>>> e0d688d4
	struct spi_device       *spi;
	const struct flash_info	*info;
	u32			page_size;
	u8			addr_width;
	u8			erase_opcode;
	u8			read_opcode;
	u8			read_dummy;
	u8			program_opcode;
	enum read_mode		flash_read;
	u32			jedec_id;
	u16			curbank;
	u16			n_sectors;
	u32			sector_size;
	enum spi_nor_protocol	read_proto;
	enum spi_nor_protocol	write_proto;
	enum spi_nor_protocol	reg_proto;
	bool			sst_write_second;
	bool			shift;
	bool			isparallel;
	bool                    isstacked;
	u32			flags;
<<<<<<< HEAD
	u8			cmd_buf[SPI_NOR_MAX_CMD_SIZE];
	bool			is_lock;
	u8			device_id[SPI_NOR_MAX_ID_LEN];
=======
	bool			shift;
	bool			isparallel;
	bool                    isstacked;
	bool			is_lock;
	u8			device_id[SPI_NOR_MAX_ID_LEN];
	bool			is_addrvalid;
	loff_t			reg_addr;
>>>>>>> e0d688d4

	int (*prepare)(struct spi_nor *nor, enum spi_nor_ops ops);
	void (*unprepare)(struct spi_nor *nor, enum spi_nor_ops ops);
	int (*read_reg)(struct spi_nor *nor, u8 opcode, u8 *buf, int len);
	int (*write_reg)(struct spi_nor *nor, u8 opcode, u8 *buf, int len);

	ssize_t (*read)(struct spi_nor *nor, loff_t from,
			size_t len, u_char *read_buf);
	ssize_t (*write)(struct spi_nor *nor, loff_t to,
			size_t len, const u_char *write_buf);
	int (*erase)(struct spi_nor *nor, loff_t offs);

	int (*clear_sr_bp)(struct spi_nor *nor);
	struct spi_nor_flash_parameter params;

	void *priv;
};

static u64 __maybe_unused
spi_nor_region_is_last(const struct spi_nor_erase_region *region)
{
	return region->offset & SNOR_LAST_REGION;
}

static u64 __maybe_unused
spi_nor_region_end(const struct spi_nor_erase_region *region)
{
	return (region->offset & ~SNOR_ERASE_FLAGS_MASK) + region->size;
}

<<<<<<< HEAD
/**
 * struct spi_nor_hwcaps - Structure for describing the hardware capabilies
 * supported by the SPI controller (bus master).
 * @mask:		the bitmask listing all the supported hw capabilies
 */
struct spi_nor_hwcaps {
	u32	mask;
};

/*
 *(Fast) Read capabilities.
 * MUST be ordered by priority: the higher bit position, the higher priority.
 * As a matter of performances, it is relevant to use Octal SPI protocols first,
 * then Quad SPI protocols before Dual SPI protocols, Fast Read and lastly
 * (Slow) Read.
 */
#define SNOR_HWCAPS_READ_MASK		GENMASK(14, 0)
#define SNOR_HWCAPS_READ		BIT(0)
#define SNOR_HWCAPS_READ_FAST		BIT(1)
#define SNOR_HWCAPS_READ_1_1_1_DTR	BIT(2)

#define SNOR_HWCAPS_READ_DUAL		GENMASK(6, 3)
#define SNOR_HWCAPS_READ_1_1_2		BIT(3)
#define SNOR_HWCAPS_READ_1_2_2		BIT(4)
#define SNOR_HWCAPS_READ_2_2_2		BIT(5)
#define SNOR_HWCAPS_READ_1_2_2_DTR	BIT(6)

#define SNOR_HWCAPS_READ_QUAD		GENMASK(10, 7)
#define SNOR_HWCAPS_READ_1_1_4		BIT(7)
#define SNOR_HWCAPS_READ_1_4_4		BIT(8)
#define SNOR_HWCAPS_READ_4_4_4		BIT(9)
#define SNOR_HWCAPS_READ_1_4_4_DTR	BIT(10)

#define SNOR_HWCPAS_READ_OCTAL		GENMASK(14, 11)
#define SNOR_HWCAPS_READ_1_1_8		BIT(11)
#define SNOR_HWCAPS_READ_1_8_8		BIT(12)
#define SNOR_HWCAPS_READ_8_8_8		BIT(13)
#define SNOR_HWCAPS_READ_1_8_8_DTR	BIT(14)

/*
 * Page Program capabilities.
 * MUST be ordered by priority: the higher bit position, the higher priority.
 * Like (Fast) Read capabilities, Octal/Quad SPI protocols are preferred to the
 * legacy SPI 1-1-1 protocol.
 * Note that Dual Page Programs are not supported because there is no existing
 * JEDEC/SFDP standard to define them. Also at this moment no SPI flash memory
 * implements such commands.
 */
#define SNOR_HWCAPS_PP_MASK	GENMASK(22, 16)
#define SNOR_HWCAPS_PP		BIT(16)
=======
static void __maybe_unused
spi_nor_region_mark_end(struct spi_nor_erase_region *region)
{
	region->offset |= SNOR_LAST_REGION;
}

static void __maybe_unused
spi_nor_region_mark_overlay(struct spi_nor_erase_region *region)
{
	region->offset |= SNOR_OVERLAID_REGION;
}

static bool __maybe_unused spi_nor_has_uniform_erase(const struct spi_nor *nor)
{
	return !!nor->params.erase_map.uniform_erase_type;
}
>>>>>>> e0d688d4

static inline void spi_nor_set_flash_node(struct spi_nor *nor,
					  struct device_node *np)
{
	mtd_set_of_node(&nor->mtd, np);
}

<<<<<<< HEAD
#define SNOR_HWCAPS_PP_OCTAL	GENMASK(22, 20)
#define SNOR_HWCAPS_PP_1_1_8	BIT(20)
#define SNOR_HWCAPS_PP_1_8_8	BIT(21)
#define SNOR_HWCAPS_PP_8_8_8	BIT(22)
=======
static inline struct device_node *spi_nor_get_flash_node(struct spi_nor *nor)
{
	return mtd_get_of_node(&nor->mtd);
}
>>>>>>> e0d688d4

/**
 * spi_nor_scan() - scan the SPI NOR
 * @nor:	the spi_nor structure
 * @name:	the chip type name
 * @hwcaps:	the hardware capabilities supported by the controller driver
 *
 * The drivers can use this fuction to scan the SPI NOR.
 * In the scanning, it will try to get all the necessary information to
 * fill the mtd_info{} and the spi_nor{}.
 *
 * The chip type name can be provided through the @name parameter.
 *
 * Return: 0 for success, others for failure.
 */
int spi_nor_scan(struct spi_nor *nor, const char *name,
		 const struct spi_nor_hwcaps *hwcaps);

/**
 * spi_nor_shutdown() - prepare for reboot
 * @nor:	the spi_nor structure
 *
 * The drivers can use this fuction to get the address back to
 * 0 as will be required for a ROM boot.
 */
void spi_nor_shutdown(struct spi_nor *nor);

/**
 * spi_nor_restore_addr_mode() - restore the status of SPI NOR
 * @nor:	the spi_nor structure
 */
void spi_nor_restore(struct spi_nor *nor);

int spi_nor_wait_till_ready(struct spi_nor *nor);

#endif<|MERGE_RESOLUTION|>--- conflicted
+++ resolved
@@ -67,11 +67,7 @@
 #define SPINOR_OP_CLFSR		0x50	/* Clear flag status register */
 #define SPINOR_OP_RDEAR		0xc8	/* Read Extended Address Register */
 #define SPINOR_OP_WREAR		0xc5	/* Write Extended Address Register */
-<<<<<<< HEAD
-#define SPINOR_OP_WRCR		0x81    /* Write Configuration register */
-=======
 #define SPINOR_OP_WRCR		0x81	/* Write Configuration register */
->>>>>>> e0d688d4
 
 /* 4-byte address opcodes - used on Spansion and some Macronix flashes. */
 #define SPINOR_OP_READ_4B	0x13	/* Read data bytes (low frequency) */
@@ -106,10 +102,6 @@
 #define SPINOR_OP_AAI_WP	0xad	/* Auto address increment word program */
 
 #define GLOBAL_BLKPROT_UNLK	0x98	/* Clear global write protection bits */
-<<<<<<< HEAD
-
-=======
->>>>>>> e0d688d4
 /* Used for S3AN flashes only */
 #define SPINOR_OP_XSE		0x50	/* Sector erase */
 #define SPINOR_OP_XPP		0x82	/* Page program */
@@ -118,6 +110,7 @@
 #define XSR_PAGESIZE		BIT(0)	/* Page size in Po2 or Linear */
 #define XSR_RDY			BIT(7)	/* Ready */
 
+
 /* Used for Macronix and Winbond flashes. */
 #define SPINOR_OP_EN4B		0xb7	/* Enter 4-byte mode */
 #define SPINOR_OP_EX4B		0xe9	/* Exit 4-byte mode */
@@ -132,11 +125,7 @@
 #define SPINOR_OP_WD_EVCR      0x61    /* Write EVCR register */
 
 /* For Micron flashes only */
-<<<<<<< HEAD
-#define SPINOR_VCR_OCTAL_DDR    0xE7	/* VCR BYTE0 value for Octal DDR mode */
-=======
 #define SPINOR_VCR_OCTAL_DDR	0xE7	/* VCR BYTE0 value for Octal DDR mode */
->>>>>>> e0d688d4
 
 /* Status Register bits. */
 #define SR_WIP			BIT(0)	/* Write in progress */
@@ -147,10 +136,6 @@
 #define SR_BP2			BIT(4)	/* Block protect 2 */
 #define	SR_BP_BIT_OFFSET	2	/* Offset to Block protect 0 */
 #define	SR_BP_BIT_MASK		(SR_BP2 | SR_BP1 | SR_BP0)
-<<<<<<< HEAD
-
-=======
->>>>>>> e0d688d4
 #define SR_TB			BIT(5)	/* Top/Bottom protect */
 #define SR_SRWD			BIT(7)	/* SR write protect */
 #define SR_BP3			0x40
@@ -158,10 +143,6 @@
 #define SR_BP_TB		0x20
 #define BP_BITS_FROM_SR(sr)	(((sr) & SR_BP_BIT_MASK) >> SR_BP_BIT_OFFSET)
 #define M25P_MAX_LOCKABLE_SECTORS	64
-<<<<<<< HEAD
-
-=======
->>>>>>> e0d688d4
 /* Spansion/Cypress specific status bits */
 #define SR_E_ERR		BIT(5)
 #define SR_P_ERR		BIT(6)
@@ -182,20 +163,12 @@
 
 /* Extended/Bank Address Register bits */
 #define EAR_SEGMENT_MASK	0x7 /* 128 Mb segment mask */
-<<<<<<< HEAD
-
-=======
->>>>>>> e0d688d4
 enum read_mode {
 	SPI_NOR_NORMAL = 0,
 	SPI_NOR_FAST,
 	SPI_NOR_DUAL,
 	SPI_NOR_QUAD,
 };
-<<<<<<< HEAD
-
-=======
->>>>>>> e0d688d4
 /* Status Register 2 bits. */
 #define SR2_QUAD_EN_BIT7	BIT(7)
 
@@ -274,13 +247,8 @@
 	return spi_nor_get_protocol_data_nbits(proto);
 }
 
-<<<<<<< HEAD
-#define SPI_NOR_MAX_CMD_SIZE	8
 #define SPI_NOR_MAX_ID_LEN	6
-=======
-#define SPI_NOR_MAX_ID_LEN	6
-
->>>>>>> e0d688d4
+
 enum spi_nor_ops {
 	SPI_NOR_OPS_READ = 0,
 	SPI_NOR_OPS_WRITE,
@@ -293,13 +261,6 @@
 	SNOR_F_USE_FSR		= BIT(0),
 	SNOR_F_HAS_SR_TB	= BIT(1),
 	SNOR_F_NO_OP_CHIP_ERASE	= BIT(2),
-<<<<<<< HEAD
-	SNOR_F_S3AN_ADDR_DEFAULT = BIT(3),
-	SNOR_F_READY_XSR_RDY	= BIT(4),
-	SNOR_F_USE_CLSR		= BIT(5),
-	SNOR_F_BROKEN_RESET	= BIT(6),
-	SNOR_F_BROKEN_OCTAL_DDR = BIT(7),
-=======
 	SNOR_F_READY_XSR_RDY	= BIT(3),
 	SNOR_F_USE_CLSR		= BIT(4),
 	SNOR_F_BROKEN_RESET	= BIT(5),
@@ -584,7 +545,6 @@
 	int (*setup)(struct spi_nor *nor, const struct spi_nor_hwcaps *hwcaps);
 
 	const struct spi_nor_locking_ops *locking_ops;
->>>>>>> e0d688d4
 };
 
 /**
@@ -637,12 +597,9 @@
 	struct mtd_info		mtd;
 	struct mutex		lock;
 	struct device		*dev;
-<<<<<<< HEAD
-=======
 	struct spi_mem		*spimem;
 	u8			*bouncebuf;
 	size_t			bouncebuf_size;
->>>>>>> e0d688d4
 	struct spi_device       *spi;
 	const struct flash_info	*info;
 	u32			page_size;
@@ -660,15 +617,7 @@
 	enum spi_nor_protocol	write_proto;
 	enum spi_nor_protocol	reg_proto;
 	bool			sst_write_second;
-	bool			shift;
-	bool			isparallel;
-	bool                    isstacked;
 	u32			flags;
-<<<<<<< HEAD
-	u8			cmd_buf[SPI_NOR_MAX_CMD_SIZE];
-	bool			is_lock;
-	u8			device_id[SPI_NOR_MAX_ID_LEN];
-=======
 	bool			shift;
 	bool			isparallel;
 	bool                    isstacked;
@@ -676,7 +625,6 @@
 	u8			device_id[SPI_NOR_MAX_ID_LEN];
 	bool			is_addrvalid;
 	loff_t			reg_addr;
->>>>>>> e0d688d4
 
 	int (*prepare)(struct spi_nor *nor, enum spi_nor_ops ops);
 	void (*unprepare)(struct spi_nor *nor, enum spi_nor_ops ops);
@@ -707,58 +655,6 @@
 	return (region->offset & ~SNOR_ERASE_FLAGS_MASK) + region->size;
 }
 
-<<<<<<< HEAD
-/**
- * struct spi_nor_hwcaps - Structure for describing the hardware capabilies
- * supported by the SPI controller (bus master).
- * @mask:		the bitmask listing all the supported hw capabilies
- */
-struct spi_nor_hwcaps {
-	u32	mask;
-};
-
-/*
- *(Fast) Read capabilities.
- * MUST be ordered by priority: the higher bit position, the higher priority.
- * As a matter of performances, it is relevant to use Octal SPI protocols first,
- * then Quad SPI protocols before Dual SPI protocols, Fast Read and lastly
- * (Slow) Read.
- */
-#define SNOR_HWCAPS_READ_MASK		GENMASK(14, 0)
-#define SNOR_HWCAPS_READ		BIT(0)
-#define SNOR_HWCAPS_READ_FAST		BIT(1)
-#define SNOR_HWCAPS_READ_1_1_1_DTR	BIT(2)
-
-#define SNOR_HWCAPS_READ_DUAL		GENMASK(6, 3)
-#define SNOR_HWCAPS_READ_1_1_2		BIT(3)
-#define SNOR_HWCAPS_READ_1_2_2		BIT(4)
-#define SNOR_HWCAPS_READ_2_2_2		BIT(5)
-#define SNOR_HWCAPS_READ_1_2_2_DTR	BIT(6)
-
-#define SNOR_HWCAPS_READ_QUAD		GENMASK(10, 7)
-#define SNOR_HWCAPS_READ_1_1_4		BIT(7)
-#define SNOR_HWCAPS_READ_1_4_4		BIT(8)
-#define SNOR_HWCAPS_READ_4_4_4		BIT(9)
-#define SNOR_HWCAPS_READ_1_4_4_DTR	BIT(10)
-
-#define SNOR_HWCPAS_READ_OCTAL		GENMASK(14, 11)
-#define SNOR_HWCAPS_READ_1_1_8		BIT(11)
-#define SNOR_HWCAPS_READ_1_8_8		BIT(12)
-#define SNOR_HWCAPS_READ_8_8_8		BIT(13)
-#define SNOR_HWCAPS_READ_1_8_8_DTR	BIT(14)
-
-/*
- * Page Program capabilities.
- * MUST be ordered by priority: the higher bit position, the higher priority.
- * Like (Fast) Read capabilities, Octal/Quad SPI protocols are preferred to the
- * legacy SPI 1-1-1 protocol.
- * Note that Dual Page Programs are not supported because there is no existing
- * JEDEC/SFDP standard to define them. Also at this moment no SPI flash memory
- * implements such commands.
- */
-#define SNOR_HWCAPS_PP_MASK	GENMASK(22, 16)
-#define SNOR_HWCAPS_PP		BIT(16)
-=======
 static void __maybe_unused
 spi_nor_region_mark_end(struct spi_nor_erase_region *region)
 {
@@ -775,7 +671,6 @@
 {
 	return !!nor->params.erase_map.uniform_erase_type;
 }
->>>>>>> e0d688d4
 
 static inline void spi_nor_set_flash_node(struct spi_nor *nor,
 					  struct device_node *np)
@@ -783,17 +678,10 @@
 	mtd_set_of_node(&nor->mtd, np);
 }
 
-<<<<<<< HEAD
-#define SNOR_HWCAPS_PP_OCTAL	GENMASK(22, 20)
-#define SNOR_HWCAPS_PP_1_1_8	BIT(20)
-#define SNOR_HWCAPS_PP_1_8_8	BIT(21)
-#define SNOR_HWCAPS_PP_8_8_8	BIT(22)
-=======
 static inline struct device_node *spi_nor_get_flash_node(struct spi_nor *nor)
 {
 	return mtd_get_of_node(&nor->mtd);
 }
->>>>>>> e0d688d4
 
 /**
  * spi_nor_scan() - scan the SPI NOR
@@ -813,20 +701,9 @@
 		 const struct spi_nor_hwcaps *hwcaps);
 
 /**
- * spi_nor_shutdown() - prepare for reboot
- * @nor:	the spi_nor structure
- *
- * The drivers can use this fuction to get the address back to
- * 0 as will be required for a ROM boot.
- */
-void spi_nor_shutdown(struct spi_nor *nor);
-
-/**
  * spi_nor_restore_addr_mode() - restore the status of SPI NOR
  * @nor:	the spi_nor structure
  */
 void spi_nor_restore(struct spi_nor *nor);
 
-int spi_nor_wait_till_ready(struct spi_nor *nor);
-
 #endif