--- conflicted
+++ resolved
@@ -1130,12 +1130,8 @@
  * @status: zero for success, else negative errno
  * @queue: for use by whichever driver currently owns the message
  * @state: for use by whichever driver currently owns the message
-<<<<<<< HEAD
  * @opt_state: for use by whichever driver currently owns the message
  * @resources: for resource management when the spi message is processed
-=======
- * @resources: for resource management when the SPI message is processed
->>>>>>> e475cc1c
  * @prepared: spi_prepare_message was called for the this message
  * @t: for use with spi_message_alloc() when message and transfers have
  *	been allocated together
@@ -1161,20 +1157,16 @@
 
 	unsigned		is_dma_mapped:1;
 
-<<<<<<< HEAD
 	/* spi_optimize_message() was called for this message */
 	bool			pre_optimized;
 	/* __spi_optimize_message() was called for this message */
 	bool			optimized;
 
-	/* REVISIT:  we might want a flag affecting the behavior of the
-=======
 	/* spi_prepare_message() was called for this message */
 	bool			prepared;
 
 	/*
 	 * REVISIT: we might want a flag affecting the behavior of the
->>>>>>> e475cc1c
 	 * last transfer ... allowing things like "read 16 bit length L"
 	 * immediately followed by "read L bytes".  Basically imposing
 	 * a specific message scheduling algorithm.
@@ -1399,19 +1391,10 @@
 
 extern int spi_split_transfers_maxsize(struct spi_controller *ctlr,
 				       struct spi_message *msg,
-<<<<<<< HEAD
 				       size_t maxsize);
 extern int spi_split_transfers_maxwords(struct spi_controller *ctlr,
 					struct spi_message *msg,
 					size_t maxwords);
-=======
-				       size_t maxsize,
-				       gfp_t gfp);
-extern int spi_split_transfers_maxwords(struct spi_controller *ctlr,
-					struct spi_message *msg,
-					size_t maxwords,
-					gfp_t gfp);
->>>>>>> e475cc1c
 
 /*---------------------------------------------------------------------------*/
 
