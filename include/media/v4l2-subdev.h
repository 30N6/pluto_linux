--- conflicted
+++ resolved
@@ -724,13 +724,10 @@
 			      struct v4l2_mbus_frame_desc *fd);
 	int (*set_frame_desc)(struct v4l2_subdev *sd, unsigned int pad,
 			      struct v4l2_mbus_frame_desc *fd);
-<<<<<<< HEAD
-=======
 	int (*get_mbus_config)(struct v4l2_subdev *sd, unsigned int pad,
 			       struct v4l2_mbus_config *config);
 	int (*set_mbus_config)(struct v4l2_subdev *sd, unsigned int pad,
 			       struct v4l2_mbus_config *config);
->>>>>>> a4adc2c2
 	int (*get_routing)(struct v4l2_subdev *sd,
 			   struct v4l2_subdev_routing *route);
 	int (*set_routing)(struct v4l2_subdev *sd,
