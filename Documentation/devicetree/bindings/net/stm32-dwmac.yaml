# SPDX-License-Identifier: (GPL-2.0 OR BSD-2-Clause)
# Copyright 2019 BayLibre, SAS
%YAML 1.2
---
$id: "http://devicetree.org/schemas/net/stm32-dwmac.yaml#"
$schema: "http://devicetree.org/meta-schemas/core.yaml#"

title: STMicroelectronics STM32 / MCU DWMAC glue layer controller

maintainers:
  - Alexandre Torgue <alexandre.torgue@st.com>
  - Christophe Roullier <christophe.roullier@st.com>

description:
  This file documents platform glue layer for stmmac.

# We need a select here so we don't match all nodes with 'snps,dwmac'
select:
  properties:
    compatible:
      contains:
        enum:
          - st,stm32-dwmac
          - st,stm32mp1-dwmac
  required:
    - compatible

allOf:
  - $ref: "snps,dwmac.yaml#"

properties:
  compatible:
    oneOf:
      - items:
          - enum:
              - st,stm32mp1-dwmac
          - const: snps,dwmac-4.20a
      - items:
          - enum:
              - st,stm32-dwmac
          - const: snps,dwmac-4.10a
      - items:
          - enum:
              - st,stm32-dwmac
          - const: snps,dwmac-3.50a

  clocks:
    minItems: 3
<<<<<<< HEAD
=======
    maxItems: 6
>>>>>>> b62b189f
    items:
      - description: GMAC main clock
      - description: MAC TX clock
      - description: MAC RX clock
      - description: For MPU family, used for power mode
      - description: For MPU family, used for PHY without quartz
      - description: PTP clock

  clock-names:
    minItems: 3
    maxItems: 6
    contains:
      enum:
        - stmmaceth
        - mac-clk-tx
        - mac-clk-rx
        - ethstp
        - eth-ck
        - ptp_ref

  st,syscon:
    $ref: "/schemas/types.yaml#/definitions/phandle-array"
    description:
      Should be phandle/offset pair. The phandle to the syscon node which
      encompases the glue register, and the offset of the control register

  st,eth-clk-sel:
    description:
      set this property in RGMII PHY when you want to select RCC clock instead of ETH_CLK125.
    type: boolean

  st,eth-ref-clk-sel:
    description:
      set this property in RMII mode when you have PHY without crystal 50MHz and want to
      select RCC clock instead of ETH_REF_CLK.
    type: boolean

required:
  - compatible
  - clocks
  - clock-names
  - st,syscon

unevaluatedProperties: false

examples:
  - |
    #include <dt-bindings/interrupt-controller/arm-gic.h>
    #include <dt-bindings/clock/stm32mp1-clks.h>
    #include <dt-bindings/reset/stm32mp1-resets.h>
    #include <dt-bindings/mfd/stm32h7-rcc.h>
    //Example 1
     ethernet0: ethernet@5800a000 {
           compatible = "st,stm32mp1-dwmac", "snps,dwmac-4.20a";
           reg = <0x5800a000 0x2000>;
           reg-names = "stmmaceth";
           interrupts = <&intc GIC_SPI 61 IRQ_TYPE_LEVEL_HIGH>;
           interrupt-names = "macirq";
           clock-names = "stmmaceth",
                     "mac-clk-tx",
                     "mac-clk-rx",
                     "ethstp",
                     "eth-ck";
           clocks = <&rcc ETHMAC>,
                <&rcc ETHTX>,
                <&rcc ETHRX>,
                <&rcc ETHSTP>,
                <&rcc ETHCK_K>;
           st,syscon = <&syscfg 0x4>;
           snps,pbl = <2>;
           snps,axi-config = <&stmmac_axi_config_0>;
           snps,tso;
           phy-mode = "rgmii";
       };

    //Example 2 (MCU example)
     ethernet1: ethernet@40028000 {
           compatible = "st,stm32-dwmac", "snps,dwmac-3.50a";
           reg = <0x40028000 0x8000>;
           reg-names = "stmmaceth";
           interrupts = <0 61 0>, <0 62 0>;
           interrupt-names = "macirq", "eth_wake_irq";
           clock-names = "stmmaceth", "mac-clk-tx", "mac-clk-rx";
           clocks = <&rcc 0 25>, <&rcc 0 26>, <&rcc 0 27>;
           st,syscon = <&syscfg 0x4>;
           snps,pbl = <8>;
           snps,mixed-burst;
           phy-mode = "mii";
       };

    //Example 3
     ethernet2: ethernet@40027000 {
           compatible = "st,stm32-dwmac", "snps,dwmac-4.10a";
           reg = <0x40028000 0x8000>;
           reg-names = "stmmaceth";
           interrupts = <61>;
           interrupt-names = "macirq";
           clock-names = "stmmaceth", "mac-clk-tx", "mac-clk-rx";
           clocks = <&rcc 62>, <&rcc 61>, <&rcc 60>;
           st,syscon = <&syscfg 0x4>;
           snps,pbl = <8>;
           phy-mode = "mii";
       };<|MERGE_RESOLUTION|>--- conflicted
+++ resolved
@@ -46,10 +46,6 @@
 
   clocks:
     minItems: 3
-<<<<<<< HEAD
-=======
-    maxItems: 6
->>>>>>> b62b189f
     items:
       - description: GMAC main clock
       - description: MAC TX clock
