# SPDX-License-Identifier: GPL-2.0
%YAML 1.2
---
$id: http://devicetree.org/schemas/arm/xilinx.yaml#
$schema: http://devicetree.org/meta-schemas/core.yaml#

title: Xilinx Zynq Platforms Device Tree Bindings

maintainers:
  - Michal Simek <michal.simek@xilinx.com>

description: |
  Xilinx boards with Zynq-7000 SOC or Zynq UltraScale+ MPSoC

properties:
  $nodename:
    const: '/'
  compatible:
    oneOf:
      - items:
          - enum:
              - adapteva,parallella
              - digilent,zynq-zybo
              - digilent,zynq-zybo-z7
              - xlnx,zynq-cc108
              - xlnx,zynq-zc702
              - xlnx,zynq-zc706
              - xlnx,zynq-zc770-xm010
              - xlnx,zynq-zc770-xm011
              - xlnx,zynq-zc770-xm012
              - xlnx,zynq-zc770-xm013
          - const: xlnx,zynq-7000

      - items:
          - const: avnet,zynq-microzed
          - const: xlnx,zynq-microzed
          - const: xlnx,zynq-7000

      - items:
          - const: avnet,zynq-zed
          - const: xlnx,zynq-zed
          - const: xlnx,zynq-7000

      - items:
          - enum:
              - xlnx,zynqmp-zc1751
          - const: xlnx,zynqmp

      - description: Xilinx internal board zc1232
        items:
          - const: xlnx,zynqmp-zc1232-revA
          - const: xlnx,zynqmp-zc1232
          - const: xlnx,zynqmp

      - description: Xilinx internal board zc1254
        items:
          - const: xlnx,zynqmp-zc1254-revA
          - const: xlnx,zynqmp-zc1254
          - const: xlnx,zynqmp

      - description: Xilinx 96boards compatible board zcu100
        items:
          - const: xlnx,zynqmp-zcu100-revC
          - const: xlnx,zynqmp-zcu100
          - const: xlnx,zynqmp

      - description: Xilinx 96boards compatible board Ultra96
        items:
          - const: avnet,ultra96-rev1
          - const: avnet,ultra96
          - const: xlnx,zynqmp-zcu100-revC
          - const: xlnx,zynqmp-zcu100
          - const: xlnx,zynqmp

      - description: Xilinx evaluation board zcu102
        items:
          - enum:
              - xlnx,zynqmp-zcu102-revA
              - xlnx,zynqmp-zcu102-revB
              - xlnx,zynqmp-zcu102-rev1.0
          - const: xlnx,zynqmp-zcu102
          - const: xlnx,zynqmp

      - description: Xilinx evaluation board zcu104
        items:
          - enum:
              - xlnx,zynqmp-zcu104-revA
              - xlnx,zynqmp-zcu104-revC
              - xlnx,zynqmp-zcu104-rev1.0
          - const: xlnx,zynqmp-zcu104
          - const: xlnx,zynqmp

      - description: Xilinx evaluation board zcu106
        items:
          - enum:
              - xlnx,zynqmp-zcu106-revA
              - xlnx,zynqmp-zcu106-rev1.0
          - const: xlnx,zynqmp-zcu106
          - const: xlnx,zynqmp

      - description: Xilinx evaluation board zcu111
        items:
          - enum:
              - xlnx,zynqmp-zcu111-revA
              - xlnx,zynqmp-zcu111-rev1.0
          - const: xlnx,zynqmp-zcu111
          - const: xlnx,zynqmp

      - description: Xilinx evaluation board zcu208
        items:
          - enum:
              - xlnx,zynqmp-zcu208-revA
              - xlnx,zynqmp-zcu208-rev1.0
          - const: xlnx,zynqmp-zcu208
          - const: xlnx,zynqmp

      - description: Xilinx evaluation board zcu216
        items:
          - enum:
              - xlnx,zynqmp-zcu216-revA
              - xlnx,zynqmp-zcu216-rev1.0
          - const: xlnx,zynqmp-zcu216
          - const: xlnx,zynqmp

      - description: Xilinx evaluation board zcu1275
        items:
          - enum:
              - xlnx,zynqmp-zcu1275-revA
              - xlnx,zynqmp-zcu1275-revB
              - xlnx,zynqmp-zcu1275-rev1.0
          - const: xlnx,zynqmp-zcu1275
          - const: xlnx,zynqmp

      - description: Xilinx evaluation board zcu1285
        items:
          - enum:
              - xlnx,zynqmp-zcu1285-revA
              - xlnx,zynqmp-zcu1285-rev1.0
          - const: xlnx,zynqmp-zcu1285
          - const: xlnx,zynqmp

<<<<<<< HEAD
=======
additionalProperties: true

>>>>>>> a4adc2c2
...<|MERGE_RESOLUTION|>--- conflicted
+++ resolved
@@ -139,9 +139,6 @@
           - const: xlnx,zynqmp-zcu1285
           - const: xlnx,zynqmp
 
-<<<<<<< HEAD
-=======
 additionalProperties: true
 
->>>>>>> a4adc2c2
 ...